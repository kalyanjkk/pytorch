#pragma once
#include <c10/macros/Macros.h>
#include <string>

#define JITERATOR_HOST_DEVICE C10_HOST_DEVICE
#if defined(_MSC_VER) && defined(__CUDACC__)
// NVRTC on Windows errors if __host__ __device__ attribute is
// present on kernel.
// error: attribute "__host__" does not apply here
// error: attribute "__device__" does not apply here
#define JITERATOR_HOST_DEVICE
#endif

// jiterator_also_stringify_as macro is used to define code (for CPU/ROCm)
// and generate code string for `jiterator` (only when compiling for CUDA).
// Usage :
//      jiterator_also_stringify_as(
//          jiterator_code(template <typename T> T identity(T x) { return x; }),
//          identity_string);
// This will define the template `identity` as present in code and
// also define `std::string identity_string` with the code as the string
// if this is being compiled for CUDA.

// `jiterator_code` macro is to deal with `,` in the kernel code.
// These `,`s confuse the preprocessor into thinking we are passing
// multiple arguments to the macro.
#define jiterator_code(...) __VA_ARGS__
<<<<<<< HEAD
#if defined(__CUDACC__) || defined(__HIPCC__)
    // CPU and CUDA and ROCm case
    #define stringify_code(...) #__VA_ARGS__
    #define jiterator_also_stringify_as(code, str_name)                    \
        code /* define the function */                                  \
        const std::string str_name = std::string(stringify_code(code));
#else
    // CPU only
    // Only needs the function
    #define jiterator_also_stringify_as(code, str_name) code
=======
#if defined(__CUDACC__)
// CPU and CUDA case
#define stringify_code(...) #__VA_ARGS__
#define jiterator_also_stringify_as(code, str_name) \
  code /* define the function */                    \
      const std::string str_name = std::string(stringify_code(code));
#else
// CPU only or CPU and ROCm case
// Only needs the function
#define jiterator_also_stringify_as(code, str_name) code
>>>>>>> 6bce0f4a
#endif<|MERGE_RESOLUTION|>--- conflicted
+++ resolved
@@ -25,27 +25,14 @@
 // These `,`s confuse the preprocessor into thinking we are passing
 // multiple arguments to the macro.
 #define jiterator_code(...) __VA_ARGS__
-<<<<<<< HEAD
 #if defined(__CUDACC__) || defined(__HIPCC__)
-    // CPU and CUDA and ROCm case
-    #define stringify_code(...) #__VA_ARGS__
-    #define jiterator_also_stringify_as(code, str_name)                    \
-        code /* define the function */                                  \
-        const std::string str_name = std::string(stringify_code(code));
-#else
-    // CPU only
-    // Only needs the function
-    #define jiterator_also_stringify_as(code, str_name) code
-=======
-#if defined(__CUDACC__)
-// CPU and CUDA case
+// CPU and CUDA or ROCm case
 #define stringify_code(...) #__VA_ARGS__
 #define jiterator_also_stringify_as(code, str_name) \
   code /* define the function */                    \
       const std::string str_name = std::string(stringify_code(code));
 #else
-// CPU only or CPU and ROCm case
+// CPU only
 // Only needs the function
 #define jiterator_also_stringify_as(code, str_name) code
->>>>>>> 6bce0f4a
 #endif