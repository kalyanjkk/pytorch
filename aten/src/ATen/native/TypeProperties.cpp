--- conflicted
+++ resolved
@@ -113,13 +113,12 @@
   return at::result_type(tensor1, scalar2);
 }
 
-<<<<<<< HEAD
+bool can_cast(const at::ScalarType from, const at::ScalarType to) {
+  return at::canCast(from, to);
+}
+
 ScalarType promote_types(ScalarType type1, ScalarType type2) {
   return promoteTypes(type1, type2);
-=======
-bool can_cast(const at::ScalarType from, const at::ScalarType to) {
-  return at::canCast(from, to);
->>>>>>> 4b40b96a
 }
 
 }} // namespace at::native