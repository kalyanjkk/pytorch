#pragma once
#include <vector>
#include <cstdint>
#include <string>
#include <unordered_map>
#include <algorithm>

#include <c10/macros/Macros.h>

#include <ATen/core/aten_interned_strings.h>

namespace c10 {

#define FORALL_NS_SYMBOLS(_)         \
  _(namespaces, prim)                \
  _(namespaces, aten)                \
  _(namespaces, cuda)                \
  _(namespaces, onnx)                \
  _(namespaces, attr)                \
  _(namespaces, scope)               \
  _(namespaces, user)                \
  _(namespaces, _caffe2)             \
  _(namespaces, dimname)             \
  _(namespaces, namespaces)          \
  _(prim, Assign)                    \
  _(prim, BroadcastingChunk)         \
  _(prim, BroadcastSizes)            \
  _(prim, ReductionSizes)            \
  _(prim, Constant)                  \
  _(prim, ChunkSizes)                \
<<<<<<< HEAD
  _(prim, AllocateStorage)           \
  _(prim, AllocateTensor)            \
  _(prim, PreAllocateTensor)         \
=======
  _(prim, AllocateSlab)              \
  _(prim, ReleaseSlab)               \
  _(prim, AllocateTensor)           \
>>>>>>> 24f164ec
  _(prim, ConstantMKLDNNTensor)      \
  _(prim, BroadcastMKLDNNTensors)    \
  _(prim, MKLDNNGroup)               \
  _(prim, MKLDNNHardSwish)           \
  _(prim, MKLDNNHardSigmoid)         \
  _(prim, MKLDNNHardTanh)            \
  _(prim, MKLDNNClamp)               \
  _(prim, Drop)                      \
  _(prim, Eval)                      \
  _(prim, Expand) /* onnx */         \
  _(prim, FusionGroup)               \
  _(prim, CudaFusionGroup)           \
  _(prim, CudaFusionGuard)           \
  _(prim, FunctionalGraph)           \
  _(prim, DifferentiableGraph)       \
  _(prim, TensorExprGroup)           \
  _(prim, StaticSubgraph)            \
  _(prim, If)                        \
  _(prim, Jump) /* debug */          \
  _(prim, JumpNZ) /* debug */        \
  _(prim, JumpZ) /* debug */         \
  _(prim, Load)                      \
  _(prim, Loop)                      \
  _(prim, Param)                     \
  _(prim, PackPadded) /* onnx */     \
  _(prim, PadPacked) /* onnx */      \
  _(prim, Placeholder) /* debug */   \
  _(prim, Print)                     \
  _(prim, PythonOp)                  \
  _(prim, IgnoredPythonOp)           \
  _(prim, Reverse)                   \
  _(prim, Return)                    \
  _(prim, ReturnStmt)                \
  _(prim, BreakStmt)                 \
  _(prim, ContinueStmt)              \
  _(prim, ComprehensionScope)        \
  _(prim, Store)                     \
  _(prim, AutogradZero)              \
  _(prim, AutogradAnyNonZero)        \
  _(prim, AutogradAllNonZero)        \
  _(prim, AutogradAllZero)           \
  _(prim, Starred)                   \
  _(prim, TupleConstruct)            \
  _(prim, TupleUnpack)               \
  _(prim, TupleIndex)                \
  _(prim, TupleSlice)                \
  _(prim, ListConstruct)             \
  _(prim, ListUnpack)                \
  _(prim, DictConstruct)             \
  _(prim, ModuleContainerIndex)      \
  _(prim, EnumName)                  \
  _(prim, EnumValue)                 \
  _(prim, StringIndex)               \
  _(prim, NumToTensor)               \
  _(prim, Uninitialized)             \
  _(prim, VarConcat)                 \
  _(prim, VarStack)                  \
  _(prim, With)                      \
  _(prim, Enter)                     \
  _(prim, Exit)                      \
  _(aten, Bool)                      \
  _(aten, Int)                       \
  _(aten, FloatImplicit)             \
  _(aten, ComplexImplicit)           \
  _(aten, IntImplicit)               \
  _(aten, ScalarImplicit)            \
  _(aten, Float)                     \
  _(aten, Complex)                   \
  _(aten, str)                       \
  _(aten, is_pinned)                 \
  _(aten, Delete)                    \
  _(aten, relu_)                     \
  _(aten, gelu_)                     \
  _(aten, relu6)                     \
  _(aten, relu6_)                    \
  _(aten, dropout_)                  \
  _(aten, sigmoid_)                  \
  _(prim, device)                    \
  _(prim, dtype)                     \
  _(prim, layout)                    \
  _(prim, id)                        \
  _(prim, requires_grad)             \
  _(prim, MakeTestTensor) /* test */ \
  _(prim, AutogradAdd)               \
  _(prim, GradOf)                    \
  _(aten, grad)                      \
  _(aten, backward)                  \
  _(prim, Guard)                     \
  _(prim, BailOut)                   \
  _(prim, TypeCheck)                 \
  _(prim, RequiresGradCheck)         \
  _(prim, FallbackGraph)             \
  _(prim, FusedConcat)               \
  _(prim, ConstantChunk)             \
  _(prim, MMTreeReduce)              \
  _(prim, MMBatchSide)               \
  _(prim, list)                      \
  _(prim, dict)                      \
  _(prim, min)                       \
  _(prim, max)                       \
  _(prim, abs)                       \
  _(aten, divmod)                    \
  _(prim, zip)                       \
  _(prim, enumerate)                 \
  _(prim, range)                     \
  _(prim, rangelist)                 \
  _(prim, isinstance)                \
  _(prim, tolist)                    \
  _(prim, unchecked_cast)            \
  _(aten, _grad_sum_to_size)         \
  _(aten, _size_if_not_equal)        \
  _(aten, _ncf_unsqueeze)            \
  _(aten, warn)                      \
  _(aten, sorted)                    \
  _(aten, floordiv)                  \
  _(aten, __range_length)            \
  _(aten, __derive_index)            \
  _(aten, __round_to_zero_floordiv)  \
  _(aten, is_scripting)              \
  _(aten, _unwrap_optional)          \
  _(prim, fork)                      \
  _(prim, forkClosure)               \
  _(prim, RaiseException)            \
  _(prim, Closure)                   \
  _(prim, CreateObject)              \
  _(prim, SetAttr)                   \
  _(prim, GetAttr)                   \
  _(prim, HasAttr)                   \
  _(prim, profile)                   \
  _(prim, profile_ivalue)            \
  _(prim, AddStatValue)              \
  _(prim, TimePoint)                 \
  _(prim, CallFunction)              \
  _(prim, CallMethod)                \
  _(prim, LoopContinuation)          \
  _(prim, annotate)                  \
  _(prim, TracedModuleForward)       \
  _(prim, TracedFork)                \
  _(prim, TracedAttr)                \
  _(prim, rpc_async)                 \
  _(prim, rpc_sync)                  \
  _(prim, rpc_remote)                \
  _(prim, is_cuda)                   \
  _(aten, abs_)                      \
  _(aten, absolute)                  \
  _(aten, absolute_)                 \
  _(aten, acos)                      \
  _(aten, acos_)                     \
  _(aten, arccos)                    \
  _(aten, arccos_)                   \
  _(aten, acosh)                     \
  _(aten, acosh_)                    \
  _(aten, arccosh)                   \
  _(aten, arccosh_)                  \
  _(aten, asin)                      \
  _(aten, asin_)                     \
  _(aten, arcsin)                    \
  _(aten, arcsin_)                   \
  _(aten, asinh)                     \
  _(aten, asinh_)                    \
  _(aten, arcsinh)                   \
  _(aten, arcsinh_)                  \
  _(aten, atan)                      \
  _(aten, atan_)                     \
  _(aten, arctan)                    \
  _(aten, arctan_)                   \
  _(aten, atanh)                     \
  _(aten, atanh_)                    \
  _(aten, arctanh)                   \
  _(aten, arctanh_)                  \
  _(aten, clamp)                     \
  _(aten, clamp_)                    \
  _(aten, clip)                      \
  _(aten, clip_)                     \
  _(aten, det)                       \
  _(aten, linalg_det)                \
  _(aten, matrix_power)              \
  _(aten, linalg_matrix_power)       \
  _(aten, chain_matmul)              \
  _(aten, linalg_multi_dot)          \
  _(aten, linalg_norm)               \
  _(aten, linalg_vector_norm)        \
  _(aten, linalg_matrix_norm)        \
  _(aten, append)                    \
  _(aten, item)                      \
  _(aten, format)                    \
  _(aten, percentFormat)             \
  _(aten, __not__)                   \
  _(aten, __is__)                    \
  _(aten, __isnot__)                 \
  _(aten, copy)                      \
  _(aten, copy_)                     \
  _(aten, div)                       \
  _(aten, div_)                      \
  _(aten, divide)                    \
  _(aten, divide_)                   \
  _(aten, true_divide)               \
  _(aten, true_divide_)              \
  _(aten, t_)                        \
  _(aten, addbmm_)                   \
  _(aten, addcdiv_)                  \
  _(aten, addcmul_)                  \
  _(aten, addmv_)                    \
  _(aten, addr_)                     \
  _(aten, baddbmm_)                  \
  _(aten, ge)                        \
  _(aten, ge_)                       \
  _(aten, greater_equal)             \
  _(aten, greater_equal_)            \
  _(aten, gt)                        \
  _(aten, gt_)                       \
  _(aten, greater)                   \
  _(aten, greater_)                  \
  _(aten, le)                        \
  _(aten, le_)                       \
  _(aten, less_equal)                \
  _(aten, less_equal_)               \
  _(aten, lerp_)                     \
  _(aten, lt)                        \
  _(aten, lt_)                       \
  _(aten, less)                      \
  _(aten, less_)                     \
  _(aten, isnan)                     \
  _(aten, mul)                       \
  _(aten, mul_)                      \
  _(aten, multiply)                  \
  _(aten, multiply_)                 \
  _(aten, ne)                        \
  _(aten, ne_)                       \
  _(aten, not_equal)                 \
  _(aten, not_equal_)                \
  _(aten, _ger)                      \
  _(aten, ger)                       \
  _(aten, outer)                     \
  _(aten, orgqr)                     \
  _(aten, linalg_householder_product)\
  _(aten, transpose)                 \
  _(aten, transpose_)                \
  _(aten, trapz)                     \
  _(aten, trapezoid)                 \
  _(aten, cumulative_trapezoid)      \
  _(aten, unsqueeze_)                \
  _(aten, __getitem__)               \
  _(aten, _set_item)                 \
  _(aten, manual_seed)               \
  _(aten, set_)                      \
  _(aten, index_put_)                \
  _(aten, device)                    \
  _(aten, hash)                      \
  _(aten, len)                       \
  _(aten, list)                      \
  _(aten, dict)                      \
  _(aten, wait)                      \
  _(aten, save)                      \
  _(aten, sub)                       \
  _(aten, sub_)                      \
  _(aten, subtract)                  \
  _(aten, subtract_)                 \
  _(aten, keys)                      \
  _(aten, ord)                       \
  _(aten, chr)                       \
  _(aten, hex)                       \
  _(aten, oct)                       \
  _(aten, clear)                     \
  _(aten, trunc)                     \
  _(aten, trunc_)                    \
  _(aten, fix)                       \
  _(aten, fix_)                      \
  _(aten, to_mkldnn)                 \
  _(aten, positive)                  \
  _(aten, neg)                       \
  _(aten, neg_)                      \
  _(aten, negative)                  \
  _(aten, negative_)                 \
  _(aten, setdefault)                \
  _(aten, bin)                       \
  _(aten, pop)                       \
  _(aten, insert)                    \
  _(aten, vstack)                    \
  _(aten, row_stack)                 \
  _(prim, unchecked_unwrap_optional) \
  _(aten, __contains__)              \
  _(prim, BailoutTemplate)           \
  _(prim, grad)                      \
  _(aten, zero_)                     \
  _(aten, fill_)                     \
  _(aten, masked_fill_)              \
  _(cuda, _set_device)               \
  _(cuda, set_stream)                \
  _(cuda, _current_device)           \
  _(cuda, synchronize)               \
  _(aten, swapaxes)                  \
  _(aten, swapaxes_)                 \
  _(aten, swapdims)                  \
  _(aten, swapdims_)                 \
  _(aten, movedim)                   \
  _(aten, moveaxis)                  \
  _(aten, polygamma)                 \
  _(aten, special_polygamma)         \
  _(aten, lgamma)                    \
  _(aten, special_gammaln)           \
  _(aten, logsumexp)                 \
  _(aten, special_logsumexp)         \
  _(aten, digamma)                   \
  _(aten, special_psi)               \
  _(aten, special_digamma)           \
  _(aten, erf)                       \
  _(aten, special_erf)               \
  _(aten, erfc)                      \
  _(aten, special_erfc)              \
  _(aten, special_erfcx)             \
  _(aten, erfinv)                    \
  _(aten, special_erfinv)            \
  _(aten, logit)                     \
  _(aten, special_logit)             \
  _(aten, sigmoid)                   \
  _(aten, special_expit)             \
  _(aten, expm1)                     \
  _(aten, special_expm1)             \
  _(aten, exp2)                      \
  _(aten, special_exp2)              \
  _(aten, log1p)                     \
  _(aten, special_log1p)             \
  _(aten, round)                     \
  _(aten, special_round)             \
  _(aten, sinc)                      \
  _(aten, special_sinc)              \
  _(aten, i0)                        \
  _(aten, special_i0)                \
  _(aten, special_i0e)               \
  _(aten, special_i1)                \
  _(aten, special_i1e)               \
  _(aten, xlogy)                     \
  _(aten, special_xlogy)             \
  _(aten, special_xlog1py)           \
  _(aten, log_softmax)               \
  _(aten, special_log_softmax)       \
  _(aten, special_zeta)              \
  _(aten, mvlgamma)                  \
  _(aten, special_multigammaln)      \
  _(aten, has_torch_function)        \
  _(aten, hardswish)                 \
  _(aten, hardswish_)                \
  _(aten, hardsigmoid_)              \
  _(aten, hardtanh_)                 \
  FORALL_ATEN_BASE_SYMBOLS(_)        \
  _(onnx, Add)                       \
  _(onnx, Concat)                    \
  _(onnx, Constant)                  \
  _(onnx, ConstantFill)              \
  _(onnx, Div)                       \
  _(onnx, GRU)                       \
  _(onnx, Gather)                    \
  _(onnx, Gemm)                      \
  _(onnx, LSTM)                      \
  _(onnx, Mul)                       \
  _(onnx, Pow)                       \
  _(onnx, RNN)                       \
  _(onnx, Shape)                     \
  _(onnx, Size)                      \
  _(onnx, Slice)                     \
  _(onnx, Squeeze)                   \
  _(onnx, Sub)                       \
  _(onnx, Transpose)                 \
  _(onnx, Unsqueeze)                 \
  _(onnx, Loop)                      \
  _(onnx, If)                        \
  _(onnx, Reshape)                   \
  _(onnx, Expand)                    \
  _(onnx, Equal)                     \
  _(onnx, Greater)                   \
  _(onnx, GreaterOrEqual)            \
  _(onnx, Less)                      \
  _(onnx, LessOrEqual)               \
  _(onnx, Not)                       \
  _(onnx, ATen)                      \
  _(onnx, Split)                     \
  _(onnx, ConstantOfShape)           \
  _(onnx, Cast)                      \
  _(onnx, Mod)                       \
  _(onnx, Sqrt)                      \
  _(onnx, SplitToSequence)           \
  _(onnx, SequenceAt)                \
  _(onnx, SequenceConstruct)         \
  _(onnx, SequenceEmpty)             \
  _(onnx, SequenceInsert)            \
  _(onnx, SequenceErase)             \
  _(onnx, ConcatFromSequence)        \
  _(onnx, Identity)                  \
  _(onnx, SoftmaxCrossEntropyLoss)   \
  _(onnx, NegativeLogLikelihoodLoss) \
  _(onnx, LogSoftmax)                \
  _(onnx, ReduceL1)                  \
  _(onnx, ReduceL2)                  \
  _(onnx, Conv)                      \
  _(onnx, BatchNormalization)        \
  _(onnx, ReduceProd)                \
  _(onnx, Neg)                       \
  _(onnx, NonZero)                   \
  _(onnx, Range)                     \
  _(onnx, Tile)                      \
  _(onnx, Where)                     \
  FORALL_ATTR_BASE_SYMBOLS(_)        \
  _(attr, Subgraph)                  \
  _(attr, ReverseSubgraph)           \
  _(attr, f_real_outputs)            \
  _(attr, df_input_vjps)             \
  _(attr, df_input_captured_inputs)  \
  _(attr, df_input_captured_outputs) \
  _(attr, df_output_vjps)            \
  _(attr, axes)                      \
  _(attr, axis)                      \
  _(attr, broadcast)                 \
  _(attr, direction)                 \
  _(attr, ends)                      \
  _(attr, inplace)                   \
  _(attr, input_as_shape)            \
  _(attr, is_zero)                   \
  _(attr, num_none)                  \
  _(attr, num_present)               \
  _(attr, perm)                      \
  _(attr, sizes)                     \
  _(attr, starts)                    \
  _(attr, profiled_type)             \
  _(attr, transA)                    \
  _(attr, transB)                    \
  _(attr, name)                      \
  _(attr, a)                         \
  _(attr, b)                         \
  _(attr, beg)                       \
  _(attr, idx)                       \
  _(attr, split)                     \
  _(attr, slot)                      \
  _(attr, kinds)                     \
  _(attr, types)                     \
  _(attr, scope)                     \
  _(attr, keepdims)                  \
  _(attr, cache_id)                  \
  _(attr, new_axis)                  \
  _(attr, warn_id)                   \
  _(attr, allowzero)

// 'prim' symbols are synthetic operators that occur only in the IR
// and don't have corresponding implementations in ATen.

// 'onnx' symbols correspond to ONNX operators.  Their semantics
// are defined in https://github.com/onnx/onnx/blob/master/docs/Operators.md
// The particular version we are targeting is specified by '_onnx_opset_version'
// in torch.onnx.symbolic_helper
//
// In general, most ONNX operators won't get an entry here, because they
// are handled from the Python end.  However, you may occasionally need
// to intern an ONNX symbol here so that you can conveniently write an
// optimization on ONNX operations.

// 'attr' symbols are attribute keys.  They are shared between both ONNX and ATen
// operators (you disambiguate their meaning by looking at the operator itself).
// In general, you only need to define attribute keys that are used by
// onnx or prim; ATen attributes are automatically generated in FORALL_ATTR_BASE_SYMBOLS.

// Note [Symbol allocation]
// ~~~~~~~~~~~~~~~~~~~~~~~~
//
//  1. Symbol namespace is split up into namespaces.
//
//  2. The intended access pattern for built-in symbols is onnx::MatMul
//  in the c10 namespace (this is a Symbol).
//

// Built-in constant definition strategy:
// - Enum is the most convenient way to generate a contiguous sequence
//   of numbers for an identifier.
// - However, an enum gives you a fresh type.  We want onnx::MatMul to
//   be type Symbol, not some random enum type!
// - Therefore, after using enums to generate the sequence of integers,
//   we then declare constexpr Symbols to get everything the actual Symbol
//   type we want.  Symbols must be constexpr to be valid to be "case"ed on.

using unique_t = uint32_t;

const std::string& domain_prefix();

// A Symbol is like an interned string, but with a little extra
// structure; it is namespaced via SymbolNamespace and the resulting
// intern pointers support efficient namespace testing.
struct TORCH_API Symbol {
  explicit constexpr Symbol() : value(0) {};
  explicit constexpr Symbol(unique_t uniq)
  : value(uniq) {}

  // Get a Symbol for a qualified string like "attr::bar"
  static Symbol fromQualString(const std::string & s);

  // Get a Symbol from a domain and an unqualified string like "org.pytorch.attr" and "bar"
  static Symbol fromDomainAndUnqualString(const std::string & d, const std::string & s);

  // Constructors for our various namespaced strings.  This will construct
  // the appropriate namespaced string, e.g., "attr::foo" for the
  // argument "foo", and then attempt to intern it.  DO NOT USE THIS
  // with a string literal; attr::foo should be available in that case
  // (and if it's not, you should add it to the built-ins list above.)
  static Symbol attr(const std::string & s);
  static Symbol aten(const std::string & s);
  static Symbol cuda(const std::string & s);
  static Symbol onnx(const std::string & s);
  static Symbol prim(const std::string & s);
  static Symbol user(const std::string & s);
  static Symbol caffe2(const std::string & s);
  static Symbol dimname(const std::string & s);
  // TODO: eliminate me
  static Symbol scope(const std::string & s);

  bool is_attr() const;
  bool is_aten() const;
  bool is_cuda() const;
  bool is_prim() const;
  bool is_onnx() const;
  bool is_user() const;
  bool is_caffe2() const;
  bool is_dimname() const;

  // So we can switch on this
  constexpr operator unique_t() const {
    return value;
  }

  Symbol ns() const;

  // Give a string corresponding to the unqualified version of this name, e.g.,
  // "mm". Use this in a context where the intended namespace of the string is
  // obvious; this is a *lossy* conversion.
  const char * toUnqualString() const;

  // Give a string corresponding to the qualified version of this name,
  // e.g., "aten::mm".  This string format is made available to Python bindings
  // (so we know how to parse it.)
  const char * toQualString() const;

  // This describes a symbol in a case where humans read it.  At the moment it's
  // the same as toQualString.  This has to be a const char* returned because
  // a lot of printf style macros use it.
  const char * toDisplayString() const;

  // Give a string corresponding to the domain name for the symbol,
  // e.g., "org.pytorch.aten".
  std::string domainString() const;

private:
  explicit Symbol(Symbol ns, const std::string & s);
  unique_t value;
};

static inline bool operator==(Symbol lhs, Symbol rhs) {
  return static_cast<unique_t>(lhs) == static_cast<unique_t>(rhs);
}

enum class _keys : unique_t {
    #define DEFINE_KEY(ns, s) ns##_##s,
    FORALL_NS_SYMBOLS(DEFINE_KEY)
    #undef DEFINE_KEY
    num_symbols
};

#define DEFINE_SYMBOL(s) \
  constexpr Symbol s(static_cast<unique_t>(_keys::s));

#undef DEFINE_SYMBOL

#define DEFINE_SYMBOL(ns, s) \
  namespace ns { constexpr Symbol s(static_cast<unique_t>(_keys::ns##_##s)); }
FORALL_NS_SYMBOLS(DEFINE_SYMBOL)
#undef DEFINE_SYMBOL

inline Symbol Symbol::attr(const std::string & s) { return Symbol::fromQualString("attr::" + s); }
inline Symbol Symbol::aten(const std::string & s)  { return Symbol::fromQualString("aten::" + s); }
inline Symbol Symbol::cuda(const std::string & s)  { return Symbol::fromQualString("cuda::" + s); }
inline Symbol Symbol::onnx(const std::string & s)  { return Symbol::fromQualString("onnx::" + s); }
inline Symbol Symbol::prim(const std::string & s)  { return Symbol::fromQualString("prim::" + s); }
inline Symbol Symbol::scope(const std::string & s) { return Symbol::fromQualString("scope::" + s); }
inline Symbol Symbol::user(const std::string & s) { return Symbol::fromQualString("user::" + s); }
inline Symbol Symbol::caffe2(const std::string & s) { return Symbol::fromQualString("_caffe2::" + s); }
inline Symbol Symbol::dimname(const std::string & s) { return Symbol::fromQualString("dimname::" + s); }
inline bool Symbol::is_attr() const { return ns() == namespaces::attr; }
inline bool Symbol::is_aten() const { return ns() == namespaces::aten; }
inline bool Symbol::is_cuda() const { return ns() == namespaces::cuda; }
inline bool Symbol::is_prim() const { return ns() == namespaces::prim; }
inline bool Symbol::is_onnx() const { return ns() == namespaces::onnx; }
inline bool Symbol::is_user() const { return ns() == namespaces::user; }
inline bool Symbol::is_caffe2() const { return ns() == namespaces::_caffe2; }
inline bool Symbol::is_dimname() const { return ns() == namespaces::dimname; }

} // namespace c10

// make symbol behave like an integer in hash tables
namespace std {
template <>
struct hash<c10::Symbol> {
  size_t operator()(c10::Symbol s) const {
    return std::hash<uint32_t>()(static_cast<uint32_t>(s));
  }
};
}<|MERGE_RESOLUTION|>--- conflicted
+++ resolved
@@ -28,15 +28,10 @@
   _(prim, ReductionSizes)            \
   _(prim, Constant)                  \
   _(prim, ChunkSizes)                \
-<<<<<<< HEAD
-  _(prim, AllocateStorage)           \
-  _(prim, AllocateTensor)            \
-  _(prim, PreAllocateTensor)         \
-=======
   _(prim, AllocateSlab)              \
   _(prim, ReleaseSlab)               \
   _(prim, AllocateTensor)           \
->>>>>>> 24f164ec
+  _(prim, PreallocateTensor)         \
   _(prim, ConstantMKLDNNTensor)      \
   _(prim, BroadcastMKLDNNTensors)    \
   _(prim, MKLDNNGroup)               \
