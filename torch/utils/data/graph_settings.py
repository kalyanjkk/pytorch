import torch.utils.data.graph
from torch.utils.data.datapipes.iter import Shuffler
import warnings

<<<<<<< HEAD
=======
__all__ = [
    "apply_sharding",
    "apply_shuffle_seed",
    "apply_shuffle_settings",
    "get_all_graph_pipes",
]


>>>>>>> 4a57321a
def get_all_graph_pipes(graph):
    results = set()
    for datapipe, sub_graph in graph.items():
        results.add(datapipe)
        sub_items = get_all_graph_pipes(sub_graph)
        for item in sub_items:
            results.add(item)
    return results


def apply_sharding(datapipe, num_of_instances, instance_id):
    graph = torch.utils.data.graph.traverse(datapipe, only_datapipe=True)
    all_pipes = get_all_graph_pipes(graph)
    already_applied_to = None
    for pipe in all_pipes:
        if hasattr(pipe, 'is_shardable'):
            if pipe.is_shardable():
                if hasattr(pipe, 'apply_sharding'):
                    if already_applied_to is not None:
                        raise RuntimeError('This implementation of sharding can be only applied once per instance of DataPipeline.',
                                           'Already applied to', already_applied_to, 'while trying to apply to', pipe)
                    pipe.apply_sharding(num_of_instances, instance_id)
                    already_applied_to = pipe


def apply_shuffle_settings(datapipe, shuffle):
    if shuffle is None:
        return datapipe

    graph = torch.utils.data.graph.traverse(datapipe, only_datapipe=True)
    all_pipes = get_all_graph_pipes(graph)
    shufflers = {pipe for pipe in all_pipes if isinstance(pipe, Shuffler)}
    if not shufflers and shuffle:
        warnings.warn(
            "`shuffle=True` was set, but the datapipe does not contain a `Shuffler`. Adding one at the end. "
            "Be aware that the default buffer size might not be sufficient for your task."
        )
        datapipe = datapipe.shuffle()
        shufflers = {datapipe}

    for shuffler in shufflers:
        shuffler.set_shuffle(shuffle)

    return datapipe


def apply_shuffle_seed(datapipe, rng):
    graph = torch.utils.data.graph.traverse(datapipe, only_datapipe=True)
    all_pipes = get_all_graph_pipes(graph)
    shufflers = {pipe for pipe in all_pipes if isinstance(pipe, Shuffler)}

    for shuffler in shufflers:
        shuffle_seed = int(torch.empty((), dtype=torch.int64).random_(generator=rng).item())
        shuffler.set_seed(shuffle_seed)

    return datapipe<|MERGE_RESOLUTION|>--- conflicted
+++ resolved
@@ -2,8 +2,6 @@
 from torch.utils.data.datapipes.iter import Shuffler
 import warnings
 
-<<<<<<< HEAD
-=======
 __all__ = [
     "apply_sharding",
     "apply_shuffle_seed",
@@ -12,7 +10,6 @@
 ]
 
 
->>>>>>> 4a57321a
 def get_all_graph_pipes(graph):
     results = set()
     for datapipe, sub_graph in graph.items():
