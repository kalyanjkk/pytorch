--- conflicted
+++ resolved
@@ -128,13 +128,9 @@
         items by this function. Returns the equivalent output value of `g` with
         Nodes switched to refer to nodes in `self`.
         """
-<<<<<<< HEAD
         for node in g.nodes:
-=======
-        for node in g._nodes:
             if node in val_map:
                 continue
->>>>>>> 73fb7e3d
             if node.op == 'output':
                 rv = map_arg(node.args[0], lambda n: val_map[n])
                 return rv
