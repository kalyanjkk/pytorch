import abc
<<<<<<< HEAD
import torch
=======
>>>>>>> 6f836f09
from typing import Optional, Tuple, List, Any, Dict
from ...sparsifier import base_sparsifier
from collections import defaultdict
from torch import nn
<<<<<<< HEAD
import warnings
import copy
from ...sparsifier import utils
from torch.nn.utils import parametrize

SUPPORTED_TYPES = {
    torch.Tensor
}
=======
__all__ = ['BaseDataSparsifier']
>>>>>>> 6f836f09


class _Container(nn.Module):
    def __init__(self):
        super().__init__()


class BaseDataSparsifier(base_sparsifier.BaseSparsifier):
    r"""
    Base Data Sparsifier class for all Data sparsifiers.
    The abstract class accepts raw torch tensors / embedding / embedding bags (refer to SUPPORTED_TYPES above)
    to prepare for sparsification.
    In this case, mask (and parametrizations) is owned by the class and not by the user.
    Specifically, the container object inside the class maintains the mask and parametrizations of the input data

    Args:
        data_list (list of tuples)
            list of (name, data) tuples to sparsify. Lookup SUPPORTED_TYPES
            for type of data. Internally, a container module handles the data sparsification.

        defaults (dict)
            default configurations will be attached to the
            configuration. Only the keys that don't exist in the `config` will
            be updated.
    Example::

        >>> data_list = [('tensor_1', torch.randn(3,3)), ('tensor_2', torch.randn(4,4))]
        >>> defaults = {'sparsity_level': 0.7}
        >>> sparsifier = DerivedDataSparsifier(data_list = data_list, **defaults) # Some sparsifier that inherits BaseDataSparsifier
        >>> new_tensor_to_add = {'name': 'tensor_3', 'data': torch.randn(5,5), 'sparsity_level': 0.3}
        >>> sparsifier.add_data(**new_tensor_to_add)
        >>> # tensor_1 and tensor_2 will have sparsity_level of 0.7 but tensor_3 will have sparsity_level=0.3
    """
    def __init__(self, data_list: Optional[List[Tuple[str, Any]]] = None, **defaults):
        super().__init__(defaults=defaults)

        self._container = _Container()

        self.data_groups: Dict[str, Dict] = defaultdict(dict)  # name -> {**config}
        if data_list is not None:
            # add data with default config here
            [self.add_data(name, data, **self.defaults) for name, data in data_list]

    def prepare(self):
        raise NotImplementedError("this function is undefined for this class")

    def _extract_weight(self, data):
        if isinstance(data, torch.Tensor):
            return data

    def add_data(self, name: str, data, **config):
        r""" Configures and parametrizes the internal container model with name and data
        """
        assert type(data) in SUPPORTED_TYPES, \
            f'data type unsupported for {name}'

        if name in self.state:
            # If the named data already exists - replace
            warnings.warn("Replacing existing data of the same name. - Did you mean a different name?")

        local_args = copy.deepcopy(self.defaults)
        local_args.update(config)
        self.data_groups[name] = local_args

        weight = self._extract_weight(data)

        # Bookkeeping in the container class
        mask = local_args.get('mask', torch.ones_like(weight))
        param_class = local_args.get('parametrization', utils.FakeSparsity)  # change once public_api for utils is fixed!
        param = nn.Parameter(weight, requires_grad=False)

        if name in self.state:
            # If named data exists, check if parametrized
            if parametrize.is_parametrized(self._container, name):
                # If parametrized, squash mask
                self.squash_mask(names=[name], leave_parametrized=False)
            self._container.get_parameter(name).data = data  # overwrite the data
        else:
            setattr(self._container, name, param)
        parametrize.register_parametrization(self._container, name, param_class(mask))
        self.state[name]['mask'] = mask
        return getattr(self._container, name)

    def get_data(self, name: str, return_sparsified: bool = True):
        r"""Returns weight tensor (or data)
        Args:
            - name: name of the data to be returned
            - return_sparsified: returns weight tensor after applying parametrization if True
                else - returns the original version (non-parametrized)
        """
        if name not in self.data_groups:
            raise ValueError("data with specified name does not exist")

<<<<<<< HEAD
        if not return_sparsified:
            if not parametrize.is_parametrized(self._container, name):
                raise ValueError("mask squashed - original mask value does not exist")
            data = getattr(self._container.parametrizations, name).original
            return data
        else:
            return getattr(self._container, name)

    def state_dict(self):
        r"""Returns the state of the optimizer as a :class:`dict`.

        It contains:
        * state - contains name -> mask mapping.
        * data_groups - a list containing all sparsity configuration groups
            with the key name specifying the name of the data
        * container_state_dict - the state dictionary of the internal
            container model used for sparsification
        """
        return {
            'state': self.state,
            'data_groups': self.data_groups,
            '_container': self._container.state_dict()
        }

    def _load_container_from_state(self, states, data_groups, container_state_dict):
        r"""This restores the state of the container specifically based on the data present in state and data_groups
        If the data was parametrized, then the data would be added to the container and then parametrized,
        else it would just add the attribute the container.
        """
        for name, state in states.items():
            config_name = data_groups.get(name, None)
            if config_name is None:
                raise RuntimeError(f"Error loading {name}")

            # check if the data with such a name was parametrized, if so parametrize
            # otherwise just set the attribute and continue
            parametrized_name = f'parametrizations.{name}.original'
            parametrized = False
            data = container_state_dict.get(name, None)
            if name in container_state_dict:
                # the parametrization was probably removed for this
                data = container_state_dict.get(name)

            elif parametrized_name in container_state_dict:
                # so the weight was parametrized
                data = container_state_dict.get(parametrized_name)
                parametrized = True

            else:
                raise RuntimeError(f"Error loading {name}")

            param = nn.Parameter(data, requires_grad=False)
            setattr(self._container, name, param)

            if parametrized:
                # register parameter if parametrized
                mask = state.get('mask', torch.ones_like(data))
                param_class = data_groups.get('parametrization', utils.FakeSparsity)  # change once public_api for utils is fixed!
                parametrize.register_parametrization(self._container, name, param_class(mask))

    def load_state_dict(self, state_dict, strict=True):
        r"""The load_state_dict() restores the state of the sparsifier based on the state_dict

        Args:
        * state_dict - the dictionary that to which the current sparsifier needs to be restored to
        * strict - If True - the sparsifier is reset and is restored exactly to the state in state_dict.
            If False - the current sparsifier is not reset before loading the state_dict i.e. data added
            before loading the state_dict is not erased.
        """
        states = copy.deepcopy(state_dict['state'])
        data_groups = copy.deepcopy(state_dict['data_groups'])
        container_state_dict = copy.deepcopy(state_dict['_container'])
        if strict:
            # if strict load -> then reset container
            self._container = Container()

        self._load_container_from_state(states, data_groups, container_state_dict)

        if not strict:
            states.update(self.state)
            data_groups.update(self.data_groups)

        self.__setstate__({'state': states, 'data_groups': data_groups})

    def __setstate__(self, state):
        if '_container' in state:  # If container object is in state then load model
            container_dict = state.pop('_container')
            self._container = Container()
            self._load_container_from_state(state['state'], state['data_groups'], container_dict)

        self.__dict__.update(state)

    def __getstate__(self):
        return {
            'defaults': self.defaults,
            'state': self.state,
            'data_groups': self.data_groups,
            '_container': self._container.state_dict()
        }

    def __repr__(self):
        format_string = self.__class__.__name__ + ' ('
        for name, sparse_args in self.data_groups.items():
            format_string += '\n'
            format_string += '\tData Group\n'
            format_string += f'\t    name: {name}\n'
            for key in sorted(sparse_args.keys()):
                if key == 'data':
                    continue
                format_string += f'\t    {key}: {sparse_args[key]}\n'
        format_string += ')'
        return format_string

    def get_mask(self, name: str):
        if name not in self.state:
            raise ValueError("data with specified name does not exist")
        return self.state[name]['mask']

    def squash_mask(self, *args, **kwargs):
        r"""Squashes the sparse masks into the appropriate tensors. Also, accepts list of strings
        to squash mask for. If none, squashes mask for all the keys
        kwargs:
            * names: list of strings to squash mask for
            * sparsified: if true - applies the mask before squashing
                          if false - does not apply the mask before squashing
        """
        names = kwargs.get('names', None)  # squashes mask for selected names
        leave_parametrized = kwargs.get('leave_parametrized', True)  # if true, applies mask before squashing
        if names is None:
            names = list(self.data_groups.keys())
        for name in names:
            parametrize.remove_parametrizations(self._container, name, leave_parametrized=leave_parametrized)

    def step(self):
        if not self.enable_mask_update:
            return
        with torch.no_grad():
            for name, config in self.data_groups.items():
                # get non-sparsified data
                data = self.get_data(name, return_sparsified=False)
                # need name for the mask otherwise can directly pass mask?
                self.update_mask(name, data, **config)
=======
    def get_data(self, name: str):
        r"""Returns weight tensor (or data) based on the input name.
        """
        pass

    def __repr__(self):
        r"""String representation of an object when printed
        """
        pass

    def get_mask(self, name: str):
        r"""Returns the mask currently associated with the named tensor.
        """
        pass

    def squash_mask(self, *args, **kwargs):
        r"""Squashes the sparse masks into the appropriate tensors.
        """
        pass

    def step(self):
        r"""Updates the mask for all the named data.
        """
        pass
>>>>>>> 6f836f09

    @abc.abstractmethod
    def update_mask(self, name, data, **kwargs):
        pass<|MERGE_RESOLUTION|>--- conflicted
+++ resolved
@@ -1,24 +1,19 @@
 import abc
-<<<<<<< HEAD
 import torch
-=======
->>>>>>> 6f836f09
 from typing import Optional, Tuple, List, Any, Dict
 from ...sparsifier import base_sparsifier
 from collections import defaultdict
 from torch import nn
-<<<<<<< HEAD
 import warnings
 import copy
 from ...sparsifier import utils
 from torch.nn.utils import parametrize
 
+__all__ = ['BaseDataSparsifier']
+
 SUPPORTED_TYPES = {
     torch.Tensor
 }
-=======
-__all__ = ['BaseDataSparsifier']
->>>>>>> 6f836f09
 
 
 class _Container(nn.Module):
@@ -72,13 +67,6 @@
     def add_data(self, name: str, data, **config):
         r""" Configures and parametrizes the internal container model with name and data
         """
-        assert type(data) in SUPPORTED_TYPES, \
-            f'data type unsupported for {name}'
-
-        if name in self.state:
-            # If the named data already exists - replace
-            warnings.warn("Replacing existing data of the same name. - Did you mean a different name?")
-
         local_args = copy.deepcopy(self.defaults)
         local_args.update(config)
         self.data_groups[name] = local_args
@@ -91,127 +79,36 @@
         param = nn.Parameter(weight, requires_grad=False)
 
         if name in self.state:
-            # If named data exists, check if parametrized
+            # If the named data already exists - replace
+            warnings.warn("Replacing existing data of the same name. - Did you mean a different name?")
+            # check if parametrized
             if parametrize.is_parametrized(self._container, name):
                 # If parametrized, squash mask
                 self.squash_mask(names=[name], leave_parametrized=False)
-            self._container.get_parameter(name).data = data  # overwrite the data
+            self._container.get_parameter(name).data = weight  # overwrite the data
         else:
             setattr(self._container, name, param)
         parametrize.register_parametrization(self._container, name, param_class(mask))
         self.state[name]['mask'] = mask
         return getattr(self._container, name)
 
-    def get_data(self, name: str, return_sparsified: bool = True):
+    def get_data(self, name: str, return_original: bool = True):
         r"""Returns weight tensor (or data)
         Args:
             - name: name of the data to be returned
-            - return_sparsified: returns weight tensor after applying parametrization if True
-                else - returns the original version (non-parametrized)
+            - return_original returns weight tensor without applying parametrization if True
+                else - returns the sparsified version (parametrized)
         """
         if name not in self.data_groups:
             raise ValueError("data with specified name does not exist")
 
-<<<<<<< HEAD
-        if not return_sparsified:
+        if return_original:
             if not parametrize.is_parametrized(self._container, name):
                 raise ValueError("mask squashed - original mask value does not exist")
             data = getattr(self._container.parametrizations, name).original
             return data
         else:
             return getattr(self._container, name)
-
-    def state_dict(self):
-        r"""Returns the state of the optimizer as a :class:`dict`.
-
-        It contains:
-        * state - contains name -> mask mapping.
-        * data_groups - a list containing all sparsity configuration groups
-            with the key name specifying the name of the data
-        * container_state_dict - the state dictionary of the internal
-            container model used for sparsification
-        """
-        return {
-            'state': self.state,
-            'data_groups': self.data_groups,
-            '_container': self._container.state_dict()
-        }
-
-    def _load_container_from_state(self, states, data_groups, container_state_dict):
-        r"""This restores the state of the container specifically based on the data present in state and data_groups
-        If the data was parametrized, then the data would be added to the container and then parametrized,
-        else it would just add the attribute the container.
-        """
-        for name, state in states.items():
-            config_name = data_groups.get(name, None)
-            if config_name is None:
-                raise RuntimeError(f"Error loading {name}")
-
-            # check if the data with such a name was parametrized, if so parametrize
-            # otherwise just set the attribute and continue
-            parametrized_name = f'parametrizations.{name}.original'
-            parametrized = False
-            data = container_state_dict.get(name, None)
-            if name in container_state_dict:
-                # the parametrization was probably removed for this
-                data = container_state_dict.get(name)
-
-            elif parametrized_name in container_state_dict:
-                # so the weight was parametrized
-                data = container_state_dict.get(parametrized_name)
-                parametrized = True
-
-            else:
-                raise RuntimeError(f"Error loading {name}")
-
-            param = nn.Parameter(data, requires_grad=False)
-            setattr(self._container, name, param)
-
-            if parametrized:
-                # register parameter if parametrized
-                mask = state.get('mask', torch.ones_like(data))
-                param_class = data_groups.get('parametrization', utils.FakeSparsity)  # change once public_api for utils is fixed!
-                parametrize.register_parametrization(self._container, name, param_class(mask))
-
-    def load_state_dict(self, state_dict, strict=True):
-        r"""The load_state_dict() restores the state of the sparsifier based on the state_dict
-
-        Args:
-        * state_dict - the dictionary that to which the current sparsifier needs to be restored to
-        * strict - If True - the sparsifier is reset and is restored exactly to the state in state_dict.
-            If False - the current sparsifier is not reset before loading the state_dict i.e. data added
-            before loading the state_dict is not erased.
-        """
-        states = copy.deepcopy(state_dict['state'])
-        data_groups = copy.deepcopy(state_dict['data_groups'])
-        container_state_dict = copy.deepcopy(state_dict['_container'])
-        if strict:
-            # if strict load -> then reset container
-            self._container = Container()
-
-        self._load_container_from_state(states, data_groups, container_state_dict)
-
-        if not strict:
-            states.update(self.state)
-            data_groups.update(self.data_groups)
-
-        self.__setstate__({'state': states, 'data_groups': data_groups})
-
-    def __setstate__(self, state):
-        if '_container' in state:  # If container object is in state then load model
-            container_dict = state.pop('_container')
-            self._container = Container()
-            self._load_container_from_state(state['state'], state['data_groups'], container_dict)
-
-        self.__dict__.update(state)
-
-    def __getstate__(self):
-        return {
-            'defaults': self.defaults,
-            'state': self.state,
-            'data_groups': self.data_groups,
-            '_container': self._container.state_dict()
-        }
 
     def __repr__(self):
         format_string = self.__class__.__name__ + ' ('
@@ -231,7 +128,7 @@
             raise ValueError("data with specified name does not exist")
         return self.state[name]['mask']
 
-    def squash_mask(self, *args, **kwargs):
+    def squash_mask(self, *args, leave_parametrized=True, names=None, **kwargs):
         r"""Squashes the sparse masks into the appropriate tensors. Also, accepts list of strings
         to squash mask for. If none, squashes mask for all the keys
         kwargs:
@@ -239,8 +136,6 @@
             * sparsified: if true - applies the mask before squashing
                           if false - does not apply the mask before squashing
         """
-        names = kwargs.get('names', None)  # squashes mask for selected names
-        leave_parametrized = kwargs.get('leave_parametrized', True)  # if true, applies mask before squashing
         if names is None:
             names = list(self.data_groups.keys())
         for name in names:
@@ -252,35 +147,9 @@
         with torch.no_grad():
             for name, config in self.data_groups.items():
                 # get non-sparsified data
-                data = self.get_data(name, return_sparsified=False)
+                data = self.get_data(name)
                 # need name for the mask otherwise can directly pass mask?
                 self.update_mask(name, data, **config)
-=======
-    def get_data(self, name: str):
-        r"""Returns weight tensor (or data) based on the input name.
-        """
-        pass
-
-    def __repr__(self):
-        r"""String representation of an object when printed
-        """
-        pass
-
-    def get_mask(self, name: str):
-        r"""Returns the mask currently associated with the named tensor.
-        """
-        pass
-
-    def squash_mask(self, *args, **kwargs):
-        r"""Squashes the sparse masks into the appropriate tensors.
-        """
-        pass
-
-    def step(self):
-        r"""Updates the mask for all the named data.
-        """
-        pass
->>>>>>> 6f836f09
 
     @abc.abstractmethod
     def update_mask(self, name, data, **kwargs):
