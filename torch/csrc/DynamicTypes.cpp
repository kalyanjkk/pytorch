--- conflicted
+++ resolved
@@ -30,29 +30,9 @@
 std::array<THPLayout*, static_cast<int>(at::Layout::NumOptions)>
     layout_registry = {};
 
-<<<<<<< HEAD
-at::Backend get_backend(bool is_cuda, bool is_sparse) {
-  if (is_cuda) {
-    if (is_sparse) {
-      return at::Backend::SparseCUDA;
-    } else {
-      return at::Backend::CUDA;
-    }
-  } else {
-    if (is_sparse) {
-      return at::Backend::SparseCPU;
-    } else {
-      return at::Backend::CPU;
-    }
-  }
-}
-
 at::DeprecatedTypeProperties* get_type_properties(
     at::DeviceType device_type,
     at::ScalarType scalarType) {
-=======
-at::DeprecatedTypeProperties* get_type_properties(at::DeviceType device_type, at::ScalarType scalarType) {
->>>>>>> 4be233d6
   at::Backend backend;
   if (device_type == at::kCPU) {
     backend = at::Backend::CPU;
