--- conflicted
+++ resolved
@@ -104,15 +104,12 @@
   MemoryPlanner(MemoryPlanner&&) = delete;
   MemoryPlanner& operator=(MemoryPlanner&&) = delete;
   virtual ~MemoryPlanner() = default;
-<<<<<<< HEAD
-
-  virtual std::unique_ptr<MemoryPlanner> maybeClone(
+
+  virtual std::unique_ptr<MemoryPlanner> maybe_clone(
       BlockRunner* /*new_block_runner*/,
       const FastMap<at::Tensor*, at::Tensor*>& /*old_tensor_to_new*/) const {
     return nullptr;
   }
-=======
->>>>>>> b0863391
 
   void allocate();
   void deallocate();
@@ -127,39 +124,31 @@
   // does _all_ required cleanup.
   virtual bool shouldFallBackToStandardStrategy() const = 0;
 
-  size_t totalNumManagedTensors() const {
+  size_t total_num_managed_tensors() const {
     return num_managed_tensors_;
   }
 
-<<<<<<< HEAD
-  size_t totalReusedTensors() const {
-    return reused_tensors_;
-  }
-
-  size_t totalNumManagedOutputTensors() const {
-=======
   size_t total_reused_tensors() const {
     return reused_tensors_;
   }
 
   size_t total_num_managed_output_tensors() const {
->>>>>>> b0863391
     return managed_output_tensors_.size();
   }
 
-  size_t totalNumUnmanaged() const {
-    return numUnmanagedNonScalars() + numUnmanagedScalars();
-  }
-
-  size_t numUnmanagedNonScalars() const {
+  C10_NODISCARD size_t total_num_unmanaged() const {
+    return num_unmanaged_non_scalars() + num_unmanaged_scalars();
+  }
+
+  C10_NODISCARD size_t num_unmanaged_non_scalars() const {
     return unmanaged_ivalues_.size() + unmanaged_borrowed_ivalues_.size();
   }
 
-  size_t numUnmanagedScalars() const {
+  C10_NODISCARD size_t num_unmanaged_scalars() const {
     return num_unmanaged_scalar_ivalues_;
   }
 
-  size_t totalManaged() const {
+  size_t total_managed() const {
     return managed_bytes_;
   }
 
@@ -266,7 +255,6 @@
       bool enable_out_variant,
       bool manage_output_tensors,
       bool optimize_memory);
-<<<<<<< HEAD
 
   bool shouldFallBackToStandardStrategy() const override {
     // Already using standard strategy!
@@ -277,13 +265,6 @@
   void allocateManagedTensors() override;
   void deallocateManagedTensors() override;
 
-=======
-
- protected:
-  void allocateManagedTensors() override;
-  void deallocateManagedTensors() override;
-
->>>>>>> b0863391
   std::vector<StorageGroup> managed_tensors_{};
 };
 
@@ -316,7 +297,7 @@
     size_t offset;
   };
 
-  std::unique_ptr<MemoryPlanner> maybeClone(
+  std::unique_ptr<MemoryPlanner> maybe_clone(
       BlockRunner* new_block_runner,
       const FastMap<at::Tensor*, at::Tensor*>& old_tensor_to_new)
       const override;
