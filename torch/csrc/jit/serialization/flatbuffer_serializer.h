#pragma once

#include <ATen/core/qualified_name.h>
#include <flatbuffers/flatbuffers.h>
#include <string>
#include <vector>

#include <ATen/core/ivalue.h>
#include <ATen/core/jit_type.h>
#include <torch/csrc/jit/backends/backend_debug_handler.h>
#include <torch/csrc/jit/mobile/module.h>
#include <torch/csrc/jit/serialization/type_name_uniquer.h>

#include <torch/csrc/jit/serialization/mobile_bytecode_generated.h> // NOLINT

namespace torch {
namespace jit {

TORCH_API void save_mobile_module(
    const mobile::Module& module,
    const std::string& filename,
<<<<<<< HEAD
    const bool save_mobile_debug_info = false);
TORCH_API flatbuffers::DetachedBuffer save_mobile_module_to_bytes(
    const mobile::Module& module,
    const bool save_mobile_debug_info = false);
=======
    const ExtraFilesMap& extra_files = ExtraFilesMap());

TORCH_API flatbuffers::DetachedBuffer save_mobile_module_to_bytes(
    const mobile::Module& module,
    const ExtraFilesMap& extra_files = ExtraFilesMap());
>>>>>>> a9b3f941

} // namespace jit
} // namespace torch<|MERGE_RESOLUTION|>--- conflicted
+++ resolved
@@ -19,18 +19,13 @@
 TORCH_API void save_mobile_module(
     const mobile::Module& module,
     const std::string& filename,
-<<<<<<< HEAD
+    const ExtraFilesMap& extra_files = ExtraFilesMap(),
     const bool save_mobile_debug_info = false);
-TORCH_API flatbuffers::DetachedBuffer save_mobile_module_to_bytes(
-    const mobile::Module& module,
-    const bool save_mobile_debug_info = false);
-=======
-    const ExtraFilesMap& extra_files = ExtraFilesMap());
 
 TORCH_API flatbuffers::DetachedBuffer save_mobile_module_to_bytes(
     const mobile::Module& module,
-    const ExtraFilesMap& extra_files = ExtraFilesMap());
->>>>>>> a9b3f941
+    const ExtraFilesMap& extra_files = ExtraFilesMap(),
+    const bool save_mobile_debug_info = false);
 
 } // namespace jit
 } // namespace torch