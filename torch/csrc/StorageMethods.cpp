--- conflicted
+++ resolved
@@ -82,13 +82,9 @@
 static PyObject* THPStorage_isPinned(PyObject* _self, PyObject* noargs) {
   HANDLE_TH_ERRORS
 #if defined(USE_CUDA)
-<<<<<<< HEAD
+  auto self = (THPStorage*)_self;
   return PyBool_FromLong(
       at::globalContext().isPinnedPtr(self->cdata->data<uint8_t>()));
-=======
-  auto self = (THPStorage*)_self;
-  return PyBool_FromLong(at::globalContext().isPinnedPtr(self->cdata->data<uint8_t>()));
->>>>>>> 4be233d6
 #else
   Py_RETURN_FALSE;
 #endif
@@ -388,14 +384,8 @@
 
 PyObject* THPStorage_newWithFile(PyObject* _unused, PyObject* args) {
   HANDLE_TH_ERRORS
-<<<<<<< HEAD
   TORCH_CHECK(
       PyTuple_Size(args) == 2, "_new_with_file takes exactly two arguments");
-  PyObject* fd_obj = PyTuple_GetItem(args, 0);
-=======
-  TORCH_CHECK(PyTuple_Size(args) == 2,
-      "_new_with_file takes exactly two arguments");
->>>>>>> 4be233d6
   int fd = PyObject_AsFileDescriptor(PyTuple_GetItem(args, 0));
   THPUtils_assert(
       fd != -1,
