<<<<<<< HEAD
#include <torch/csrc/python_headers.h>
=======
#include <torch/csrc/DynamicTypes.h>
>>>>>>> ba27ee9e
#include <torch/csrc/THP.h>
#include <torch/csrc/autograd/variable.h>
#include <torch/csrc/python_headers.h>
#include <torch/csrc/utils/invalid_arguments.h>
#include <torch/csrc/utils/python_strings.h>

#include <torch/csrc/Export.h>

#include <algorithm>
#include <cstdarg>
#include <iterator>
#include <sstream>
#include <string>
#include <unordered_map>
#include <vector>

int THPUtils_getCallable(PyObject* arg, PyObject** result) {
  if (!PyCallable_Check(arg))
    return 0;
  *result = arg;
  return 1;
}

std::vector<int64_t> THPUtils_unpackLongs(PyObject* arg) {
  bool tuple = PyTuple_Check(arg);
  bool list = PyList_Check(arg);
  if (tuple || list) {
    // NOLINTNEXTLINE(bugprone-branch-clone)
    const auto nDim = tuple ? PyTuple_GET_SIZE(arg) : PyList_GET_SIZE(arg);
    std::vector<int64_t> sizes(nDim);
    for (int i = 0; i != nDim; ++i) {
      PyObject* item =
          tuple ? PyTuple_GET_ITEM(arg, i) : PyList_GET_ITEM(arg, i);
      if (!THPUtils_checkLong(item)) {
        std::ostringstream oss;
        oss << "expected int at position " << i
            << ", but got: " << THPUtils_typename(item);
        throw std::runtime_error(oss.str());
      }
      sizes[i] = THPUtils_unpackLong(item);
    }
    return sizes;
  }
  throw std::runtime_error("Expected tuple or list");
}

bool THPUtils_checkIntTuple(PyObject* arg) {
  if (!PyTuple_Check(arg)) {
    return false;
  }
  for (Py_ssize_t i = 0; i < PyTuple_GET_SIZE(arg); ++i) {
    if (!THPUtils_checkLong(PyTuple_GET_ITEM(arg, i))) {
      return false;
    }
  }
  return true;
}

std::vector<int> THPUtils_unpackIntTuple(PyObject* arg) {
  if (!THPUtils_checkIntTuple(arg)) {
    throw std::runtime_error("Couldn't unpack int tuple");
  }
  std::vector<int> values(PyTuple_GET_SIZE(arg));
  for (Py_ssize_t i = 0; i < PyTuple_GET_SIZE(arg); ++i) {
    values[i] = (int)THPUtils_unpackLong(PyTuple_GET_ITEM(arg, i));
  }
  return values;
}

void THPUtils_setError(const char* format, ...) {
  static const size_t ERROR_BUFFER_SIZE = 1000;
  // NOLINTNEXTLINE(cppcoreguidelines-avoid-c-arrays,modernize-avoid-c-arrays)
  char buffer[ERROR_BUFFER_SIZE];
  va_list fmt_args;

  va_start(fmt_args, format);
  vsnprintf(buffer, ERROR_BUFFER_SIZE, format, fmt_args);
  va_end(fmt_args);
  PyErr_SetString(PyExc_RuntimeError, buffer);
}

void THPUtils_addPyMethodDefs(
    std::vector<PyMethodDef>& vector,
    PyMethodDef* methods) {
  if (!vector.empty()) {
    // remove nullptr terminator
    vector.pop_back();
  }
  while (true) {
    vector.push_back(*methods);
    if (!methods->ml_name) {
      break;
    }
    methods++;
  }
}

static const char* classOrTypename(PyObject* obj) {
  if (PyType_Check(obj)) {
    return ((PyTypeObject*)obj)->tp_name;
  }
  return Py_TYPE(obj)->tp_name;
}

PyObject* THPUtils_dispatchStateless(
    PyObject* tensor,
    const char* name,
    PyObject* args,
    PyObject* kwargs) {
  THPObjectPtr methods(
      PyObject_GetAttrString(tensor, THP_STATELESS_ATTRIBUTE_NAME));
  if (!methods) {
    return PyErr_Format(
        PyExc_TypeError,
        "Type %s doesn't implement stateless methods",
        classOrTypename(tensor));
  }
  THPObjectPtr method(PyObject_GetAttrString(methods, name));
  if (!method) {
    return PyErr_Format(
        PyExc_TypeError,
        "Type %s doesn't implement stateless method %s",
        classOrTypename(tensor),
        name);
  }
  return PyObject_Call(method.get(), args, kwargs);
}

void THPUtils_invalidArguments(
    PyObject* given_args,
    PyObject* given_kwargs,
    const char* function_name,
    size_t num_options,
    ...) {
  std::vector<std::string> option_strings;
  va_list option_list;
  va_start(option_list, num_options);
<<<<<<< HEAD
  std::generate_n(std::back_inserter(option_strings), num_options, [&option_list] {
    return va_arg(option_list, const char*);
  });
=======
  std::generate_n(
      std::back_inserter(option_strings), num_options, [&option_list] {
        return va_arg(option_list, const char*);
      });
>>>>>>> ba27ee9e
  va_end(option_list);

  PyErr_SetString(
      PyExc_TypeError,
      torch::format_invalid_args(
          given_args, given_kwargs, function_name, option_strings)
          .c_str());
}

template <>
void THPPointer<THPGenerator>::free() {
  if (ptr)
    Py_DECREF(ptr);
}

template class THPPointer<THPGenerator>;

static bool backCompatBroadcastWarn = false;

void setBackCompatBroadcastWarn(bool warn) {
  backCompatBroadcastWarn = warn;
}

bool getBackCompatBroadcastWarn() {
  return backCompatBroadcastWarn;
}

static bool backCompatKeepdimWarn = false;

void setBackCompatKeepdimWarn(bool warn) {
  backCompatKeepdimWarn = warn;
}

bool getBackCompatKeepdimWarn() {
  return backCompatKeepdimWarn;
}

bool maybeThrowBackCompatKeepdimWarn(char* func) {
  if (getBackCompatKeepdimWarn()) {
    std::ostringstream ss;
    ss << "backwards compatibility: call to \"" << func
       << "\" uses default value for keepdim which has changed default to False.  Consider passing as kwarg.",
        PyErr_WarnEx(PyExc_UserWarning, ss.str().c_str(), 1);
  }
  return true;
}

template <>
void THPPointer<THPStorage>::free() {
  if (ptr)
    Py_DECREF(ptr);
}

void storage_copy(at::Storage dst, at::Storage src, bool non_blocking) {
  auto dst_options = c10::TensorOptions().device(dst.device()).dtype(at::kByte);
  auto dst_t = at::empty({0}, {}, dst_options).set_(dst);

  auto src_options = c10::TensorOptions().device(src.device()).dtype(at::kByte);
  auto src_t = at::empty({0}, {}, src_options).set_(src);
  dst_t.copy_(src_t, non_blocking);
}

void storage_fill(at::Storage self, uint8_t value) {
  auto options = c10::TensorOptions().device(self.device()).dtype(at::kByte);
  auto self_t = at::empty({0}, {}, options).set_(self);
  self_t.fill_(value);
}

void storage_set(at::Storage self, ptrdiff_t idx, uint8_t value) {
  TORCH_CHECK(
      (idx >= 0) && (idx < static_cast<ptrdiff_t>(self.nbytes())),
      "out of bounds");
  auto options = c10::TensorOptions().device(self.device()).dtype(at::kByte);
  auto self_t = at::empty({0}, {}, options).set_(self);
  self_t[idx].fill_(value);
}

uint8_t storage_get(at::Storage self, ptrdiff_t idx) {
  TORCH_CHECK(
      (idx >= 0) && (idx < static_cast<ptrdiff_t>(self.nbytes())),
      "out of bounds");
  auto options = c10::TensorOptions().device(self.device()).dtype(at::kByte);
  auto self_t = at::empty({0}, {}, options).set_(self);
  return self_t[idx].item<uint8_t>();
}

template class THPPointer<THPStorage>;

namespace torch {
namespace gdb {
/* ~~~ misc debugging utilities ~~~
 *
 * torch::gdb::* functions are NOT meant to be called by general pytorch code,
 * but only from within a gdb session. As such, utils.h does not contain any
 * declaration for those.
 */

// This is a helper needed by the torch-tensor-repr gdb command.
// Return an human-readable representation of the given Tensor. The resulting
// string is stored into a malloc()ed buffer. The caller is responsible to
// free() it. We use malloc() instead of new[] because it's much easier to
// call free than delete[] from withing gdb.
// Currently the code for computing the repr of a tensor is written in Python,
// so we need to wrap the Tensor into a Python object first.
char* tensor_repr(at::Tensor tensor) {
  PyGILState_STATE gil = PyGILState_Ensure();
  PyObject* pytensor = nullptr;
  PyObject* repr = nullptr;
  // NOLINTNEXTLINE(cppcoreguidelines-init-variables)
  Py_ssize_t bufsize;
  const char* buf = nullptr;
  char* result = nullptr;

  pytensor = THPVariable_Wrap(at::Tensor(tensor));
  if (!pytensor)
    // NOLINTNEXTLINE(cppcoreguidelines-avoid-goto,hicpp-avoid-goto)
    goto error;
  repr = PyObject_Repr(pytensor);
  if (!repr)
    // NOLINTNEXTLINE(cppcoreguidelines-avoid-goto,hicpp-avoid-goto)
    goto error;
  buf = PyUnicode_AsUTF8AndSize(repr, &bufsize);
  if (!buf)
    // NOLINTNEXTLINE(cppcoreguidelines-avoid-goto,hicpp-avoid-goto)
    goto error;
  // NOLINTNEXTLINE(cppcoreguidelines-no-malloc)
  result =
      static_cast<char*>(malloc(bufsize + 1)); // account for the trailing \0
  if (!result) {
    fprintf(stderr, "cannot allocate memory for the result\n");
    // NOLINTNEXTLINE(cppcoreguidelines-avoid-goto,hicpp-avoid-goto)
    goto error;
  }
  // NOLINTNEXTLINE(clang-analyzer-security.insecureAPI.strcpy)
  strcpy(result, buf);
  Py_XDECREF(pytensor);
  Py_XDECREF(repr);
  PyGILState_Release(gil);
  return result;

error:
  fprintf(stderr, "torch::gdb::tensor_repr: unexpected error\n");
  if (PyErr_Occurred())
    PyErr_Print();
  Py_XDECREF(pytensor);
  Py_XDECREF(repr);
  // NOLINTNEXTLINE(cppcoreguidelines-no-malloc)
  free(result);
  PyGILState_Release(gil);
  return nullptr;
}

} // namespace gdb
} // namespace torch<|MERGE_RESOLUTION|>--- conflicted
+++ resolved
@@ -1,8 +1,4 @@
-<<<<<<< HEAD
-#include <torch/csrc/python_headers.h>
-=======
 #include <torch/csrc/DynamicTypes.h>
->>>>>>> ba27ee9e
 #include <torch/csrc/THP.h>
 #include <torch/csrc/autograd/variable.h>
 #include <torch/csrc/python_headers.h>
@@ -140,16 +136,10 @@
   std::vector<std::string> option_strings;
   va_list option_list;
   va_start(option_list, num_options);
-<<<<<<< HEAD
-  std::generate_n(std::back_inserter(option_strings), num_options, [&option_list] {
-    return va_arg(option_list, const char*);
-  });
-=======
   std::generate_n(
       std::back_inserter(option_strings), num_options, [&option_list] {
         return va_arg(option_list, const char*);
       });
->>>>>>> ba27ee9e
   va_end(option_list);
 
   PyErr_SetString(
