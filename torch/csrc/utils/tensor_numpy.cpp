#include <torch/csrc/THP.h>
#include <torch/csrc/utils/tensor_numpy.h>
#define WITH_NUMPY_IMPORT_ARRAY
#include <c10/util/irange.h>
#include <torch/csrc/utils/numpy_stub.h>

#ifndef USE_NUMPY
namespace torch {
namespace utils {
PyObject* tensor_to_numpy(const at::Tensor& tensor) {
  throw std::runtime_error("PyTorch was compiled without NumPy support");
}
at::Tensor tensor_from_numpy(
    PyObject* obj,
    bool warn_if_not_writeable /*=true*/) {
  throw std::runtime_error("PyTorch was compiled without NumPy support");
}

bool is_numpy_available() {
  throw std::runtime_error("PyTorch was compiled without NumPy support");
}

bool is_numpy_int(PyObject* obj) {
  throw std::runtime_error("PyTorch was compiled without NumPy support");
}
bool is_numpy_scalar(PyObject* obj) {
  throw std::runtime_error("PyTorch was compiled without NumPy support");
}
at::Tensor tensor_from_cuda_array_interface(PyObject* obj) {
  throw std::runtime_error("PyTorch was compiled without NumPy support");
}
} // namespace utils
} // namespace torch
#else

#include <torch/csrc/DynamicTypes.h>
#include <torch/csrc/Exceptions.h>
#include <torch/csrc/autograd/python_variable.h>
#include <torch/csrc/utils/object_ptr.h>

#include <ATen/ATen.h>
#include <ATen/TensorUtils.h>
#include <memory>
#include <sstream>
#include <stdexcept>

using namespace at;
using namespace torch::autograd;

namespace torch {
namespace utils {

bool is_numpy_available() {
  static bool available = []() {
    if (_import_array() >= 0) {
      return true;
    }
    // Try to get exception message, print warning and return false
    std::string message = "Failed to initialize NumPy";
    // NOLINTNEXTLINE(cppcoreguidelines-init-variables)
    PyObject *type, *value, *traceback;
    PyErr_Fetch(&type, &value, &traceback);
    if (auto str = value ? PyObject_Str(value) : nullptr) {
      if (auto enc_str = PyUnicode_AsEncodedString(str, "utf-8", "strict")) {
        if (auto byte_str = PyBytes_AS_STRING(enc_str)) {
          message += ": " + std::string(byte_str);
        }
        Py_XDECREF(enc_str);
      }
      Py_XDECREF(str);
    }
    PyErr_Clear();
    TORCH_WARN(message);
    return false;
  }();
  return available;
}
static std::vector<npy_intp> to_numpy_shape(IntArrayRef x) {
  // shape and stride conversion from int64_t to npy_intp
  auto nelem = x.size();
  auto result = std::vector<npy_intp>(nelem);
  for (const auto i : c10::irange(nelem)) {
    result[i] = static_cast<npy_intp>(x[i]);
  }
  return result;
}

static std::vector<int64_t> to_aten_shape(int ndim, npy_intp* values) {
  // shape and stride conversion from npy_intp to int64_t
  auto result = std::vector<int64_t>(ndim);
  for (const auto i : c10::irange(ndim)) {
    result[i] = static_cast<int64_t>(values[i]);
  }
  return result;
}

static std::vector<int64_t> seq_to_aten_shape(PyObject* py_seq) {
  int ndim = PySequence_Length(py_seq);
  if (ndim == -1) {
    throw TypeError("shape and strides must be sequences");
  }
  auto result = std::vector<int64_t>(ndim);
  for (const auto i : c10::irange(ndim)) {
    auto item = THPObjectPtr(PySequence_GetItem(py_seq, i));
    if (!item)
      throw python_error();

    result[i] = PyLong_AsLongLong(item);
    if (result[i] == -1 && PyErr_Occurred())
      throw python_error();
  }
  return result;
}

PyObject* tensor_to_numpy(const at::Tensor& tensor, bool force/*=false*/) {
  TORCH_CHECK(is_numpy_available(), "Numpy is not available");

<<<<<<< HEAD
  TORCH_CHECK_TYPE(
      tensor.device().type() == DeviceType::CPU,
      "can't convert ",
      tensor.device().str().c_str(),
      " device type tensor to numpy. Use Tensor.cpu() to ",
      "copy the tensor to host memory first.");

  TORCH_CHECK_TYPE(
      tensor.layout() == Layout::Strided,
      "can't convert ",
      c10::str(tensor.layout()).c_str(),
      " layout tensor to numpy.",
      "convert the tensor to a strided layout first.");

  TORCH_CHECK(
      !(at::GradMode::is_enabled() && tensor.requires_grad()),
      "Can't call numpy() on Tensor that requires grad. "
      "Use tensor.detach().numpy() instead.");

  TORCH_CHECK(
      !tensor.is_conj(),
      "Can't call numpy() on Tensor that has conjugate bit set. ",
      "Use tensor.resolve_conj().numpy() instead.");

  TORCH_CHECK(
      !tensor.is_neg(),
      "Can't call numpy() on Tensor that has negative bit set. "
      "Use tensor.resolve_neg().numpy() instead.");

  TORCH_CHECK(
      !tensor.unsafeGetTensorImpl()->is_python_dispatch(),
      ".numpy() is not supported for tensor subclasses.");
=======
  TORCH_CHECK(!tensor.unsafeGetTensorImpl()->is_python_dispatch(),
              ".numpy() is not supported for tensor subclasses.");

  TORCH_CHECK_TYPE(tensor.layout() == Layout::Strided,
      "can't convert ", c10::str(tensor.layout()).c_str(),
      " layout tensor to numpy. ",
      "Use Tensor.dense() first.");

  if (!force){
    TORCH_CHECK_TYPE(tensor.device().type() == DeviceType::CPU,
                     "can't convert ", tensor.device().str().c_str(),
                     " device type tensor to numpy. Use Tensor.cpu() to ",
                     "copy the tensor to host memory first.");

    TORCH_CHECK(!(at::GradMode::is_enabled() && tensor.requires_grad()),
                "Can't call numpy() on Tensor that requires grad. "
                "Use tensor.detach().numpy() instead.");

    TORCH_CHECK(!tensor.is_conj(),
                "Can't call numpy() on Tensor that has conjugate bit set. ",
                "Use tensor.resolve_conj().numpy() instead.");

    TORCH_CHECK(!tensor.is_neg(),
                "Can't call numpy() on Tensor that has negative bit set. "
                "Use tensor.resolve_neg().numpy() instead.");
  }

  auto prepared_tensor = tensor.detach().cpu().resolve_conj().resolve_neg();

  auto dtype = aten_to_numpy_dtype(prepared_tensor.scalar_type());
  auto sizes = to_numpy_shape(prepared_tensor.sizes());
  auto strides = to_numpy_shape(prepared_tensor.strides());
>>>>>>> 4be233d6

  // NumPy strides use bytes. Torch strides use element counts.
  auto element_size_in_bytes = prepared_tensor.element_size();
  for (auto& stride : strides) {
    stride *= element_size_in_bytes;
  }

  auto array = THPObjectPtr(PyArray_New(
      &PyArray_Type,
      prepared_tensor.dim(),
      sizes.data(),
      dtype,
      strides.data(),
      prepared_tensor.data_ptr(),
      0,
      NPY_ARRAY_ALIGNED | NPY_ARRAY_WRITEABLE,
      nullptr));
  if (!array)
    return nullptr;

  // TODO: This attempts to keep the underlying memory alive by setting the base
  // object of the ndarray to the tensor and disabling resizes on the storage.
  // This is not sufficient. For example, the tensor's storage may be changed
  // via Tensor.set_, which can free the underlying memory.
<<<<<<< HEAD
  PyObject* py_tensor = THPVariable_Wrap(tensor);
  if (!py_tensor)
    throw python_error();
=======
  PyObject* py_tensor = THPVariable_Wrap(prepared_tensor);
  if (!py_tensor) throw python_error();
>>>>>>> 4be233d6
  if (PyArray_SetBaseObject((PyArrayObject*)array.get(), py_tensor) == -1) {
    return nullptr;
  }
  // Use the private storage API
  prepared_tensor.storage().unsafeGetStorageImpl()->set_resizable(false);

  return array.release();
}

void warn_numpy_not_writeable() {
  TORCH_WARN_ONCE(
      "The given NumPy array is not writable, and PyTorch does "
      "not support non-writable tensors. This means writing to this tensor "
      "will result in undefined behavior. "
      "You may want to copy the array to protect its data or make it writable "
      "before converting it to a tensor. This type of warning will be "
      "suppressed for the rest of this program.");
}

at::Tensor tensor_from_numpy(
    PyObject* obj,
    bool warn_if_not_writeable /*=true*/) {
  if (!is_numpy_available()) {
    throw std::runtime_error("Numpy is not available");
  }
  if (!PyArray_Check(obj)) {
    throw TypeError("expected np.ndarray (got %s)", Py_TYPE(obj)->tp_name);
  }
  auto array = (PyArrayObject*)obj;

  // warn_if_not_writable is true when a copy of numpy variable is created.
  // the warning is suppressed when a copy is being created.
  if (!PyArray_ISWRITEABLE(array) && warn_if_not_writeable) {
    warn_numpy_not_writeable();
  }

  int ndim = PyArray_NDIM(array);
  auto sizes = to_aten_shape(ndim, PyArray_DIMS(array));
  auto strides = to_aten_shape(ndim, PyArray_STRIDES(array));
  // NumPy strides use bytes. Torch strides use element counts.
  auto element_size_in_bytes = PyArray_ITEMSIZE(array);
  for (auto& stride : strides) {
    if (stride % element_size_in_bytes != 0) {
      throw ValueError(
          "given numpy array strides not a multiple of the element byte size. "
          "Copy the numpy array to reallocate the memory.");
    }
    stride /= element_size_in_bytes;
  }

  size_t storage_size = 1;
  for (const auto i : c10::irange(ndim)) {
    if (strides[i] < 0) {
      throw ValueError(
          "At least one stride in the given numpy array is negative, "
          "and tensors with negative strides are not currently supported. "
          "(You can probably work around this by making a copy of your array "
          " with array.copy().) ");
    }
    // XXX: this won't work for negative strides
    storage_size += (sizes[i] - 1) * strides[i];
  }

  void* data_ptr = PyArray_DATA(array);
  if (!PyArray_EquivByteorders(PyArray_DESCR(array)->byteorder, NPY_NATIVE)) {
    throw ValueError(
        "given numpy array has byte order different from the native byte order. "
        "Conversion between byte orders is currently not supported.");
  }
  Py_INCREF(obj);
  return at::from_blob(
      data_ptr,
      sizes,
      strides,
      [obj](void* data) {
        pybind11::gil_scoped_acquire gil;
        Py_DECREF(obj);
      },
      at::device(kCPU).dtype(numpy_dtype_to_aten(PyArray_TYPE(array))));
}

int aten_to_numpy_dtype(const ScalarType scalar_type) {
  switch (scalar_type) {
    case kDouble:
      return NPY_DOUBLE;
    case kFloat:
      return NPY_FLOAT;
    case kHalf:
      return NPY_HALF;
    case kComplexDouble:
      return NPY_COMPLEX128;
    case kComplexFloat:
      return NPY_COMPLEX64;
    case kLong:
      return NPY_INT64;
    case kInt:
      return NPY_INT32;
    case kShort:
      return NPY_INT16;
    case kChar:
      return NPY_INT8;
    case kByte:
      return NPY_UINT8;
    case kBool:
      return NPY_BOOL;
    default:
      throw TypeError("Got unsupported ScalarType %s", toString(scalar_type));
  }
}

ScalarType numpy_dtype_to_aten(int dtype) {
  switch (dtype) {
    case NPY_DOUBLE:
      return kDouble;
    case NPY_FLOAT:
      return kFloat;
    case NPY_HALF:
      return kHalf;
    case NPY_COMPLEX64:
      return kComplexFloat;
    case NPY_COMPLEX128:
      return kComplexDouble;
    case NPY_INT16:
      return kShort;
    case NPY_INT8:
      return kChar;
    case NPY_UINT8:
      return kByte;
    case NPY_BOOL:
      return kBool;
    default:
      // Workaround: MSVC does not support two switch cases that have the same
      // value
      if (dtype == NPY_INT || dtype == NPY_INT32) {
        // To cover all cases we must use NPY_INT because
        // NPY_INT32 is an alias which maybe equal to:
        // - NPY_INT, when sizeof(int) = 4 and sizeof(long) = 8
        // - NPY_LONG, when sizeof(int) = 4 and sizeof(long) = 4
        return kInt;
      } else if (dtype == NPY_LONGLONG || dtype == NPY_INT64) {
        // NPY_INT64 is an alias which maybe equal to:
        // - NPY_LONG, when sizeof(long) = 8 and sizeof(long long) = 8
        // - NPY_LONGLONG, when sizeof(long) = 4 and sizeof(long long) = 8
        return kLong;
      } else {
        break; // break as if this is one of the cases above because this is
               // only a workaround
      }
  }
  auto pytype = THPObjectPtr(PyArray_TypeObjectFromType(dtype));
  if (!pytype)
    throw python_error();
  throw TypeError(
      "can't convert np.ndarray of type %s. The only supported types are: "
      "float64, float32, float16, complex64, complex128, int64, int32, int16, int8, uint8, and bool.",
      ((PyTypeObject*)pytype.get())->tp_name);
}

bool is_numpy_int(PyObject* obj) {
  return is_numpy_available() && PyArray_IsScalar((obj), Integer);
}

bool is_numpy_scalar(PyObject* obj) {
  return is_numpy_available() &&
      (is_numpy_int(obj) || PyArray_IsScalar(obj, Bool) ||
       PyArray_IsScalar(obj, Floating) ||
       PyArray_IsScalar(obj, ComplexFloating));
}

at::Tensor tensor_from_cuda_array_interface(PyObject* obj) {
  if (!is_numpy_available()) {
    throw std::runtime_error("Numpy is not available");
  }
  auto cuda_dict =
      THPObjectPtr(PyObject_GetAttrString(obj, "__cuda_array_interface__"));
  TORCH_INTERNAL_ASSERT(cuda_dict);

  if (!PyDict_Check(cuda_dict)) {
    throw TypeError("`__cuda_array_interface__` must be a dict");
  }

  // Extract the `obj.__cuda_array_interface__['shape']` attribute
  std::vector<int64_t> sizes;
  {
    PyObject* py_shape = PyDict_GetItemString(cuda_dict, "shape");
    if (py_shape == nullptr) {
      throw TypeError("attribute `shape` must exist");
    }
    sizes = seq_to_aten_shape(py_shape);
  }

  // Extract the `obj.__cuda_array_interface__['typestr']` attribute
  ScalarType dtype;
  // NOLINTNEXTLINE(cppcoreguidelines-init-variables)
  int dtype_size_in_bytes;
  {
    PyObject* py_typestr = PyDict_GetItemString(cuda_dict, "typestr");
    if (py_typestr == nullptr) {
      throw TypeError("attribute `typestr` must exist");
    }
    // NOLINTNEXTLINE(cppcoreguidelines-init-variables)
    PyArray_Descr* descr;
    if (!PyArray_DescrConverter(py_typestr, &descr)) {
      throw ValueError("cannot parse `typestr`");
    }
    dtype = numpy_dtype_to_aten(descr->type_num);
    dtype_size_in_bytes = descr->elsize;
    TORCH_INTERNAL_ASSERT(dtype_size_in_bytes > 0);
  }

  // Extract the `obj.__cuda_array_interface__['data']` attribute
  // NOLINTNEXTLINE(cppcoreguidelines-init-variables)
  void* data_ptr;
  {
    PyObject* py_data = PyDict_GetItemString(cuda_dict, "data");
    if (py_data == nullptr) {
      throw TypeError("attribute `shape` data exist");
    }
    if (!PyTuple_Check(py_data) || PyTuple_GET_SIZE(py_data) != 2) {
      throw TypeError("`data` must be a 2-tuple of (int, bool)");
    }
    data_ptr = PyLong_AsVoidPtr(PyTuple_GET_ITEM(py_data, 0));
    if (data_ptr == nullptr && PyErr_Occurred()) {
      throw python_error();
    }
    int read_only = PyObject_IsTrue(PyTuple_GET_ITEM(py_data, 1));
    if (read_only == -1) {
      throw python_error();
    }
    if (read_only) {
      throw TypeError(
          "the read only flag is not supported, should always be False");
    }
  }

  // Extract the `obj.__cuda_array_interface__['strides']` attribute
  std::vector<int64_t> strides;
  {
    PyObject* py_strides = PyDict_GetItemString(cuda_dict, "strides");
    if (py_strides != nullptr && py_strides != Py_None) {
      if (PySequence_Length(py_strides) == -1 ||
          static_cast<size_t>(PySequence_Length(py_strides)) != sizes.size()) {
        throw TypeError(
            "strides must be a sequence of the same length as shape");
      }
      strides = seq_to_aten_shape(py_strides);

      // __cuda_array_interface__ strides use bytes. Torch strides use element
      // counts.
      for (auto& stride : strides) {
        if (stride % dtype_size_in_bytes != 0) {
          throw ValueError(
              "given array strides not a multiple of the element byte size. "
              "Make a copy of the array to reallocate the memory.");
        }
        stride /= dtype_size_in_bytes;
      }
    } else {
      strides = at::detail::defaultStrides(sizes);
    }
  }

  Py_INCREF(obj);
  return at::from_blob(
      data_ptr,
      sizes,
      strides,
      [obj](void* data) {
        pybind11::gil_scoped_acquire gil;
        Py_DECREF(obj);
      },
      at::device(kCUDA).dtype(dtype));
}
} // namespace utils
} // namespace torch

#endif // USE_NUMPY<|MERGE_RESOLUTION|>--- conflicted
+++ resolved
@@ -112,68 +112,42 @@
   return result;
 }
 
-PyObject* tensor_to_numpy(const at::Tensor& tensor, bool force/*=false*/) {
+PyObject* tensor_to_numpy(const at::Tensor& tensor, bool force /*=false*/) {
   TORCH_CHECK(is_numpy_available(), "Numpy is not available");
 
-<<<<<<< HEAD
-  TORCH_CHECK_TYPE(
-      tensor.device().type() == DeviceType::CPU,
-      "can't convert ",
-      tensor.device().str().c_str(),
-      " device type tensor to numpy. Use Tensor.cpu() to ",
-      "copy the tensor to host memory first.");
+  TORCH_CHECK(
+      !tensor.unsafeGetTensorImpl()->is_python_dispatch(),
+      ".numpy() is not supported for tensor subclasses.");
 
   TORCH_CHECK_TYPE(
       tensor.layout() == Layout::Strided,
       "can't convert ",
       c10::str(tensor.layout()).c_str(),
-      " layout tensor to numpy.",
-      "convert the tensor to a strided layout first.");
-
-  TORCH_CHECK(
-      !(at::GradMode::is_enabled() && tensor.requires_grad()),
-      "Can't call numpy() on Tensor that requires grad. "
-      "Use tensor.detach().numpy() instead.");
-
-  TORCH_CHECK(
-      !tensor.is_conj(),
-      "Can't call numpy() on Tensor that has conjugate bit set. ",
-      "Use tensor.resolve_conj().numpy() instead.");
-
-  TORCH_CHECK(
-      !tensor.is_neg(),
-      "Can't call numpy() on Tensor that has negative bit set. "
-      "Use tensor.resolve_neg().numpy() instead.");
-
-  TORCH_CHECK(
-      !tensor.unsafeGetTensorImpl()->is_python_dispatch(),
-      ".numpy() is not supported for tensor subclasses.");
-=======
-  TORCH_CHECK(!tensor.unsafeGetTensorImpl()->is_python_dispatch(),
-              ".numpy() is not supported for tensor subclasses.");
-
-  TORCH_CHECK_TYPE(tensor.layout() == Layout::Strided,
-      "can't convert ", c10::str(tensor.layout()).c_str(),
       " layout tensor to numpy. ",
       "Use Tensor.dense() first.");
 
-  if (!force){
-    TORCH_CHECK_TYPE(tensor.device().type() == DeviceType::CPU,
-                     "can't convert ", tensor.device().str().c_str(),
-                     " device type tensor to numpy. Use Tensor.cpu() to ",
-                     "copy the tensor to host memory first.");
-
-    TORCH_CHECK(!(at::GradMode::is_enabled() && tensor.requires_grad()),
-                "Can't call numpy() on Tensor that requires grad. "
-                "Use tensor.detach().numpy() instead.");
-
-    TORCH_CHECK(!tensor.is_conj(),
-                "Can't call numpy() on Tensor that has conjugate bit set. ",
-                "Use tensor.resolve_conj().numpy() instead.");
-
-    TORCH_CHECK(!tensor.is_neg(),
-                "Can't call numpy() on Tensor that has negative bit set. "
-                "Use tensor.resolve_neg().numpy() instead.");
+  if (!force) {
+    TORCH_CHECK_TYPE(
+        tensor.device().type() == DeviceType::CPU,
+        "can't convert ",
+        tensor.device().str().c_str(),
+        " device type tensor to numpy. Use Tensor.cpu() to ",
+        "copy the tensor to host memory first.");
+
+    TORCH_CHECK(
+        !(at::GradMode::is_enabled() && tensor.requires_grad()),
+        "Can't call numpy() on Tensor that requires grad. "
+        "Use tensor.detach().numpy() instead.");
+
+    TORCH_CHECK(
+        !tensor.is_conj(),
+        "Can't call numpy() on Tensor that has conjugate bit set. ",
+        "Use tensor.resolve_conj().numpy() instead.");
+
+    TORCH_CHECK(
+        !tensor.is_neg(),
+        "Can't call numpy() on Tensor that has negative bit set. "
+        "Use tensor.resolve_neg().numpy() instead.");
   }
 
   auto prepared_tensor = tensor.detach().cpu().resolve_conj().resolve_neg();
@@ -181,7 +155,6 @@
   auto dtype = aten_to_numpy_dtype(prepared_tensor.scalar_type());
   auto sizes = to_numpy_shape(prepared_tensor.sizes());
   auto strides = to_numpy_shape(prepared_tensor.strides());
->>>>>>> 4be233d6
 
   // NumPy strides use bytes. Torch strides use element counts.
   auto element_size_in_bytes = prepared_tensor.element_size();
@@ -206,14 +179,9 @@
   // object of the ndarray to the tensor and disabling resizes on the storage.
   // This is not sufficient. For example, the tensor's storage may be changed
   // via Tensor.set_, which can free the underlying memory.
-<<<<<<< HEAD
-  PyObject* py_tensor = THPVariable_Wrap(tensor);
+  PyObject* py_tensor = THPVariable_Wrap(prepared_tensor);
   if (!py_tensor)
     throw python_error();
-=======
-  PyObject* py_tensor = THPVariable_Wrap(prepared_tensor);
-  if (!py_tensor) throw python_error();
->>>>>>> 4be233d6
   if (PyArray_SetBaseObject((PyArrayObject*)array.get(), py_tensor) == -1) {
     return nullptr;
   }
