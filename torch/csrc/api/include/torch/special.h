#pragma once

#include <ATen/ATen.h>
#include <torch/types.h>

namespace torch {
namespace special {

/// Computes the natural logarithm of the absolute value of the gamma function
/// See https://pytorch.org/docs/master/special.html#torch.special.gammaln.
///
/// Example:
/// ```
/// auto t = torch::randn(128, dtype=kDouble);
/// torch::special::gammaln(t);
/// ```
inline Tensor gammaln(const Tensor& self) {
  return torch::special_gammaln(self);
}

inline Tensor& gammaln_out(Tensor& result, const Tensor& self) {
  return torch::special_gammaln_out(result, self);
}

/// Computes the regularized lower incomplete gamma function
/// See https://pytorch.org/docs/master/special.html#torch.special.gammainc.
///
/// Example:
/// ```
/// auto t = torch::randn(128, dtype=kDouble);
/// auto s = torch::randn(128, dtype=kDouble);
/// torch::special::gammainc(s, t);
/// ```
inline Tensor gammainc(const Tensor& self, const Tensor& other) {
  return torch::special_gammainc(self, other);
}

inline Tensor& gammainc_out(
    Tensor& result,
    const Tensor& self,
    const Tensor& other) {
  return torch::special_gammainc_out(result, self, other);
}

/// Computes the regularized upper incomplete gamma function
/// See https://pytorch.org/docs/master/special.html#torch.special.gammainc.
///
/// Example:
/// ```
/// auto t = torch::randn(128, dtype=kDouble);
/// auto s = torch::randn(128, dtype=kDouble);
/// torch::special::gammaincc(s, t);
/// ```
inline Tensor gammaincc(const Tensor& self, const Tensor& other) {
  return torch::special_gammaincc(self, other);
}

inline Tensor& gammaincc_out(
    Tensor& result,
    const Tensor& self,
    const Tensor& other) {
  return torch::special_gammaincc_out(result, self, other);
}

/// Computes the multivariate log-gamma function with dimension `p`, elementwise
/// See https://pytorch.org/docs/master/special.html#torch.special.multigammaln.
///
/// Example:
/// ```
/// auto t = torch::randn(128, dtype=kDouble);
/// torch::special::multigammaln(t, 1);
/// ```
inline Tensor multigammaln(const Tensor& self, int64_t p) {
  return torch::special_multigammaln(self, p);
}

inline Tensor& multigammaln_out(Tensor& result, const Tensor& self, int64_t p) {
  return torch::special_multigammaln_out(result, self, p);
}

/// Computes the nth derivative of the digamma function on the input.
/// See https:://pytorch.org/docs/master/special.html#torch.special.polygamma.
///
/// Example:
/// ```
/// auto t = torch::randn(128, dtype=kDouble);
/// torch::special::polygamma(2, t);
/// ```
inline Tensor polygamma(int64_t n, const Tensor& self) {
  return torch::special_polygamma(n, self);
}

inline Tensor& polygamma_out(Tensor& result, int64_t n, const Tensor& self) {
  return torch::special_polygamma_out(result, n, self);
}

/// Computes the logarithmic derivative of the gamma function on input
/// See https://pytorch.org/docs/master/special.html#torch.special.psi
///
/// Example:
/// ```
/// auto t = torch::randn(128, dtype=kDouble);
/// torch::special::psi(t);
/// ```
inline Tensor psi(const Tensor& self) {
  return torch::special_psi(self);
}

inline Tensor& psi_out(Tensor& result, const Tensor& self) {
  return torch::special_psi_out(result, self);
}

/// Computes the logarithmic derivative of the gamma function on input
/// See https://pytorch.org/docs/master/special.html#torch.special.digamma
///
/// Example:
/// ```
/// auto t = torch::randn(128, dtype=kDouble);
/// torch::special::digamma(t);
/// ```
inline Tensor digamma(const Tensor& self) {
  return torch::special_digamma(self);
}

inline Tensor& digamma_out(Tensor& result, const Tensor& self) {
  return torch::special_digamma_out(result, self);
}

/// Computes entropy of input, elementwise
/// See https://pytorch.org/docs/master/special.html#torch.special.entr.
///
/// Example:
/// ```
/// auto t = torch::randn(128, dtype=kDouble);
/// torch::special::entr(t);
/// ```
inline Tensor entr(const Tensor& self) {
  return torch::special_entr(self);
}

inline Tensor& entr_out(Tensor& result, const Tensor& self) {
  return torch::special_entr_out(result, self);
}

/// Computes the error function
/// See https://pytorch.org/docs/master/special.html#torch.special.erf.
///
/// Example:
/// ```
/// auto t = torch::randn(128, dtype=kDouble);
/// torch::special::erf(t);
/// ```
inline Tensor erf(const Tensor& self) {
  return torch::special_erf(self);
}

inline Tensor& erf_out(Tensor& result, const Tensor& self) {
  return torch::special_erf_out(result, self);
}

/// Computes the complementary error function
/// See https://pytorch.org/docs/master/special.html#torch.special.erfc.
///
/// Example:
/// ```
/// auto t = torch::randn(128, dtype=kDouble);
/// torch::special::erfc(t);
/// ```
inline Tensor erfc(const Tensor& self) {
  return torch::special_erfc(self);
}

inline Tensor& erfc_out(Tensor& result, const Tensor& self) {
  return torch::special_erfc_out(result, self);
}

/// Computes the scaled complementary error function
/// See https://pytorch.org/docs/master/special.html#torch.special.erfcx.
///
/// Example:
/// ```
/// auto t = torch::randn(128, dtype=kDouble);
/// torch::special::erfcx(t);
/// ```
inline Tensor erfcx(const Tensor& self) {
  return torch::special_erfcx(self);
}

inline Tensor& erfcx_out(Tensor& result, const Tensor& self) {
  return torch::special_erfcx_out(result, self);
}

/// Computes the inverse error function
/// See https://pytorch.org/docs/master/special.html#torch.special.erfinv.
///
/// Example:
/// ```
/// auto t = torch::randn(128, dtype=kDouble);
/// torch::special::erfinv(t);
/// ```
inline Tensor erfinv(const Tensor& self) {
  return torch::special_erfinv(self);
}

inline Tensor& erfinv_out(Tensor& result, const Tensor& self) {
  return torch::special_erfinv_out(result, self);
}

/// Computes the log of summed exponentials of each row of input in the given
/// dimension dim See
/// https://pytorch.org/docs/master/special.html#torch.special.logsumexp.
///
/// Example:
/// ```
/// auto t = torch::randn(3, 3);
/// torch::special::logsumexp(t, 1);
/// ```
inline Tensor logsumexp(const Tensor& self, IntArrayRef dims, bool keepdim) {
  return torch::special_logsumexp(self, dims, keepdim);
}

inline Tensor& logsumexp_out(
    Tensor& result,
    const Tensor& self,
    IntArrayRef dims,
    bool keepdim) {
  return torch::special_logsumexp_out(result, self, dims, keepdim);
}

/// Computes the argument, x, for which the area under the Gaussian probability
/// density function (integrated from minus infinity to x) is equal to input,
/// elementwise. See
/// https://pytorch.org/docs/master/special.html#torch.special.ndtri
///
/// Example:
/// ```
/// auto t = torch::rand(128, dtype=kDouble);
/// torch::special::ndtri(t);
/// ```
inline Tensor ndtri(const Tensor& self) {
  return torch::special_ndtri(self);
}

inline Tensor& ndtri_out(Tensor& result, const Tensor& self) {
  return torch::special_ndtri_out(result, self);
}

/// Computes the log of area under the standard Gaussian probability density
/// function, integrated from minus infinity to :attr:`input`, elementwise See
/// https://pytorch.org/docs/master/special.html#torch.special.log_ndtr
///
/// Example:
/// ```
/// auto t = torch::randn(128, dtype=kDouble);
/// torch::special::log_ndtr(t);
/// ```
inline Tensor log_ndtr(const Tensor& self) {
  return torch::special_log_ndtr(self);
}

inline Tensor& log_ndtr_out(Tensor& result, const Tensor& self) {
  return torch::special_log_ndtr_out(result, self);
}

/// Computes the logit of input, elementwise.
/// See https://pytorch.org/docs/master/special.html#torch.special.logit.
///
/// Example:
/// ```
/// auto t = torch::randn(128, dtype=kDouble);
/// torch::special::logit(t);
/// ```
inline Tensor logit(const Tensor& self) {
  return torch::special_logit(self);
}

inline Tensor& logit_out(Tensor& result, const Tensor& self) {
  return torch::special_logit_out(result, self);
}

/// Computes the expit (also known as the logistic sigmoid function) of input,
/// elementwise See
/// https://pytorch.org/docs/master/special.html#torch.special.expit.
///
/// Example:
/// ```
/// auto t = torch::randn(128, dtype=kDouble);
/// torch::special::expit(t);
/// ```
inline Tensor expit(const Tensor& self) {
  return torch::special_expit(self);
}

inline Tensor& expit_out(Tensor& result, const Tensor& self) {
  return torch::special_expit_out(result, self);
}

/// Computes the base two exponential function of :attr:`input`, elementwise
/// See https://pytorch.org/docs/master/special.html#torch.special.exp2.
///
/// Example:
/// ```
/// auto t = torch::randn(128, dtype=kDouble);
/// torch::special::exp2(t);
/// ```
inline Tensor exp2(const Tensor& self) {
  return torch::special_exp2(self);
}

inline Tensor& exp2_out(Tensor& result, const Tensor& self) {
  return torch::special_exp2_out(result, self);
}

/// Computes the exponential of the elements minus 1, elementwise
/// See https://pytorch.org/docs/master/special.html#torch.special.expm1.
///
/// Example:
/// ```
/// auto t = torch::randn(128, dtype=kDouble);
/// torch::special::expm1(t);
/// ```
inline Tensor expm1(const Tensor& self) {
  return torch::special_expm1(self);
}

inline Tensor& expm1_out(Tensor& result, const Tensor& self) {
  return torch::special_expm1_out(result, self);
}

/// Computes x * log(y) for inputs, elementwise
/// See https://pytorch.org/docs/master/special.html#torch.special.xlogy.
///
/// Example:
/// ```
/// auto x = torch::randn(128, dtype=kDouble);
/// auto y = torch::randn(128, dtype=kDouble);
/// torch::special::xlogy(x, y);
/// ```
inline Tensor xlogy(const Tensor& self, const Tensor& other) {
  return torch::special_xlogy(self, other);
}

inline Tensor xlogy(const Scalar& self, const Tensor& other) {
  return torch::special_xlogy(self, other);
}

inline Tensor xlogy(const Tensor& self, const Scalar& other) {
  return torch::special_xlogy(self, other);
}

inline Tensor& xlogy_out(
    Tensor& result,
    const Tensor& self,
    const Tensor& other) {
  return torch::special_xlogy_out(result, self, other);
}

inline Tensor& xlogy_out(
    Tensor& result,
    const Scalar& self,
    const Tensor& other) {
  return torch::special_xlogy_out(result, self, other);
}

inline Tensor& xlogy_out(
    Tensor& result,
    const Tensor& self,
    const Scalar& other) {
  return torch::special_xlogy_out(result, self, other);
}

/// Computes x * log1p(y) for inputs, elementwise
/// See https://pytorch.org/docs/master/special.html#torch.special.xlog1py.
///
/// Example:
/// ```
/// auto x = torch::randn(128, dtype=kDouble);
/// auto y = torch::randn(128, dtype=kDouble);
/// torch::special::xlog1py(x, y);
/// ```
inline Tensor xlog1py(const Tensor& self, const Tensor& other) {
  return torch::special_xlog1py(self, other);
}

inline Tensor xlog1py(const Scalar& self, const Tensor& other) {
  return torch::special_xlog1py(self, other);
}

inline Tensor xlog1py(const Tensor& self, const Scalar& other) {
  return torch::special_xlog1py(self, other);
}

inline Tensor& xlog1py_out(
    Tensor& result,
    const Tensor& self,
    const Tensor& other) {
  return torch::special_xlog1py_out(result, self, other);
}

inline Tensor& xlog1py_out(
    Tensor& result,
    const Scalar& self,
    const Tensor& other) {
  return torch::special_xlog1py_out(result, self, other);
}

inline Tensor& xlog1py_out(
    Tensor& result,
    const Tensor& self,
    const Scalar& other) {
  return torch::special_xlog1py_out(result, self, other);
}

/// Computes Hurwitz Zeta function for inputs, elementwise
/// See https://pytorch.org/docs/master/special.html#torch.special.zeta.
///
/// Example:
/// ```
/// auto x = torch::randn(128, dtype=kDouble);
/// auto y = torch::randn(128, dtype=kDouble);
/// torch::special::zeta(x, y);
/// ```
inline Tensor zeta(const Tensor& self, const Tensor& other) {
  return torch::special_zeta(self, other);
}

inline Tensor zeta(const Scalar& self, const Tensor& other) {
  return torch::special_zeta(self, other);
}

inline Tensor zeta(const Tensor& self, const Scalar& other) {
  return torch::special_zeta(self, other);
}

inline Tensor& zeta_out(
    Tensor& result,
    const Tensor& self,
    const Tensor& other) {
  return torch::special_zeta_out(result, self, other);
}

inline Tensor& zeta_out(
    Tensor& result,
    const Scalar& self,
    const Tensor& other) {
  return torch::special_zeta_out(result, self, other);
}

inline Tensor& zeta_out(
    Tensor& result,
    const Tensor& self,
    const Scalar& other) {
  return torch::special_zeta_out(result, self, other);
}

/// Computes the zeroth order modified Bessel function of the first kind of
/// input, elementwise See
/// https://pytorch.org/docs/master/special.html#torch.special.i0
///
/// Example:
/// ```
/// auto t = torch::randn(128, dtype=kDouble);
/// torch::special::i0(t);
/// ```
inline Tensor i0(const Tensor& self) {
  return torch::special_i0(self);
}

inline Tensor& i0_out(Tensor& result, const Tensor& self) {
  return torch::special_i0_out(result, self);
}

/// Computes the area under the standard Gaussian probability density function,
/// integrated from minus infinity to :attr:`input`, elementwise
/// See https://pytorch.org/docs/master/special.html#torch.special.ndtr
///
/// Example:
/// ```
/// auto t = torch::randn(128, dtype=kDouble);
/// torch::special::ndtr(t);
/// ```
inline Tensor ndtr(const Tensor& self) {
  return torch::special_ndtr(self);
}

inline Tensor& ndtr_out(Tensor& result, const Tensor& self) {
  return torch::special_ndtr_out(result, self);
}

/// Computes the exponentially scaled zeroth order modified Bessel function of
/// the first kind See
/// https://pytorch.org/docs/master/special.html#torch.special.i0e.
///
/// Example:
/// ```
/// auto t = torch::randn(128, dtype=kDouble);
/// torch::special::i0e(t);
/// ```
inline Tensor i0e(const Tensor& self) {
  return torch::special_i0e(self);
}

inline Tensor& i0e_out(Tensor& result, const Tensor& self) {
  return torch::special_i0e_out(result, self);
}

/// Computes the first order modified Bessel function of the first kind
/// See https://pytorch.org/docs/master/special.html#torch.special.i1.
///
/// Example:
/// ```
/// auto t = torch::randn(128, dtype=kDouble);
/// torch::special::i1(t);
/// ```
inline Tensor i1(const Tensor& self) {
  return torch::special_i1(self);
}

inline Tensor& i1_out(Tensor& result, const Tensor& self) {
  return torch::special_i1_out(result, self);
}

/// Computes the exponentially scaled first order modified Bessel function of
/// the first kind See
/// https://pytorch.org/docs/master/special.html#torch.special.i1e.
///
/// Example:
/// ```
/// auto t = torch::randn(128, dtype=kDouble);
/// torch::special::i1e(t);
/// ```
inline Tensor i1e(const Tensor& self) {
  return torch::special_i1e(self);
}

inline Tensor& i1e_out(Tensor& result, const Tensor& self) {
  return torch::special_i1e_out(result, self);
}

/// Computes the sinc of input, elementwise
/// See https://pytorch.org/docs/master/special.html#torch.special.sinc.
///
/// Example:
/// ```
/// auto t = torch::randn(128, dtype=kDouble);
/// torch::special::sinc(t);
/// ```
inline Tensor sinc(const Tensor& self) {
  return torch::special_sinc(self);
}

inline Tensor& sinc_out(Tensor& result, const Tensor& self) {
  return torch::special_sinc_out(result, self);
}

/// Rounds the elements of the input
/// See https://pytorch.org/docs/master/special.html#torch.special.round.
///
/// Example:
/// ```
/// auto t = torch::randn(128, dtype=kDouble);
/// torch::special::round(t);
/// ```
inline Tensor round(const Tensor& self) {
  return torch::special_round(self);
}

inline Tensor& round_out(Tensor& result, const Tensor& self) {
  return torch::special_round_out(result, self);
}

/// Computes log(1 + x) of the input, elementwise
/// See https://pytorch.org/docs/master/special.html#torch.special.log1p.
///
/// Example:
/// ```
/// auto t = torch::randn(128, dtype=kDouble);
/// torch::special::log1p(t);
/// ```
inline Tensor log1p(const Tensor& self) {
  return torch::special_log1p(self);
}

inline Tensor& log1p_out(Tensor& result, const Tensor& self) {
  return torch::special_log1p_out(result, self);
}

/// Computes log followed by softmax(x) of the input
/// See https://pytorch.org/docs/master/special.html#torch.special.log_softmax.
///
/// Example:
/// ```
/// auto t = torch::randn(128, 128, dtype=kDouble);
/// torch::special::log_softmax(t, 0);
/// ```
inline Tensor log_softmax(
    const Tensor& self,
    int64_t dim,
    c10::optional<ScalarType> dtype) {
  return torch::special_log_softmax(self, dim, dtype);
}

/// Computes softmax of the input along a given dimension
/// See https://pytorch.org/docs/master/special.html#torch.special.softmax.
///
/// Example:
/// ```
/// auto t = torch::randn(128, 128, dtype=kDouble);
/// torch::special::softmax(t, 0);
/// ```
inline Tensor softmax(
    const Tensor& self,
    int64_t dim,
    c10::optional<ScalarType> dtype) {
  return torch::special_softmax(self, dim, dtype);
}

/// Bessel function of the first kind of order 0.
///
/// See https://pytorch.org/docs/master/special.html#torch.special.bessel_j0.
///
/// Example:
///
/// ```
/// auto x = torch::randn(128, dtype=kDouble);
///
/// torch::special::bessel_j0(x);
/// ```
inline Tensor bessel_j0(const Tensor& self) {
  return torch::special_bessel_j0(self);
}

inline Tensor& bessel_j0_out(Tensor& result, const Tensor& self) {
  return torch::special_bessel_j0_out(result, self);
}

/// Bessel function of the first kind of order 1.
///
/// See https://pytorch.org/docs/master/special.html#torch.special.bessel_j1.
///
/// Example:
///
/// ```
/// auto x = torch::randn(128, dtype=kDouble);
///
/// torch::special::bessel_j1(x);
/// ```
inline Tensor bessel_j1(const Tensor& self) {
  return torch::special_bessel_j1(self);
}

inline Tensor& bessel_j1_out(Tensor& result, const Tensor& self) {
  return torch::special_bessel_j1_out(result, self);
}

/// Bessel function of the second kind of order 0.
///
/// See https://pytorch.org/docs/master/special.html#torch.special.bessel_y0.
///
/// Example:
///
/// ```
/// auto x = torch::randn(128, dtype=kDouble);
///
/// torch::special::bessel_y0(x);
/// ```
inline Tensor bessel_y0(const Tensor& self) {
  return torch::special_bessel_y0(self);
}

inline Tensor& bessel_y0_out(Tensor& result, const Tensor& self) {
  return torch::special_bessel_y0_out(result, self);
}

/// Bessel function of the second kind of order 1.
///
/// See https://pytorch.org/docs/master/special.html#torch.special.bessel_y1.
///
/// Example:
///
/// ```
/// auto x = torch::randn(128, dtype=kDouble);
///
/// torch::special::bessel_y1(x);
/// ```
inline Tensor bessel_y1(const Tensor& self) {
  return torch::special_bessel_y1(self);
}

inline Tensor& bessel_y1_out(Tensor& result, const Tensor& self) {
  return torch::special_bessel_y1_out(result, self);
}

/// Chebyshev polynomial of the first kind.
///
/// See
/// https://pytorch.org/docs/master/special.html#torch.special.chebyshev_polynomial_t.
///
/// Example:
///
/// ```
/// auto x = torch::randn(128, dtype=kDouble);
/// auto n = torch::randn(128, dtype=kDouble);
///
/// torch::special::chebyshev_polynomial_t(x, n);
/// ```
inline Tensor chebyshev_polynomial_t(const Tensor& x, const Tensor& n) {
  return torch::special_chebyshev_polynomial_t(x, n);
}

inline Tensor chebyshev_polynomial_t(const Scalar& x, const Tensor& n) {
  return torch::special_chebyshev_polynomial_t(x, n);
}

inline Tensor chebyshev_polynomial_t(const Tensor& x, const Scalar& n) {
  return torch::special_chebyshev_polynomial_t(x, n);
}

inline Tensor& chebyshev_polynomial_t_out(
    Tensor& output,
    const Tensor& x,
    const Tensor& n) {
  return torch::special_chebyshev_polynomial_t_out(output, x, n);
}

inline Tensor& chebyshev_polynomial_t_out(
    Tensor& output,
    const Scalar& x,
    const Tensor& n) {
  return torch::special_chebyshev_polynomial_t_out(output, x, n);
}

inline Tensor& chebyshev_polynomial_t_out(
    Tensor& output,
    const Tensor& x,
    const Scalar& n) {
  return torch::special_chebyshev_polynomial_t_out(output, x, n);
}

/// Chebyshev polynomial of the second kind.
///
/// See
/// https://pytorch.org/docs/master/special.html#torch.special.chebyshev_polynomial_u.
///
/// Example:
///
/// ```
/// auto x = torch::randn(128, dtype=kDouble);
/// auto n = torch::randn(128, dtype=kDouble);
///
/// torch::special::chebyshev_polynomial_u(x, n);
/// ```
inline Tensor chebyshev_polynomial_u(const Tensor& x, const Tensor& n) {
  return torch::special_chebyshev_polynomial_u(x, n);
}

inline Tensor chebyshev_polynomial_u(const Scalar& x, const Tensor& n) {
  return torch::special_chebyshev_polynomial_u(x, n);
}

inline Tensor chebyshev_polynomial_u(const Tensor& x, const Scalar& n) {
  return torch::special_chebyshev_polynomial_u(x, n);
}

inline Tensor& chebyshev_polynomial_u_out(
    Tensor& output,
    const Tensor& x,
    const Tensor& n) {
  return torch::special_chebyshev_polynomial_u_out(output, x, n);
}

inline Tensor& chebyshev_polynomial_u_out(
    Tensor& output,
    const Scalar& x,
    const Tensor& n) {
  return torch::special_chebyshev_polynomial_u_out(output, x, n);
}

inline Tensor& chebyshev_polynomial_u_out(
    Tensor& output,
    const Tensor& x,
    const Scalar& n) {
  return torch::special_chebyshev_polynomial_u_out(output, x, n);
}

/// Chebyshev polynomial of the third kind.
///
/// See https://pytorch.org/docs/master/special.html#torch.special.chebyshev_polynomial_v.
///
/// Example:
///
/// ```
/// auto x = torch::randn(128, dtype=kDouble);
/// auto n = torch::randn(128, dtype=kDouble);
///
/// torch::special::chebyshev_polynomial_v(x, n);
/// ```
inline Tensor chebyshev_polynomial_v(const Tensor& x, const Tensor& n) {
  return torch::special_chebyshev_polynomial_v(x, n);
}

inline Tensor chebyshev_polynomial_v(const Scalar& x, const Tensor& n) {
  return torch::special_chebyshev_polynomial_v(x, n);
}

inline Tensor chebyshev_polynomial_v(const Tensor& x, const Scalar& n) {
  return torch::special_chebyshev_polynomial_v(x, n);
}

inline Tensor& chebyshev_polynomial_v_out(Tensor& output, const Tensor& x, const Tensor& n) {
  return torch::special_chebyshev_polynomial_v_out(output, x, n);
}

inline Tensor& chebyshev_polynomial_v_out(Tensor& output, const Scalar& x, const Tensor& n) {
  return torch::special_chebyshev_polynomial_v_out(output, x, n);
}

inline Tensor& chebyshev_polynomial_v_out(Tensor& output, const Tensor& x, const Scalar& n) {
  return torch::special_chebyshev_polynomial_v_out(output, x, n);
}

/// Chebyshev polynomial of the fourth kind.
///
/// See https://pytorch.org/docs/master/special.html#torch.special.chebyshev_polynomial_w.
///
/// Example:
///
/// ```
/// auto x = torch::randn(128, dtype=kDouble);
/// auto n = torch::randn(128, dtype=kDouble);
///
/// torch::special::chebyshev_polynomial_w(x, n);
/// ```
inline Tensor chebyshev_polynomial_w(const Tensor& x, const Tensor& n) {
  return torch::special_chebyshev_polynomial_w(x, n);
}

inline Tensor chebyshev_polynomial_w(const Scalar& x, const Tensor& n) {
  return torch::special_chebyshev_polynomial_w(x, n);
}

inline Tensor chebyshev_polynomial_w(const Tensor& x, const Scalar& n) {
  return torch::special_chebyshev_polynomial_w(x, n);
}

inline Tensor& chebyshev_polynomial_w_out(Tensor& output, const Tensor& x, const Tensor& n) {
  return torch::special_chebyshev_polynomial_w_out(output, x, n);
}

inline Tensor& chebyshev_polynomial_w_out(Tensor& output, const Scalar& x, const Tensor& n) {
  return torch::special_chebyshev_polynomial_w_out(output, x, n);
}

inline Tensor& chebyshev_polynomial_w_out(Tensor& output, const Tensor& x, const Scalar& n) {
  return torch::special_chebyshev_polynomial_w_out(output, x, n);
}

/// Physicist’s Hermite polynomial.
///
/// See
/// https://pytorch.org/docs/master/special.html#torch.special.hermite_polynomial_h.
///
/// Example:
///
/// ```
/// auto x = torch::randn(128, dtype=kDouble);
/// auto n = torch::randn(128, dtype=kDouble);
///
/// torch::special::hermite_polynomial_h(x, n);
/// ```
inline Tensor hermite_polynomial_h(const Tensor& x, const Tensor& n) {
  return torch::special_hermite_polynomial_h(x, n);
}

inline Tensor hermite_polynomial_h(const Scalar& x, const Tensor& n) {
  return torch::special_hermite_polynomial_h(x, n);
}

inline Tensor hermite_polynomial_h(const Tensor& x, const Scalar& n) {
  return torch::special_hermite_polynomial_h(x, n);
}

inline Tensor& hermite_polynomial_h_out(
    Tensor& output,
    const Tensor& x,
    const Tensor& n) {
  return torch::special_hermite_polynomial_h_out(output, x, n);
}

inline Tensor& hermite_polynomial_h_out(
    Tensor& output,
    const Scalar& x,
    const Tensor& n) {
  return torch::special_hermite_polynomial_h_out(output, x, n);
}

inline Tensor& hermite_polynomial_h_out(
    Tensor& output,
    const Tensor& x,
    const Scalar& n) {
  return torch::special_hermite_polynomial_h_out(output, x, n);
}

/// Probabilist’s Hermite polynomial.
///
/// See
/// https://pytorch.org/docs/master/special.html#torch.special.hermite_polynomial_he.
///
/// Example:
///
/// ```
/// auto x = torch::randn(128, dtype=kDouble);
/// auto n = torch::randn(128, dtype=kDouble);
///
/// torch::special::hermite_polynomial_he(x, n);
/// ```
inline Tensor hermite_polynomial_he(const Tensor& x, const Tensor& n) {
  return torch::special_hermite_polynomial_he(x, n);
}

inline Tensor hermite_polynomial_he(const Scalar& x, const Tensor& n) {
  return torch::special_hermite_polynomial_he(x, n);
}

inline Tensor hermite_polynomial_he(const Tensor& x, const Scalar& n) {
  return torch::special_hermite_polynomial_he(x, n);
}

inline Tensor& hermite_polynomial_he_out(
    Tensor& output,
    const Tensor& x,
    const Tensor& n) {
  return torch::special_hermite_polynomial_he_out(output, x, n);
}

inline Tensor& hermite_polynomial_he_out(
    Tensor& output,
    const Scalar& x,
    const Tensor& n) {
  return torch::special_hermite_polynomial_he_out(output, x, n);
}

inline Tensor& hermite_polynomial_he_out(
    Tensor& output,
    const Tensor& x,
    const Scalar& n) {
  return torch::special_hermite_polynomial_he_out(output, x, n);
}

/// Laguerre polynomial.
///
/// See
/// https://pytorch.org/docs/master/special.html#torch.special.laguerre_polynomial_l.
///
/// Example:
///
/// ```
/// auto x = torch::randn(128, dtype=kDouble);
/// auto n = torch::randn(128, dtype=kDouble);
///
/// torch::special::laguerre_polynomial_l(x, n);
/// ```
inline Tensor laguerre_polynomial_l(const Tensor& x, const Tensor& n) {
  return torch::special_laguerre_polynomial_l(x, n);
}

inline Tensor laguerre_polynomial_l(const Scalar& x, const Tensor& n) {
  return torch::special_laguerre_polynomial_l(x, n);
}

inline Tensor laguerre_polynomial_l(const Tensor& x, const Scalar& n) {
  return torch::special_laguerre_polynomial_l(x, n);
}

inline Tensor& laguerre_polynomial_l_out(
    Tensor& output,
    const Tensor& x,
    const Tensor& n) {
  return torch::special_laguerre_polynomial_l_out(output, x, n);
}

inline Tensor& laguerre_polynomial_l_out(
    Tensor& output,
    const Scalar& x,
    const Tensor& n) {
  return torch::special_laguerre_polynomial_l_out(output, x, n);
}

inline Tensor& laguerre_polynomial_l_out(
    Tensor& output,
    const Tensor& x,
    const Scalar& n) {
  return torch::special_laguerre_polynomial_l_out(output, x, n);
}

/// Legendre polynomial.
///
/// See https://pytorch.org/docs/master/special.html#torch.special.legendre_polynomial_p.
///
/// Example:
///
/// ```
/// auto x = torch::randn(128, dtype=kDouble);
/// auto n = torch::randn(128, dtype=kDouble);
///
/// torch::special::legendre_polynomial_p(x, n);
/// ```
inline Tensor legendre_polynomial_p(const Tensor& x, const Tensor& n) {
  return torch::special_legendre_polynomial_p(x, n);
}

inline Tensor legendre_polynomial_p(const Scalar& x, const Tensor& n) {
  return torch::special_legendre_polynomial_p(x, n);
}

inline Tensor legendre_polynomial_p(const Tensor& x, const Scalar& n) {
  return torch::special_legendre_polynomial_p(x, n);
}

inline Tensor& legendre_polynomial_p_out(Tensor& output, const Tensor& x, const Tensor& n) {
  return torch::special_legendre_polynomial_p_out(output, x, n);
}

inline Tensor& legendre_polynomial_p_out(Tensor& output, const Scalar& x, const Tensor& n) {
  return torch::special_legendre_polynomial_p_out(output, x, n);
}

inline Tensor& legendre_polynomial_p_out(Tensor& output, const Tensor& x, const Scalar& n) {
  return torch::special_legendre_polynomial_p_out(output, x, n);
}

/// Modified Bessel function of the first kind of order 0.
///
/// See
/// https://pytorch.org/docs/master/special.html#torch.special.modified_bessel_i0.
///
/// Example:
///
/// ```
/// auto x = torch::randn(128, dtype=kDouble);
///
/// torch::special::modified_bessel_i0(x);
/// ```
inline Tensor modified_bessel_i0(const Tensor& self) {
  return torch::special_modified_bessel_i0(self);
}

inline Tensor& modified_bessel_i0_out(Tensor& result, const Tensor& self) {
  return torch::special_modified_bessel_i0_out(result, self);
}

/// Modified Bessel function of the first kind of order 1.
///
/// See
/// https://pytorch.org/docs/master/special.html#torch.special.modified_bessel_i1.
///
/// Example:
///
/// ```
/// auto x = torch::randn(128, dtype=kDouble);
///
/// torch::special::modified_bessel_i1(x);
/// ```
inline Tensor modified_bessel_i1(const Tensor& self) {
  return torch::special_modified_bessel_i1(self);
}

inline Tensor& modified_bessel_i1_out(Tensor& result, const Tensor& self) {
  return torch::special_modified_bessel_i1_out(result, self);
}

/// Modified Bessel function of the second kind of order 0.
///
/// See
/// https://pytorch.org/docs/master/special.html#torch.special.modified_bessel_k0.
///
/// Example:
///
/// ```
/// auto x = torch::randn(128, dtype=kDouble);
///
/// torch::special::modified_bessel_k0(x);
/// ```
inline Tensor modified_bessel_k0(const Tensor& self) {
  return torch::special_modified_bessel_k0(self);
}

inline Tensor& modified_bessel_k0_out(Tensor& result, const Tensor& self) {
  return torch::special_modified_bessel_k0_out(result, self);
}

/// Modified Bessel function of the second kind of order 1.
///
/// See
/// https://pytorch.org/docs/master/special.html#torch.special.modified_bessel_k1.
///
/// Example:
///
/// ```
/// auto x = torch::randn(128, dtype=kDouble);
///
/// torch::special::modified_bessel_k1(x);
/// ```
inline Tensor modified_bessel_k1(const Tensor& self) {
  return torch::special_modified_bessel_k1(self);
}

inline Tensor& modified_bessel_k1_out(Tensor& result, const Tensor& self) {
  return torch::special_modified_bessel_k1_out(result, self);
}

<<<<<<< HEAD
} // namespace special
} // namespace torch
=======
/// Shifted Chebyshev polynomial of the first kind.
///
/// See https://pytorch.org/docs/master/special.html#torch.special.shifted_chebyshev_polynomial_t.
///
/// Example:
///
/// ```
/// auto x = torch::randn(128, dtype=kDouble);
/// auto n = torch::randn(128, dtype=kDouble);
///
/// torch::special::shifted_chebyshev_polynomial_t(x, n);
/// ```
inline Tensor shifted_chebyshev_polynomial_t(const Tensor& x, const Tensor& n) {
  return torch::special_shifted_chebyshev_polynomial_t(x, n);
}

inline Tensor shifted_chebyshev_polynomial_t(const Scalar& x, const Tensor& n) {
  return torch::special_shifted_chebyshev_polynomial_t(x, n);
}

inline Tensor shifted_chebyshev_polynomial_t(const Tensor& x, const Scalar& n) {
  return torch::special_shifted_chebyshev_polynomial_t(x, n);
}

inline Tensor& shifted_chebyshev_polynomial_t_out(Tensor& output, const Tensor& x, const Tensor& n) {
  return torch::special_shifted_chebyshev_polynomial_t_out(output, x, n);
}

inline Tensor& shifted_chebyshev_polynomial_t_out(Tensor& output, const Scalar& x, const Tensor& n) {
  return torch::special_shifted_chebyshev_polynomial_t_out(output, x, n);
}

inline Tensor& shifted_chebyshev_polynomial_t_out(Tensor& output, const Tensor& x, const Scalar& n) {
  return torch::special_shifted_chebyshev_polynomial_t_out(output, x, n);
}

/// Shifted Chebyshev polynomial of the second kind.
///
/// See https://pytorch.org/docs/master/special.html#torch.special.shifted_chebyshev_polynomial_u.
///
/// Example:
///
/// ```
/// auto x = torch::randn(128, dtype=kDouble);
/// auto n = torch::randn(128, dtype=kDouble);
///
/// torch::special::shifted_chebyshev_polynomial_u(x, n);
/// ```
inline Tensor shifted_chebyshev_polynomial_u(const Tensor& x, const Tensor& n) {
  return torch::special_shifted_chebyshev_polynomial_u(x, n);
}

inline Tensor shifted_chebyshev_polynomial_u(const Scalar& x, const Tensor& n) {
  return torch::special_shifted_chebyshev_polynomial_u(x, n);
}

inline Tensor shifted_chebyshev_polynomial_u(const Tensor& x, const Scalar& n) {
  return torch::special_shifted_chebyshev_polynomial_u(x, n);
}

inline Tensor& shifted_chebyshev_polynomial_u_out(Tensor& output, const Tensor& x, const Tensor& n) {
  return torch::special_shifted_chebyshev_polynomial_u_out(output, x, n);
}

inline Tensor& shifted_chebyshev_polynomial_u_out(Tensor& output, const Scalar& x, const Tensor& n) {
  return torch::special_shifted_chebyshev_polynomial_u_out(output, x, n);
}

inline Tensor& shifted_chebyshev_polynomial_u_out(Tensor& output, const Tensor& x, const Scalar& n) {
  return torch::special_shifted_chebyshev_polynomial_u_out(output, x, n);
}

/// Shifted Chebyshev polynomial of the third kind.
///
/// See https://pytorch.org/docs/master/special.html#torch.special.shifted_chebyshev_polynomial_v.
///
/// Example:
///
/// ```
/// auto x = torch::randn(128, dtype=kDouble);
/// auto n = torch::randn(128, dtype=kDouble);
///
/// torch::special::shifted_chebyshev_polynomial_v(x, n);
/// ```
inline Tensor shifted_chebyshev_polynomial_v(const Tensor& x, const Tensor& n) {
  return torch::special_shifted_chebyshev_polynomial_v(x, n);
}

inline Tensor shifted_chebyshev_polynomial_v(const Scalar& x, const Tensor& n) {
  return torch::special_shifted_chebyshev_polynomial_v(x, n);
}

inline Tensor shifted_chebyshev_polynomial_v(const Tensor& x, const Scalar& n) {
  return torch::special_shifted_chebyshev_polynomial_v(x, n);
}

inline Tensor& shifted_chebyshev_polynomial_v_out(Tensor& output, const Tensor& x, const Tensor& n) {
  return torch::special_shifted_chebyshev_polynomial_v_out(output, x, n);
}

inline Tensor& shifted_chebyshev_polynomial_v_out(Tensor& output, const Scalar& x, const Tensor& n) {
  return torch::special_shifted_chebyshev_polynomial_v_out(output, x, n);
}

inline Tensor& shifted_chebyshev_polynomial_v_out(Tensor& output, const Tensor& x, const Scalar& n) {
  return torch::special_shifted_chebyshev_polynomial_v_out(output, x, n);
}

/// Shifted Chebyshev polynomial of the fourth kind.
///
/// See https://pytorch.org/docs/master/special.html#torch.special.shifted_chebyshev_polynomial_w.
///
/// Example:
///
/// ```
/// auto x = torch::randn(128, dtype=kDouble);
/// auto n = torch::randn(128, dtype=kDouble);
///
/// torch::special::shifted_chebyshev_polynomial_w(x, n);
/// ```
inline Tensor shifted_chebyshev_polynomial_w(const Tensor& x, const Tensor& n) {
  return torch::special_shifted_chebyshev_polynomial_w(x, n);
}

inline Tensor shifted_chebyshev_polynomial_w(const Scalar& x, const Tensor& n) {
  return torch::special_shifted_chebyshev_polynomial_w(x, n);
}

inline Tensor shifted_chebyshev_polynomial_w(const Tensor& x, const Scalar& n) {
  return torch::special_shifted_chebyshev_polynomial_w(x, n);
}

inline Tensor& shifted_chebyshev_polynomial_w_out(Tensor& output, const Tensor& x, const Tensor& n) {
  return torch::special_shifted_chebyshev_polynomial_w_out(output, x, n);
}

inline Tensor& shifted_chebyshev_polynomial_w_out(Tensor& output, const Scalar& x, const Tensor& n) {
  return torch::special_shifted_chebyshev_polynomial_w_out(output, x, n);
}

inline Tensor& shifted_chebyshev_polynomial_w_out(Tensor& output, const Tensor& x, const Scalar& n) {
  return torch::special_shifted_chebyshev_polynomial_w_out(output, x, n);
}

}} // torch::special
>>>>>>> 4be233d6
<|MERGE_RESOLUTION|>--- conflicted
+++ resolved
@@ -1,7 +1,6 @@
 #pragma once
 
 #include <ATen/ATen.h>
-#include <torch/types.h>
 
 namespace torch {
 namespace special {
@@ -785,7 +784,8 @@
 
 /// Chebyshev polynomial of the third kind.
 ///
-/// See https://pytorch.org/docs/master/special.html#torch.special.chebyshev_polynomial_v.
+/// See
+/// https://pytorch.org/docs/master/special.html#torch.special.chebyshev_polynomial_v.
 ///
 /// Example:
 ///
@@ -807,21 +807,31 @@
   return torch::special_chebyshev_polynomial_v(x, n);
 }
 
-inline Tensor& chebyshev_polynomial_v_out(Tensor& output, const Tensor& x, const Tensor& n) {
+inline Tensor& chebyshev_polynomial_v_out(
+    Tensor& output,
+    const Tensor& x,
+    const Tensor& n) {
   return torch::special_chebyshev_polynomial_v_out(output, x, n);
 }
 
-inline Tensor& chebyshev_polynomial_v_out(Tensor& output, const Scalar& x, const Tensor& n) {
+inline Tensor& chebyshev_polynomial_v_out(
+    Tensor& output,
+    const Scalar& x,
+    const Tensor& n) {
   return torch::special_chebyshev_polynomial_v_out(output, x, n);
 }
 
-inline Tensor& chebyshev_polynomial_v_out(Tensor& output, const Tensor& x, const Scalar& n) {
+inline Tensor& chebyshev_polynomial_v_out(
+    Tensor& output,
+    const Tensor& x,
+    const Scalar& n) {
   return torch::special_chebyshev_polynomial_v_out(output, x, n);
 }
 
 /// Chebyshev polynomial of the fourth kind.
 ///
-/// See https://pytorch.org/docs/master/special.html#torch.special.chebyshev_polynomial_w.
+/// See
+/// https://pytorch.org/docs/master/special.html#torch.special.chebyshev_polynomial_w.
 ///
 /// Example:
 ///
@@ -843,15 +853,24 @@
   return torch::special_chebyshev_polynomial_w(x, n);
 }
 
-inline Tensor& chebyshev_polynomial_w_out(Tensor& output, const Tensor& x, const Tensor& n) {
+inline Tensor& chebyshev_polynomial_w_out(
+    Tensor& output,
+    const Tensor& x,
+    const Tensor& n) {
   return torch::special_chebyshev_polynomial_w_out(output, x, n);
 }
 
-inline Tensor& chebyshev_polynomial_w_out(Tensor& output, const Scalar& x, const Tensor& n) {
+inline Tensor& chebyshev_polynomial_w_out(
+    Tensor& output,
+    const Scalar& x,
+    const Tensor& n) {
   return torch::special_chebyshev_polynomial_w_out(output, x, n);
 }
 
-inline Tensor& chebyshev_polynomial_w_out(Tensor& output, const Tensor& x, const Scalar& n) {
+inline Tensor& chebyshev_polynomial_w_out(
+    Tensor& output,
+    const Tensor& x,
+    const Scalar& n) {
   return torch::special_chebyshev_polynomial_w_out(output, x, n);
 }
 
@@ -995,7 +1014,8 @@
 
 /// Legendre polynomial.
 ///
-/// See https://pytorch.org/docs/master/special.html#torch.special.legendre_polynomial_p.
+/// See
+/// https://pytorch.org/docs/master/special.html#torch.special.legendre_polynomial_p.
 ///
 /// Example:
 ///
@@ -1017,15 +1037,24 @@
   return torch::special_legendre_polynomial_p(x, n);
 }
 
-inline Tensor& legendre_polynomial_p_out(Tensor& output, const Tensor& x, const Tensor& n) {
+inline Tensor& legendre_polynomial_p_out(
+    Tensor& output,
+    const Tensor& x,
+    const Tensor& n) {
   return torch::special_legendre_polynomial_p_out(output, x, n);
 }
 
-inline Tensor& legendre_polynomial_p_out(Tensor& output, const Scalar& x, const Tensor& n) {
+inline Tensor& legendre_polynomial_p_out(
+    Tensor& output,
+    const Scalar& x,
+    const Tensor& n) {
   return torch::special_legendre_polynomial_p_out(output, x, n);
 }
 
-inline Tensor& legendre_polynomial_p_out(Tensor& output, const Tensor& x, const Scalar& n) {
+inline Tensor& legendre_polynomial_p_out(
+    Tensor& output,
+    const Tensor& x,
+    const Scalar& n) {
   return torch::special_legendre_polynomial_p_out(output, x, n);
 }
 
@@ -1109,13 +1138,10 @@
   return torch::special_modified_bessel_k1_out(result, self);
 }
 
-<<<<<<< HEAD
-} // namespace special
-} // namespace torch
-=======
 /// Shifted Chebyshev polynomial of the first kind.
 ///
-/// See https://pytorch.org/docs/master/special.html#torch.special.shifted_chebyshev_polynomial_t.
+/// See
+/// https://pytorch.org/docs/master/special.html#torch.special.shifted_chebyshev_polynomial_t.
 ///
 /// Example:
 ///
@@ -1137,21 +1163,31 @@
   return torch::special_shifted_chebyshev_polynomial_t(x, n);
 }
 
-inline Tensor& shifted_chebyshev_polynomial_t_out(Tensor& output, const Tensor& x, const Tensor& n) {
+inline Tensor& shifted_chebyshev_polynomial_t_out(
+    Tensor& output,
+    const Tensor& x,
+    const Tensor& n) {
   return torch::special_shifted_chebyshev_polynomial_t_out(output, x, n);
 }
 
-inline Tensor& shifted_chebyshev_polynomial_t_out(Tensor& output, const Scalar& x, const Tensor& n) {
+inline Tensor& shifted_chebyshev_polynomial_t_out(
+    Tensor& output,
+    const Scalar& x,
+    const Tensor& n) {
   return torch::special_shifted_chebyshev_polynomial_t_out(output, x, n);
 }
 
-inline Tensor& shifted_chebyshev_polynomial_t_out(Tensor& output, const Tensor& x, const Scalar& n) {
+inline Tensor& shifted_chebyshev_polynomial_t_out(
+    Tensor& output,
+    const Tensor& x,
+    const Scalar& n) {
   return torch::special_shifted_chebyshev_polynomial_t_out(output, x, n);
 }
 
 /// Shifted Chebyshev polynomial of the second kind.
 ///
-/// See https://pytorch.org/docs/master/special.html#torch.special.shifted_chebyshev_polynomial_u.
+/// See
+/// https://pytorch.org/docs/master/special.html#torch.special.shifted_chebyshev_polynomial_u.
 ///
 /// Example:
 ///
@@ -1173,21 +1209,31 @@
   return torch::special_shifted_chebyshev_polynomial_u(x, n);
 }
 
-inline Tensor& shifted_chebyshev_polynomial_u_out(Tensor& output, const Tensor& x, const Tensor& n) {
+inline Tensor& shifted_chebyshev_polynomial_u_out(
+    Tensor& output,
+    const Tensor& x,
+    const Tensor& n) {
   return torch::special_shifted_chebyshev_polynomial_u_out(output, x, n);
 }
 
-inline Tensor& shifted_chebyshev_polynomial_u_out(Tensor& output, const Scalar& x, const Tensor& n) {
+inline Tensor& shifted_chebyshev_polynomial_u_out(
+    Tensor& output,
+    const Scalar& x,
+    const Tensor& n) {
   return torch::special_shifted_chebyshev_polynomial_u_out(output, x, n);
 }
 
-inline Tensor& shifted_chebyshev_polynomial_u_out(Tensor& output, const Tensor& x, const Scalar& n) {
+inline Tensor& shifted_chebyshev_polynomial_u_out(
+    Tensor& output,
+    const Tensor& x,
+    const Scalar& n) {
   return torch::special_shifted_chebyshev_polynomial_u_out(output, x, n);
 }
 
 /// Shifted Chebyshev polynomial of the third kind.
 ///
-/// See https://pytorch.org/docs/master/special.html#torch.special.shifted_chebyshev_polynomial_v.
+/// See
+/// https://pytorch.org/docs/master/special.html#torch.special.shifted_chebyshev_polynomial_v.
 ///
 /// Example:
 ///
@@ -1209,21 +1255,31 @@
   return torch::special_shifted_chebyshev_polynomial_v(x, n);
 }
 
-inline Tensor& shifted_chebyshev_polynomial_v_out(Tensor& output, const Tensor& x, const Tensor& n) {
+inline Tensor& shifted_chebyshev_polynomial_v_out(
+    Tensor& output,
+    const Tensor& x,
+    const Tensor& n) {
   return torch::special_shifted_chebyshev_polynomial_v_out(output, x, n);
 }
 
-inline Tensor& shifted_chebyshev_polynomial_v_out(Tensor& output, const Scalar& x, const Tensor& n) {
+inline Tensor& shifted_chebyshev_polynomial_v_out(
+    Tensor& output,
+    const Scalar& x,
+    const Tensor& n) {
   return torch::special_shifted_chebyshev_polynomial_v_out(output, x, n);
 }
 
-inline Tensor& shifted_chebyshev_polynomial_v_out(Tensor& output, const Tensor& x, const Scalar& n) {
+inline Tensor& shifted_chebyshev_polynomial_v_out(
+    Tensor& output,
+    const Tensor& x,
+    const Scalar& n) {
   return torch::special_shifted_chebyshev_polynomial_v_out(output, x, n);
 }
 
 /// Shifted Chebyshev polynomial of the fourth kind.
 ///
-/// See https://pytorch.org/docs/master/special.html#torch.special.shifted_chebyshev_polynomial_w.
+/// See
+/// https://pytorch.org/docs/master/special.html#torch.special.shifted_chebyshev_polynomial_w.
 ///
 /// Example:
 ///
@@ -1245,17 +1301,26 @@
   return torch::special_shifted_chebyshev_polynomial_w(x, n);
 }
 
-inline Tensor& shifted_chebyshev_polynomial_w_out(Tensor& output, const Tensor& x, const Tensor& n) {
+inline Tensor& shifted_chebyshev_polynomial_w_out(
+    Tensor& output,
+    const Tensor& x,
+    const Tensor& n) {
   return torch::special_shifted_chebyshev_polynomial_w_out(output, x, n);
 }
 
-inline Tensor& shifted_chebyshev_polynomial_w_out(Tensor& output, const Scalar& x, const Tensor& n) {
+inline Tensor& shifted_chebyshev_polynomial_w_out(
+    Tensor& output,
+    const Scalar& x,
+    const Tensor& n) {
   return torch::special_shifted_chebyshev_polynomial_w_out(output, x, n);
 }
 
-inline Tensor& shifted_chebyshev_polynomial_w_out(Tensor& output, const Tensor& x, const Scalar& n) {
+inline Tensor& shifted_chebyshev_polynomial_w_out(
+    Tensor& output,
+    const Tensor& x,
+    const Scalar& n) {
   return torch::special_shifted_chebyshev_polynomial_w_out(output, x, n);
 }
 
-}} // torch::special
->>>>>>> 4be233d6
+} // namespace special
+} // namespace torch