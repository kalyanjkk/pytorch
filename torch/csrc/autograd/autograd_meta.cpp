#define TORCH_ASSERT_ONLY_METHOD_OPERATORS
#include <c10/util/irange.h>
#include <torch/csrc/autograd/variable.h>

#ifndef AT_PER_OPERATOR_HEADERS
#include <ATen/Functions.h>
#else
#include <ATen/ops/_has_same_storage_numel.h>
#include <ATen/ops/_new_zeros_with_same_feature_meta.h>
#include <ATen/ops/zeros.h>
#endif

namespace torch {
namespace autograd {

using at::Tensor;

// [Forward Grad View/inplace]
// It is important to us to allow view and inplace to work with dual Tensors.
// These operations should either compute the right gradient or raise a
// user-friendly error.

// The basic case where all Tensors are dual Tensors is as follows:
//     # Have:
//     #   foo is a dual Tensor that is not a view
//     #   bar is a dual Tensor of appropriate size (depending on cases) that is
//     not a view
//
//     # Case 1: no view
//     foo.copy_(bar)
//
//     # Case 2: with view, propagate from view to base
//     view = foo[0]
//     view.copy_(bar)
//
//     # Case 3: with view, propagate from base to view
//     view = foo[0]
//     foo.copy_(bar)
//
//     # In both cases, the forward grad of foo must be properly updated.
//     # In the second and third cases, the forward grad of view must match
//     # the one of foo for the subset they have in common.
//
<<<<<<< HEAD
// All these cases can be handled by the following layout constraint on the
// forward grad:
//   - A Tensor and its forward grad (for all levels) must have the same
//   metadata (size, stride
//     and storage offset). Storage offset must be in this metadata because of
//     as_strided.
//   - View operations must create a forward grad that is a view of the base's
//   forward grad.
=======
// All these cases can be handled by the following layout constraint on the forward grad:
//   - A Tensor and its forward grad (for all levels) must have the same metadata (size, stride
//     conj/neg bit and storage offset). Storage offset must be in this metadata because of
//     as_strided. conj/neg bit must be part of this metadata because of ops like `real`.
//   - View operations must create a forward grad that is a view of the base's forward grad.
>>>>>>> 4be233d6
//   - Inplace operations must modify the input's forward grad inplace.
//
// This layout constraint is ensured in the `set_fw_grad` function below

// More complex cases arrise when non-dual Tensor interact with dual Tensors.
// The two most important cases are:
//
//     # Have:
//     #   foo is a regular Tensor that is not a view
//     #   bar is a dual Tensor of appropriate size (depending on cases) that is
//     not a view
//
//     # Case 4: Changes on the view must propagate to its base
//     view = foo[0]
//     # view is still a regular Tensor here
//     view.copy_(bar)
//     # Now both view and foo are dual Tensor with appropriate forward grad
//
//     # Case 5: Changes on the base must propagate on all its views
//     view = foo[0]
//     # view is still a regular Tensor here
//     base.copy_(bar)
//     # Now both view and foo are dual Tensor with appropriate forward grad
//
//     # NB there is a case 6 involving changes on a view propagating to other
//     views # but it is fully described by the two others and is skipped in
//     this discussion.
//
// Case 4 is handled by set_fw_grad by properly setting the forward grad of the
// base if needed. Case 5 is handled in fw_grad by reading the forward grad from
// the base if needed.

namespace {
// Check if two Tensor have the same storage offset, sizes and strides
bool has_same_meta(const Variable& base, const Variable& other) {
  if (!base.defined() || !other.defined()) {
    return false;
  }
  if (base.storage_offset() != other.storage_offset()) {
    return false;
  }
  if (base.dim() != other.dim()) {
    return false;
  }
  for (const auto i : c10::irange(base.dim())) {
    if (base.sizes()[i] != other.sizes()[i]) {
      return false;
    }
    if (base.strides()[i] != other.strides()[i] && base.sizes()[i] != 1 &&
        base.sizes()[i] != 0) {
      return false;
    }
<<<<<<< HEAD
  }
  if (!at::_has_same_storage_numel(base, other)) {
    return false;
  }
  return true;
}

=======
    if (base.is_conj() != other.is_conj() || base.is_neg() != other.is_neg()) {
      return false;
    }
    return true;
  }
>>>>>>> 4be233d6
} // anonymous namespace

// This function is will ensure that the fw_grad_ is properly a view of the base
// for inplace ops on Tensors that do not have forward grad originally.
void AutogradMeta::set_fw_grad(
    const at::TensorBase& new_grad_base,
    const at::TensorBase& self_base,
    uint64_t level,
    bool is_inplace_op) {
  TORCH_CHECK(
      !new_grad_base._fw_grad(level).defined(),
      "Setting a forward grad that "
      "itself has a forward gradient at the same level",
      level,
      " is not supported.");
  TORCH_INTERNAL_ASSERT(
      (new_grad_base.is_floating_point() || new_grad_base.is_complex()) &&
          (self_base.is_floating_point() || self_base.is_complex()),
      "Expected both tensor and its forward grad to be floating point or complex");
  // Lazy initialization
  {
    std::lock_guard<std::mutex> lock(mutex_);
    if (!fw_grad_) {
      fw_grad_ = std::make_shared<ForwardGrad>();
    }
  }
  if (fw_grad_->contains(level)) {
    // Setting the forward grad again is only allowed if it is a no-op.
    // We do allow this case to simplify writing codegen for inplace ops.
    TORCH_INTERNAL_ASSERT(
        new_grad_base.defined(),
        "Cannot set a forward grad that is an undefined Tensor. Use "
        "_fw_primal(level) to get a new Tensor with this forward grad unset.");

    TORCH_INTERNAL_ASSERT(
        is_inplace_op,
        "Only inplace operations can re-set the forward grad of a Tensor that "
        "already has one.");

    TORCH_INTERNAL_ASSERT(
        fw_grad_->value(level).is_same(new_grad_base),
        "Cannot set a value of a forward grad if it "
        "already exists. Inplace operations should modify it inplace.");
  } else {
    // TODO(alband) remove this spurious version counter bump
    Tensor new_grad(new_grad_base);
    at::OptionalTensorRef self_ref(self_base);
    const Tensor& self = *self_ref;

    TORCH_CHECK(
        self.is_same_size(new_grad),
        "Trying to set a forward gradient that has a different size than that "
        "of the original Tensor, this is not supported. Tensor is of size ",
        self.sizes(),
        " while the given "
        "forward gradient is of size ",
        new_grad.sizes(),
        ".");

    if (is_inplace_op && is_view_) {
      auto this_view_meta = static_cast<DifferentiableViewMeta*>(this);

      // For inplace ops on a Tensor that does not already have a forward grad
      // and is a view, we propagate the tangent to the base and ensure that the
      // new_grad is a view of that base's tangent. This ensure that case 4 from
      // [Forward Grad View/inplace] above works fine What happens in this long
      // if statement is:
      //   - Check if the base already has a grad
      //   - If not, set a new fw_grad for it full of zeros
      //   - Take a view of the base's forward grad
      //   - Copy the given new_grad into this view
      //   - Use this view as the new new_grad
      if (this_view_meta->has_fw_view()) {
        auto view_info = this_view_meta->get_forward_view();
        auto& base = view_info.base_;

        if (!base._fw_grad(level).defined()) {
          // Enforce same meta here to make sure that the view op below is
          // always valid
          Tensor new_base_fw_grad;
          if (has_same_meta(new_grad, base) && has_same_meta(new_grad, self)) {
            // TODO extend this special case to when the underlying storage of
            // new_grad can be re-used.
            new_base_fw_grad = new_grad;
          } else {
<<<<<<< HEAD
            new_base_fw_grad =
                at::_new_zeros_with_same_feature_meta(new_grad, base);
=======
            new_base_fw_grad = at::_new_zeros_with_same_feature_meta(new_grad, base);
            new_base_fw_grad._set_conj(base.is_conj());
            new_base_fw_grad._set_neg(base.is_neg());
>>>>>>> 4be233d6

            // Update new_grad to be a view of the base
            Tensor new_fw_grad_value;
            if (view_info.has_view_fn()) {
              new_fw_grad_value = view_info.view_fn()(new_base_fw_grad);
            } else {
              new_fw_grad_value = new_base_fw_grad.as_strided(
                  self.sizes(), self.strides(), self.storage_offset());
            }

            new_fw_grad_value.copy_(new_grad);
            new_grad = new_fw_grad_value;
          }

          base._set_fw_grad(new_base_fw_grad, level, /* is_inplace_op */ false);
        }
      }
    }

    // Enforce the basic layout constraint
    if (!has_same_meta(new_grad, self)) {
      if (is_view_) {
        auto this_view_meta = static_cast<DifferentiableViewMeta*>(this);
        TORCH_INTERNAL_ASSERT(
            !this_view_meta->has_fw_view(),
            "Expected the output of forward differentiable view operations to have the tangent have the same layout as primal")
      }
      auto res = at::_new_zeros_with_same_feature_meta(new_grad, self);
      res._set_conj(self.is_conj());
      res._set_neg(self.is_neg());
      res.copy_(new_grad);
      new_grad = res;
    }

    fw_grad_->set_value(new_grad, level);
  }
}

const Variable& AutogradMeta::fw_grad(
    uint64_t level,
    const at::TensorBase& self) const {
  // TLS that disables forward AD
  // This is only used for custom Function implementation
  if (!c10::AutogradState::get_tls_state().get_fw_grad_mode()) {
    return ForwardGrad::undef_grad();
  }

  // Ensure that concurent fw_grad() "reads" are thread safe
  std::lock_guard<std::mutex> lock(mutex_);

  const auto& direct_fw_grad =
      fw_grad_ ? fw_grad_->value(level) : ForwardGrad::undef_grad();

  if (!direct_fw_grad.defined() && is_view_) {
    // For view that don't have a forward grad, check if their base has one that
    // has been defined by an inplace operation.
    // This ensure that case 5 from [Forward Grad View/inplace] above works fine
    auto const_view_meta =
        static_cast<const torch::autograd::DifferentiableViewMeta*>(this);
    // This is ok to do as we ONLY modify fw_grad_ and this field is properly
    // locked in all methods
    // NOLINTNEXTLINE(cppcoreguidelines-pro-type-const-cast)
    auto this_view_meta =
        const_cast<torch::autograd::DifferentiableViewMeta*>(const_view_meta);
    if (this_view_meta->has_fw_view()) {
      const auto& view_info = this_view_meta->get_forward_view();
      const auto& base = view_info.base_;

      const auto& base_val = base._fw_grad(level);
      if (base_val.defined()) {
        // Lazy initialization of fw_grad_
        this_view_meta->fw_grad_ = std::make_shared<ForwardGrad>();

        Variable new_val;
        if (view_info.has_view_fn()) {
          new_val = view_info.view_fn()(base_val);
        } else {
          new_val = base_val.as_strided(
              self.sizes(), self.strides(), self.storage_offset());
        }

        this_view_meta->fw_grad_->set_value(new_val, level);
        return this_view_meta->fw_grad_->value(level);
      }
    }
  }
  return direct_fw_grad;
}

} // namespace autograd
} // namespace torch<|MERGE_RESOLUTION|>--- conflicted
+++ resolved
@@ -41,22 +41,15 @@
 //     # In the second and third cases, the forward grad of view must match
 //     # the one of foo for the subset they have in common.
 //
-<<<<<<< HEAD
 // All these cases can be handled by the following layout constraint on the
 // forward grad:
 //   - A Tensor and its forward grad (for all levels) must have the same
 //   metadata (size, stride
-//     and storage offset). Storage offset must be in this metadata because of
-//     as_strided.
+//     conj/neg bit and storage offset). Storage offset must be in this metadata
+//     because of as_strided. conj/neg bit must be part of this metadata because
+//     of ops like `real`.
 //   - View operations must create a forward grad that is a view of the base's
 //   forward grad.
-=======
-// All these cases can be handled by the following layout constraint on the forward grad:
-//   - A Tensor and its forward grad (for all levels) must have the same metadata (size, stride
-//     conj/neg bit and storage offset). Storage offset must be in this metadata because of
-//     as_strided. conj/neg bit must be part of this metadata because of ops like `real`.
-//   - View operations must create a forward grad that is a view of the base's forward grad.
->>>>>>> 4be233d6
 //   - Inplace operations must modify the input's forward grad inplace.
 //
 // This layout constraint is ensured in the `set_fw_grad` function below
@@ -109,21 +102,15 @@
         base.sizes()[i] != 0) {
       return false;
     }
-<<<<<<< HEAD
   }
   if (!at::_has_same_storage_numel(base, other)) {
+    return false;
+  }
+  if (base.is_conj() != other.is_conj() || base.is_neg() != other.is_neg()) {
     return false;
   }
   return true;
 }
-
-=======
-    if (base.is_conj() != other.is_conj() || base.is_neg() != other.is_neg()) {
-      return false;
-    }
-    return true;
-  }
->>>>>>> 4be233d6
 } // anonymous namespace
 
 // This function is will ensure that the fw_grad_ is properly a view of the base
@@ -209,14 +196,10 @@
             // new_grad can be re-used.
             new_base_fw_grad = new_grad;
           } else {
-<<<<<<< HEAD
             new_base_fw_grad =
                 at::_new_zeros_with_same_feature_meta(new_grad, base);
-=======
-            new_base_fw_grad = at::_new_zeros_with_same_feature_meta(new_grad, base);
             new_base_fw_grad._set_conj(base.is_conj());
             new_base_fw_grad._set_neg(base.is_neg());
->>>>>>> 4be233d6
 
             // Update new_grad to be a view of the base
             Tensor new_fw_grad_value;
