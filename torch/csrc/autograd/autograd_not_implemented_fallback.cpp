--- conflicted
+++ resolved
@@ -311,14 +311,10 @@
             (*stack)[stack_start + i]; // get a reference to an ivalue on the
                                        // stack
         TORCH_CHECK(aliased_input_iv.isTensor());
-<<<<<<< HEAD
-        aliased_input = aliased_input_iv.toTensor();  // TODO: Can we avoid saving this tensor and incurring the refcount bump?
-=======
         aliased_input =
             aliased_input_iv
                 .toTensor(); // TODO: Can we avoid saving this tensor and
                              // incurring the refcount bump?
->>>>>>> ba27ee9e
       }
     }
   }
