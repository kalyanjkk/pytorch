#include <ATen/NamedTensorUtils.h>
#include <ATen/core/PythonFallbackKernel.h>
#include <c10/core/DeviceType.h>
#include <c10/core/SafePyObject.h>
#include <c10/util/DeadlockDetection.h>
#include <c10/util/irange.h>
#include <torch/csrc/Device.h>
#include <torch/csrc/DynamicTypes.h>
#include <torch/csrc/Exceptions.h>
#include <torch/csrc/Size.h>
#include <torch/csrc/THP.h>
#include <torch/csrc/Types.h>
#include <torch/csrc/autograd/autograd.h>
#include <torch/csrc/autograd/edge.h>
#include <torch/csrc/autograd/function.h>
#include <torch/csrc/autograd/functions/accumulate_grad.h>
#include <torch/csrc/autograd/generated/VariableType.h>
#include <torch/csrc/autograd/python_cpp_function.h>
#include <torch/csrc/autograd/python_hook.h>
#include <torch/csrc/autograd/python_variable_indexing.h>
#include <torch/csrc/autograd/utils/error_messages.h>
#include <torch/csrc/autograd/utils/wrap_outputs.h>
#include <torch/csrc/autograd/variable.h>
#include <torch/csrc/jit/frontend/tracer.h>
#include <torch/csrc/jit/python/pybind_utils.h>
#include <torch/csrc/tensor/python_tensor.h>
#include <torch/csrc/utils/cuda_lazy_init.h>
#include <torch/csrc/utils/pybind.h>
#include <torch/csrc/utils/pycfunction_helpers.h>
#include <torch/csrc/utils/python_arg_parser.h>
#include <torch/csrc/utils/python_numbers.h>
#include <torch/csrc/utils/python_strings.h>
#include <torch/csrc/utils/tensor_memoryformats.h>
#include <torch/csrc/utils/tensor_new.h>

#include <torch/csrc/jit/python/pybind_utils.h>
#include <torch/library.h>

#include <ATen/ATen.h>

#include <structmember.h>
#include <cstdint>
#include <iostream>
#include <memory>
#include <utility>
#include <vector>

using namespace at;
using namespace torch;
using namespace torch::autograd;

std::pair<py::object, py::dict> parseIValuesToPyArgsKwargs(
    const c10::OperatorHandle& op,
    const std::vector<c10::IValue>& arguments) {
  TORCH_CHECK(
      PyGILState_Check(),
      "GIL must be held before you call parseIValuesToPyArgsKwargs");
  const auto& schema = op.schema();
  py::dict kwargs;
  // About all the pointers:
  //
  // f(int x, int y = 0, *, int z = 0)
  //                                  ^- arguments.size()
  //                        ^- kwarg_only_start
  //          ^- positional_default_start
  //   ^- 0

  // Find the split point between kwarg-only and regular.  Since most functions
  // don't have kwarg-only arguments, it is more efficient to scan from the
  // right (but ideally, this would just be precomputed in FunctionSchema
  // itself).  (NB: minus one in the loop is because we're testing if the
  // *next* argument is kwarg-only before we advance the starting index)
  int64_t kwarg_only_start = arguments.size();
  for (; kwarg_only_start > 0; kwarg_only_start--) {
    const auto& arg = schema.arguments()[kwarg_only_start - 1];
    if (!arg.kwarg_only()) {
      break;
    }
  }

  // Find the first positional argument that isn't defaulted
  auto is_default = [&](int64_t idx) -> bool {
    const auto& arg = schema.arguments()[idx];
    if (!arg.default_value().has_value()) {
      return false;
    }
    const auto& default_ivalue = *arg.default_value();
    const auto& ivalue = arguments[idx];
    if (default_ivalue != ivalue) {
      return false;
    }
    return true;
  };

  int64_t positional_default_start = kwarg_only_start;
  for (; positional_default_start > 0; positional_default_start--) {
    if (!is_default(positional_default_start - 1)) {
      break;
    }
  }

  auto args =
      py::reinterpret_steal<py::object>(PyTuple_New(positional_default_start));

  auto schemaAwareToPyObject = [&](int64_t idx) -> py::object {
    const auto& arg = schema.arguments()[idx];
    auto match = [&](c10::TypeKind kind) {
      const auto& t = arg.real_type();
      if (t->kind() == kind)
        return true;
      if (auto opt_t = t->cast<c10::OptionalType>()) {
        if (opt_t->getElementType()->kind() == kind)
          return true;
      }
      return false;
    };
    if (arguments[idx].isNone()) {
      return py::none();
    } else if (match(c10::ScalarTypeType::Kind)) {
      auto* obj =
          getTHPDtype(static_cast<c10::ScalarType>(arguments[idx].toInt()));
      return py::reinterpret_borrow<py::object>(
          reinterpret_cast<PyObject*>(obj));
    } else if (match(c10::LayoutType::Kind)) {
      auto* obj =
          getTHPLayout(static_cast<c10::Layout>(arguments[idx].toInt()));
      return py::reinterpret_borrow<py::object>(
          reinterpret_cast<PyObject*>(obj));
    } else if (match(c10::MemoryFormatType::Kind)) {
      return torch::utils::getTHPMemoryFormat(
          static_cast<c10::MemoryFormat>(arguments[idx].toInt()));
    } else {
      return torch::jit::toPyObject(arguments[idx]);
    }
  };

  // Populate positional arguments
  for (const auto idx : c10::irange(positional_default_start)) {
    PyTuple_SET_ITEM(
        args.ptr(), idx, schemaAwareToPyObject(idx).release().ptr());
  }

  // Populate keyword arguments
  for (const auto idx : c10::irange(kwarg_only_start, arguments.size())) {
    // But don't populate default keyword arguments
    if (is_default(idx))
      continue;
    const auto& arg = schema.arguments()[idx];
    kwargs[py::cast(arg.name())] = schemaAwareToPyObject(idx);
  }
  return std::make_pair(std::move(args), std::move(kwargs));
}

void pushPyOutToStack(
    const c10::OperatorHandle& op,
    torch::jit::Stack* stack,
    py::object out,
    const char* msg) {
  TORCH_CHECK(
      PyGILState_Check(), "GIL must be held before you call pushPyOutToStack");
  auto schema_returns = op.schema().returns();
  const auto num_returns = schema_returns.size();
  if (num_returns == 0) {
    // Check that we got a None return from Python. Anything else is an error.
    TORCH_CHECK(
        out.is(py::none()),
        "Expected ",
        msg,
        " for ",
        op.operator_name(),
        " to return None but it returned something else instead.");
  } else if (num_returns == 1) {
    torch::jit::push(
        stack, torch::jit::toIValue(out.ptr(), schema_returns[0].type()));
  } else {
    auto outs = py::cast<py::sequence>(out);
    for (const auto idx : c10::irange(outs.size())) {
      torch::jit::push(
          stack,
          torch::jit::toIValue(outs[idx].ptr(), schema_returns[idx].type()));
    }
  }
}

namespace {

std::string concrete_name_fn(const c10::impl::PyInterpreter* self) {
  std::stringstream ss;
  ss << self;
  return ss.str();
}

// NOTE [PyInterpreter::decref takes an `is_tensor` arg]
// Before calling PyInterpreter::decref, we must statically know if the
// pyobj is a Tensor or not.
// - If it is a tensor, we need to be careful about PyObject resurrection
// - If it is not a tensor, we can freely decref
// One alternative to this is using PyObject_IsInstance
// to get at this information. However, we don't want to risk an incorrect
// `__instancecheck__` changing the semantics here.
void concrete_decref_fn(
    const c10::impl::PyInterpreter* self,
    PyObject* pyobj,
    bool is_tensor) {
  // Leak the pyobj if not initialized.  This can happen if we are running
  // exit handlers that are destructing tensors with residual (owned)
  // PyObjects stored in them.
  if (!Py_IsInitialized())
    return;

  pybind11::gil_scoped_acquire gil;
  // Two possibilities:
  // 1. We are decref-ing a tensor. Then we must be careful about
  // PyObject resurrection (this only applies to Tensors, see
  // THPVariable_clear).
  // 2. We are decref-ing some other Python object. We don't do
  // PyObject resurrection on non-Tensors, so we just carry on as usual
  if (is_tensor && Py_REFCNT(pyobj) > 1) {
    // It's still alive!  This can happen if a weak ref resurrected
    // the PyObject without flipping ownership.  At this point it is
    // too late to rescue the object, so just stub out the PyObject
    // so that it fails on subsequent uses.  Don't raise an error here;
    // you're probably in a destructor.
    TORCH_WARN(
        "Deallocating Tensor that still has live PyObject references.  "
        "This probably happened because you took out a weak reference to "
        "Tensor and didn't call _fix_weakref() after dereferencing it.  "
        "Subsequent accesses to this tensor via the PyObject will now fail.");
    ((THPVariable*)pyobj)->cdata = MaybeOwned<Variable>();
  }
  Py_DECREF(pyobj);
};

c10::intrusive_ptr<TensorImpl> concrete_detach_fn(
    const c10::impl::PyInterpreter*,
    const c10::TensorImpl* self);
void concrete_dispatch_fn(
    const c10::impl::PyInterpreter*,
    const c10::OperatorHandle& op,
    torch::jit::Stack* stack,
    const std::shared_ptr<SafePyObject>& type);
<<<<<<< HEAD
bool concrete_is_contiguous_fn(const c10::impl::PyInterpreter*, const c10::TensorImpl* self);
c10::Device concrete_device_fn(const c10::impl::PyInterpreter*, const c10::TensorImpl* self);
int64_t concrete_dim_fn(const c10::impl::PyInterpreter*, const c10::TensorImpl* self);
c10::IntArrayRef concrete_strides_fn(const c10::impl::PyInterpreter*, const c10::TensorImpl* self);
c10::IntArrayRef concrete_sizes_fn(const c10::impl::PyInterpreter*, const c10::TensorImpl* self);
=======
bool concrete_is_contiguous_fn(
    const c10::impl::PyInterpreter*,
    const c10::TensorImpl* self);
c10::Device concrete_device_fn(
    const c10::impl::PyInterpreter*,
    const c10::TensorImpl* self);
int64_t concrete_dim_fn(
    const c10::impl::PyInterpreter*,
    const c10::TensorImpl* self);
c10::IntArrayRef concrete_strides_fn(
    const c10::impl::PyInterpreter*,
    const c10::TensorImpl* self);
>>>>>>> 7c26f991

class PyInterpreterHolder {
 public:
  PyInterpreterHolder()
      : impl_(new c10::impl::PyInterpreter(
            &concrete_name_fn,
            &concrete_decref_fn,
            &concrete_detach_fn,
            &concrete_dispatch_fn,
            &concrete_is_contiguous_fn,
            &concrete_device_fn,
            &concrete_dim_fn,
            &concrete_strides_fn,
            &concrete_sizes_fn)) {}
  // NB: intentionally leaks the memory
  ~PyInterpreterHolder() {
    impl_->disarm();
  }
  c10::impl::PyInterpreter* get() const noexcept {
    return impl_;
  }

 private:
  c10::impl::PyInterpreter* impl_;
};
PyInterpreterHolder self_interpreter;

c10::TensorImpl::SizesStridesPolicy parseSizesStridesPolicyArgument(
    c10::string_view arg) {
  if (arg == "strides") {
    return c10::TensorImpl::SizesStridesPolicy::CustomStrides;
  }

  if (arg == "sizes") {
    return c10::TensorImpl::SizesStridesPolicy::CustomSizes;
  }

  TORCH_CHECK_VALUE(
      false,
      "Unknown sizes_strides_policy: ",
      arg,
      "; expected 'strides' or 'sizes'");
}
} // anonymous namespace

c10::impl::PyInterpreter* getPyInterpreter() {
  return self_interpreter.get();
}

PyObject* THPVariableClass = nullptr;

PyObject* ParameterClass = nullptr;

static PyObject* THPVariable_NewWithVar(
    PyTypeObject* type,
    Variable _var,
    c10::impl::PyInterpreterStatus status);

// clang-tidy gets confused by static const
static const char* VOLATILE_WARNING =
    "volatile was removed and now has no effect. Use "
    "`with torch.no_grad():` instead.";

static bool check_has_torch_dispatch(PyObject* obj) {
  PyTypeObject* tp = Py_TYPE(obj);
  if (THPVariable_CheckTypeExact(tp)) {
    return false;
  }
  py::object attr = PyObject_FastGetAttrString(obj, "__torch_dispatch__");
  return (
      attr.ptr() != nullptr &&
      attr.ptr() != torch::disabled_torch_dispatch_impl());
}

// NOLINTNEXTLINE
static PyObject* device_to_py_class_[static_cast<size_t>(
    c10::DeviceType::COMPILE_TIME_MAX_DEVICE_TYPES)];

void registerPythonTensorClass(
    const std::string& device,
    PyObject* python_tensor_class) {
  c10::Device dev(device);

  TORCH_CHECK(
      dev.type() == kXLA, "Only the python class for XLA can be overriden");
  if (device_to_py_class_[static_cast<size_t>(dev.type())] != nullptr) {
    TORCH_WARN(
        "Overriding a previously registered python class for ", dev.str());
  }

  device_to_py_class_[static_cast<size_t>(dev.type())] = python_tensor_class;
}

static PyObject* getPythonTensorClass(c10::Device d) {
  return device_to_py_class_[static_cast<size_t>(d.type())];
}

// TODO: Make this take Variable by const reference
PyObject* THPVariable_Wrap(at::TensorBase var) {
  if (!var.defined()) {
    Py_RETURN_NONE;
  }

  c10::optional<PyObject*> mb_obj =
      var.unsafeGetTensorImpl()->check_pyobj(self_interpreter.get());
  c10::impl::PyInterpreterStatus status;
  if (mb_obj.has_value()) {
    auto obj = *mb_obj;
    if (obj) {
      if (var.unsafeGetTensorImpl()->owns_pyobj()) {
        // C++ owns the Python object; this implies there weren't any other
        // owning references to the Python object.  Since we're making the
        // object "live" again on Python side, let's flip back the ownership
        // (Python owns C++) as it would now be unsound to deallocate the C++
        // object if all C++ references go to zero
        var.unsafeGetTensorImpl()->set_owns_pyobj(false);
        reinterpret_cast<THPVariable*>(obj)->cdata =
            MaybeOwned<Variable>::owned(std::move(var));
        // NB: incref is not necessary, because we are "stealing" the previous
        // ownership from the Variable to return it here for the wrap
        return obj;
      }
      Py_INCREF(obj);
      return obj;
    }
    // TODO: a better invariant is that if we tagged, we MUST have a valid
    // PyObject.  That's PyObject preservation
    // (https://github.com/pytorch/pytorch/pull/56017).  Prior to this PR
    // being a thing, the PyObject field will get cleared when all references
    // to the Python object are removed.
    status = c10::impl::PyInterpreterStatus::TAGGED_BY_US;
  } else {
    // Assumption: if a Tensor has been shared across threads, this induces
    // a refcount bump.  Therefore, if the use count 1, we are the sole thread
    // with access to this tensor and no race is possible.
    if (var.use_count() <= 1) {
      status = c10::impl::PyInterpreterStatus::DEFINITELY_UNINITIALIZED;
    } else {
      status = c10::impl::PyInterpreterStatus::MAYBE_UNINITIALIZED;
    }
  }

  if (C10_LIKELY(var.device().type() != c10::kXLA)) {
    return THPVariable_NewWithVar(
        (PyTypeObject*)THPVariableClass, std::move(var), status);
  }

  if (auto clazz = getPythonTensorClass(var.device())) {
    return THPVariable_NewWithVar((PyTypeObject*)clazz, std::move(var), status);
  }

  return THPVariable_NewWithVar(
      (PyTypeObject*)THPVariableClass, std::move(var), status);
}

bool isResurrectable(THPVariable* self) {
  // We want to divide this check into 2 cases.

  // 1. C++ owns PyObject (in this case, self->cdata.unsafeIsBorrowed() is
  // true). You might think that in this case, it is impossible for tp_clear to
  // be called: surely the C++ reference to the PyObject is keeping it live? And
  // you'd be right! In fact, when C++ owns the PyObject, we have an invariant
  // that the refcount on the PyObject should be precisely one (because if you
  // take out another reference to the PyObject, we're supposed to flip the
  // ownership pointer back). In reality, you can violate this invariant
  // temporarily with weak references, so we don't test for it in asserts.

  // 2. PyObject owns C++ (in this case, self->cdata.unsafeIsBorrowed() is
  // false). In this case, tp_clear can get called if the PyObject is referenced
  // from a dead cycle, and nowhere else. But if resurrection did not occur,
  // then the reference to C++ from the PyObject must be the ONLY reference to
  // the C++ object.
  if (self->cdata.unsafeIsBorrowed()) {
    return false;
  }
  auto const& tensor = THPVariable_Unpack(self);
  if (!tensor.defined() || tensor.use_count() <= 1) {
    return false;
  }
  return true;
}

// returns true if successfully rezzed; if so, cancel the
// rest of deallocation
static bool THPVariable_tryResurrect(THPVariable* self) {
  const auto& tensor = THPVariable_Unpack(self);

  if (!isResurrectable(self)) {
    return false;
  }

  // At this point, we are definitely going to resurrect the tensor. So, the
  // tensor better be defined :)
  TORCH_INTERNAL_ASSERT(tensor.defined());

  // There are other C++ owners of the tensor.  Flip ownership
  // so that C++ owns this Python object, and cancel deallocation.
  TORCH_INTERNAL_ASSERT(!tensor.unsafeGetTensorImpl()->owns_pyobj());

  tensor.unsafeGetTensorImpl()->set_owns_pyobj(true);

// Resurrect the Python object.  This is something CPython does
// internally occasionally, see
// https://github.com/python/cpython/blob/b98eba5bc2ffbe7a0ed49d540ebc4f756ae61985/Objects/object.c#L248-L259
// so we just copy the pattern here.  Note that we don't have to worry
// about saving and restoring the refcount (as the quoted code does)
// because we actually DO need to reset the refcount to one here, we
// can't assume that some other code has taken care of it.
// NB: this will overreport _Py_RefTotal but based on inspection of object.c
// there is no way to avoid this
#ifdef Py_TRACE_REFS
  _Py_AddToAllObjects(reinterpret_cast<PyObject*>(self), 1);
#endif
  Py_INCREF(self);

  // Flip THPVariable to be non-owning
  // (near use-after-free miss here: fresh MaybeOwned is created breaking
  // reference on Tensor in struct BEFORE we overwrite the old one)
  self->cdata = MaybeOwned<Variable>::borrowed(tensor);

  // NB: At this point, tensor *could* be dead (e.g., some other C++ thread
  // decrefed it.)  At this point, it is probably waiting on the GIL to
  // deallocate the Python object and will kill self, BUT NOT YET.

  return true;
}

static int THPVariable_clear(THPVariable* self) {
  // Is it OK for an object to still be live after running
  // tp_clear? Yes. When Python is breaking reference cycles, it can't assume
  // that an object will dealloc after it's cleared.  The source code explicitly
  // handles this case:
  // https://github.com/python/cpython/blob/4e661cd69164318c1f871faa476c68a04092ddc4/Modules/gcmodule.c#L1010-L1025

  // Note that we don't need to actually resurrect here. There are 2 cases:
  // 1. The PyObject is not part of a reference cycle. In this case, we don't
  // need to do anything. The GC will move on to try and break the reference
  // cycle on another object, which will eventually trigger tp_dealloc (and thus
  // resurrection).

  // 2. The PyObject is part of a reference cycle. This case should not actually
  // be possible, due to the logic in our tp_traverse
  // (THPVariable_subclass_traverse).

  // In fact, resurrecting here breaks the invariant that "C++ owns Python only
  // when PyObject's refcount would otherwise be 0". Most immediately, as we're
  // merely breaking reference cycles here, there can be other references to the
  // PyObject. *However*, if other objects in the refcycle resurrect, then we
  // will be in a state where the PyObject has multiple Python references, yet
  // C++ owns the PyObject.

  // See https://github.com/pytorch/pytorch/pull/75933 for more discussion.
  if (isResurrectable((THPVariable*)self)) {
    return 0;
  }
  Py_CLEAR(self->backward_hooks);
  const auto& tensor = THPVariable_Unpack(self);
  if (tensor.defined()) {
    // Two situations to consider:
    //    PyObject -owns-> Tensor
    //        unsafeIsBorrowed() is FALSE.  We're obligated to look through
    //        Tensor to break references.  Clearing cdata must induce the
    //        destruction of the C++ Tensor.  If there were other references
    //        to C++ tensor, the Python object would have been resurrected
    //        by flipping the ownership.
    //    Tensor -owns-> PyObject
    //        unsafeIsBorrowed() is TRUE.  We're deallocating the PyObject
    //        because Tensor asked us to (it's already destructing).

    if (!self->cdata.unsafeIsBorrowed()) {
      // TODO: empirically, on OS X this assert appears to be untrue
      // In test_py_tensors_multi_async_call - ProcessGroupRpcTestWithSpawn
      // distributed/rpc/test_process_group_agent.py
      //
      //  libc++abi.dylib: terminating with uncaught exception of type
      //  c10::Error: !tensor.unsafeGetTensorImpl()->owns_pyobj()INTERNAL ASSERT
      //  FAILED at "../torch/csrc/autograd/python_variable.cpp":171, please
      //  report a bug to PyTorch. Exception raised from THPVariable_clear at
      //  ../torch/csrc/autograd/python_variable.cpp:171 (most recent call
      //  first): frame #0: c10::Error::Error(c10::SourceLocation,
      //  std::__1::basic_string<char, std::__1::char_traits<char>,
      //  std::__1::allocator<char> >) + 98 (0x1158a0442 in libc10.dylib) frame
      //  #1: c10::detail::torchCheckFail(char const*, char const*, unsigned
      //  int, char const*) + 205 (0x11589ed3d in libc10.dylib) frame #2:
      //  c10::detail::torchInternalAssertFail(char const*, char const*,
      //  unsigned int, char const*, c10::detail::CompileTimeEmptyString) + 9
      //  (0x1141e3f89 in libtorch_python.dylib) frame #3:
      //  THPVariable_clear(THPVariable*) + 412 (0x1148a547c in
      //  libtorch_python.dylib) frame #4:
      //  THPVariable_subclass_dealloc(_object*) + 453 (0x1148a5035 in
      //  libtorch_python.dylib) frame #5: (anonymous
      //  namespace)::concrete_decref_fn(c10::impl::PyInterpreter const*,
      //  _object*) + 53 (0x1148a5ea5 in libtorch_python.dylib) frame #6:
      //  c10::TensorImpl::release_resources() + 182 (0x11588c4a6 in
      //  libc10.dylib) frame #7:
      //  c10::MaybeOwned<at::Tensor>::operator=(c10::MaybeOwned<at::Tensor>&&)
      //  + 91 (0x11488c11b in libtorch_python.dylib) frame #8:
      //  THPVariable_subclass_dealloc(_object*) + 607 (0x1148a50cf in
      //  libtorch_python.dylib) <omitting python frames> frame #47: start + 1
      //  (0x7fff6ffc7cc9 in libdyld.dylib) frame #48: 0x0 + 4 (0x4 in ???)
      // TORCH_INTERNAL_ASSERT(!tensor.unsafeGetTensorImpl()->owns_pyobj());
      if (auto grad_acc =
              torch::autograd::impl::try_get_grad_accumulator(tensor)) {
        grad_acc->pre_hooks().clear();
      }
    }
  }
  TORCH_INTERNAL_ASSERT(!isResurrectable((THPVariable*)self));
  self->cdata = MaybeOwned<Variable>();
  return 0;
}

PyObject* THPVariable_pynew(
    PyTypeObject* type,
    PyObject* args,
    PyObject* kwargs);

static PyObject* THPVariable_fix_weakref(PyObject* self, PyObject* noargs) {
  const auto& var = THPVariable_Unpack(self);
  THPVariable_Wrap(var);
  Py_RETURN_NONE;
}

// Instantiates a subclass of self with the same data.
static PyObject* THPVariable_as_subclass(
    PyObject* _self,
    PyObject* args,
    PyObject* kwargs) {
  HANDLE_TH_ERRORS
  const auto& self = THPVariable_Unpack(_self);
  static PythonArgParser parser({
      "as_subclass(PyObject* cls)",
  });
  ParsedArgs<1> parsed_args{};
  auto r = parser.parse(_self, args, kwargs, parsed_args);
  PyObject* cls = r.pyobject(0);
  if (!PyType_Check(cls)) {
    throw torch::TypeError(
        "cls must be a type (got %s)", Py_TYPE(cls)->tp_name);
  }
  return THPVariable_NewWithVar(
      (PyTypeObject*)cls,
      self.alias(),
      c10::impl::PyInterpreterStatus::DEFINITELY_UNINITIALIZED);
  END_HANDLE_TH_ERRORS
}

static PyObject* THPVariable_make_subclass(
    PyObject* _ignored,
    PyObject* args,
    PyObject* kwargs) {
  HANDLE_TH_ERRORS
  static PythonArgParser parser({
      "_make_subclass(PyObject* cls, Tensor data, bool require_grad=False, *, c10::string_view? dispatch_sizes_strides_policy=None, bool dispatch_device=False)",
  });
  ParsedArgs<5> parsed_args{};
  auto r = parser.parse(args, kwargs, parsed_args);
  PyObject* cls = r.pyobject(0);
  if (!PyType_Check(cls)) {
    throw torch::TypeError(
        "cls must be a type (got %s)", Py_TYPE(cls)->tp_name);
  }
  auto data =
      r.tensor(1).detach(); // creates a fresh Tensor (DEFINITELY_UNINITIALIZED)
  // We set `data`'s `allow_tensor_metadata_change` to true here, because we
  // want to allow the following use case for backward compatibility:
  //
  // ```python
  // rnn = torch.nn.RNN(100, 100, 2)
  // # The following calls `torch._cudnn_rnn_flatten_weight(rnn._flat_weights,
  // ...)`, # which changes storage of `rnn`'s weights in-place
  // rnn.flatten_parameters()
  // ```
  data.unsafeGetTensorImpl()->set_allow_tensor_metadata_change(true);
  data.set_requires_grad(r.toBool(2));
  const auto sizes_strides_policy = r.stringViewOptional(3);
  if (sizes_strides_policy.has_value()) {
    data.unsafeGetTensorImpl()->set_sizes_strides_policy(
        parseSizesStridesPolicyArgument(*sizes_strides_policy));
  }
  if (r.toBool(4)) {
    data.unsafeGetTensorImpl()->set_custom_device(true);
  }
  return THPVariable_NewWithVar(
      (PyTypeObject*)cls,
      std::move(data),
      c10::impl::PyInterpreterStatus::DEFINITELY_UNINITIALIZED);
  END_HANDLE_TH_ERRORS
}

static PyObject* THPVariable_make_wrapper_subclass(
    PyObject*,
    PyObject* args,
    PyObject* kwargs) {
  HANDLE_TH_ERRORS
  // NB: pin_memory doesn't actually do anything
  // TODO: strides variant?
  static PythonArgParser parser({
      "_make_wrapper_subclass(PyObject* cls, IntArrayRef size, *, IntArrayRef? strides=None, "
      "int64_t? storage_offset=None, MemoryFormat? memory_format=None, ScalarType dtype=None, "
      "Layout layout=torch.strided, Device device=None, bool pin_memory=False, bool requires_grad=False, "
      "c10::string_view? dispatch_sizes_strides_policy=None, bool dispatch_device=False)",
  });
  ParsedArgs<12> parsed_args{};
  auto r = parser.parse(args, kwargs, parsed_args);
  PyObject* cls = r.pyobject(0);

  TORCH_CHECK_TYPE(
      PyType_Check(cls),
      "cls must be a type (got ",
      Py_TYPE(cls)->tp_name,
      ")");

  // This is an important safety check; without it, the default behavior will be
  // to continue on to the underlying CPU/CUDA kernel advertised by the dispatch
  // key, which will immediately segfault because the data pointer is null.  By
  // forcing users to define __torch_dispatch__ we ensure this does not happen
  // TODO: This check is not complete; because the user can disable torch
  // dispatch and then go again, triggering segfault.  TBH I'm thinking I want
  // to delete this function entirely
  py::object attr = PyObject_FastGetAttrString(cls, "__torch_dispatch__");
  TORCH_CHECK_TYPE(
      attr.ptr() != nullptr &&
          attr.ptr() != torch::disabled_torch_dispatch_impl(),
      ((PyTypeObject*)cls)->tp_name,
      " must define __torch_dispatch__");

  const auto options = TensorOptions()
                           .dtype(r.scalartype(5))
                           .device(r.device(7))
                           .layout(r.layoutOptional(6))
                           // NB: long standing issue, requires_grad is not
                           // respected here; you have to set it post facto, see
                           // https://github.com/pytorch/pytorch/issues/26428
                           // .requires_grad(r.toBool(7))
                           .pinned_memory(r.toBool(8));

  // don't bother releasing GIL here, as we are not allocating any nontrivial
  // data
  // TODO: for_blob produces non-resizable tensors, we might want this to be
  // resizable (have to define a custom allocator in that case)
  auto data =
      at::for_blob(nullptr, r.intlist(1))
          .strides(r.intlistOptional(2))
          .storage_offset(r.toInt64Optional(3))
          .context(nullptr, [](void* ctx) {})
          .target_device(options.device()) // TODO: this shouldn't be necessary
                                           // if it came from options
          .options(options)
          .make_tensor();
  data.set_requires_grad(r.toBool(9));

  const auto sizes_strides_policy = r.stringViewOptional(10);
  if (sizes_strides_policy.has_value()) {
    data.unsafeGetTensorImpl()->set_sizes_strides_policy(
        parseSizesStridesPolicyArgument(*sizes_strides_policy));
  }
  if (r.toBool(11)) {
    data.unsafeGetTensorImpl()->set_custom_device(true);
  }

  return THPVariable_NewWithVar(
      (PyTypeObject*)cls,
      std::move(data),
      c10::impl::PyInterpreterStatus::DEFINITELY_UNINITIALIZED);
  END_HANDLE_TH_ERRORS
}

typedef PyObject* (*getter)(PyObject*, void*);
typedef int (*setter)(PyObject*, PyObject*, void*);

PyObject* THPVariable_get_python_dispatch(THPVariable* self, void* unused) {
  HANDLE_TH_ERRORS
  const auto& var = THPVariable_Unpack(self);
  return torch::autograd::utils::wrap(
      var.unsafeGetTensorImpl()->is_python_dispatch());
  END_HANDLE_TH_ERRORS
}

PyObject* THPVariable_get_T(THPVariable* self, void* unused) {
  HANDLE_TH_ERRORS
  if (check_has_torch_function((PyObject*)self)) {
    return handle_torch_function_getter(self, "T");
  }
  const auto& var = THPVariable_Unpack(self);
  return THPVariable_Wrap(var.numpy_T());
  END_HANDLE_TH_ERRORS
}

PyObject* THPVariable_get_H(THPVariable* self, void* unused) {
  HANDLE_TH_ERRORS
  if (check_has_torch_function((PyObject*)self)) {
    return handle_torch_function_getter(self, "H");
  }
  const auto& var = THPVariable_Unpack(self);
  return THPVariable_Wrap(var.matrix_H());
  END_HANDLE_TH_ERRORS
}

PyObject* THPVariable_get_mT(THPVariable* self, void* unused) {
  HANDLE_TH_ERRORS
  if (check_has_torch_function((PyObject*)self)) {
    return handle_torch_function_getter(self, "mT");
  }
  const auto& var = THPVariable_Unpack(self);
  return THPVariable_Wrap(var.mT());
  END_HANDLE_TH_ERRORS
}

PyObject* THPVariable_get_mH(THPVariable* self, void* unused) {
  HANDLE_TH_ERRORS
  if (check_has_torch_function((PyObject*)self)) {
    return handle_torch_function_getter(self, "mH");
  }
  const auto& var = THPVariable_Unpack(self);
  return THPVariable_Wrap(var.mH());
  END_HANDLE_TH_ERRORS
}

PyObject* THPVariable_get_cdata(THPVariable* self, void* unused) {
  HANDLE_TH_ERRORS
  if (check_has_torch_function((PyObject*)self)) {
    return handle_torch_function_getter(self, "_cdata");
  }
  const auto& var = THPVariable_Unpack(self);
  return PyLong_FromVoidPtr(var.unsafeGetTensorImpl());
  END_HANDLE_TH_ERRORS
}

PyObject* THPVariable_get_version(THPVariable* self, void* unused) {
  HANDLE_TH_ERRORS
  if (check_has_torch_function((PyObject*)self)) {
    return handle_torch_function_getter(self, "_version");
  }
  const auto& var = THPVariable_Unpack(self);
  return PyInt_FromLong(var._version());
  END_HANDLE_TH_ERRORS
}

PyObject* THPVariable_get_grad_fn(THPVariable* self, void* unused) {
  HANDLE_TH_ERRORS
  if (check_has_torch_function((PyObject*)self)) {
    return handle_torch_function_getter(self, "grad_fn");
  }
  const auto& var = THPVariable_Unpack(self);
  if (!var.grad_fn()) {
    Py_RETURN_NONE;
  }
  return functionToPyObject(var.grad_fn());
  END_HANDLE_TH_ERRORS
}

static int THPVariable_set_grad_fn(
    THPVariable* self,
    PyObject* obj,
    void* unused) {
  HANDLE_TH_ERRORS
  if (check_has_torch_function((PyObject*)self)) {
    return handle_torch_function_setter(self, "_grad_fn", obj);
  }
  THPUtils_assertRet(
      -1, obj, "Deletion of _grad_fn not allowed. Detach tensor instead!");
  THPUtils_assertRet(-1, obj == Py_None, "_grad_fn can be only set to None");
  THPVariable_Unpack(self).detach_();
  return 0;
  END_HANDLE_TH_ERRORS_RET(-1)
}

static PyObject* THPVariable_is_leaf(THPVariable* self, void* unused) {
  HANDLE_TH_ERRORS
  if (check_has_torch_function((PyObject*)self)) {
    return handle_torch_function_getter(self, "is_leaf");
  }
  return PyBool_FromLong(!THPVariable_Unpack(self).grad_fn());
  END_HANDLE_TH_ERRORS
}

static PyObject* THPVariable_get_data(THPVariable* self, void* unused) {
  HANDLE_TH_ERRORS
  if (check_has_torch_function((PyObject*)self)) {
    return handle_torch_function_getter(self, "data");
  }
  const auto& var = THPVariable_Unpack(self).variable_data();
  return THPVariable_Wrap(var);
  END_HANDLE_TH_ERRORS
}

int THPVariable_set_data(THPVariable* self, PyObject* data, void* unused) {
  HANDLE_TH_ERRORS
  if (check_has_torch_function((PyObject*)self)) {
    return handle_torch_function_setter(self, "data", data);
  }
  THPUtils_assertRet(
      -1, data, "Deleting tensor data is not allowed. Delete tensor instead!");
  if (!THPVariable_Check(data)) {
    throw torch::TypeError(
        "Variable data has to be a tensor, but got %s", Py_TYPE(data)->tp_name);
  }

  THPVariable_Unpack(self).set_data(THPVariable_Unpack(data));
  return 0;
  END_HANDLE_TH_ERRORS_RET(-1)
}

PyObject* THPVariable_get_grad(THPVariable* self, void* unused) {
  HANDLE_TH_ERRORS
  if (check_has_torch_function((PyObject*)self)) {
    return handle_torch_function_getter(self, "grad");
  }
  return THPVariable_Wrap(THPVariable_Unpack(self).grad());
  END_HANDLE_TH_ERRORS
}

int THPVariable_set_grad(THPVariable* self, PyObject* py_grad, void* unused) {
  HANDLE_TH_ERRORS
  if (check_has_torch_function((PyObject*)self)) {
    return handle_torch_function_setter(self, "grad", py_grad);
  }
  const auto& var = THPVariable_Unpack(self);
  if (!py_grad || py_grad == Py_None) {
    var.mutable_grad().reset();
    return 0;
  }

  TORCH_CHECK_TYPE(
      THPVariable_Check(py_grad),
      "assigned grad expected to be a Tensor or None but got grad of type",
      THPUtils_typename(py_grad));
  THPUtils_assertRet(
      -1,
      self != (THPVariable*)py_grad,
      "can't assign Variable as its own grad");

  const auto& grad = THPVariable_Unpack(py_grad);
  bool gradIsSparse =
      (var.dtype() == grad.dtype() &&
       var.device().type() == grad.device().type() && grad.layout() == kSparse);
  THPUtils_assertRet(
      -1,
      grad.options().type_equal(var.options()) || gradIsSparse,
      "assigned grad has data of a different type");
  if (var.is_cuda()) {
    THPUtils_assertRet(
        -1,
        grad.get_device() == var.get_device(),
        "assigned grad has data located on a different device");
  }
  THPUtils_assertRet(
      -1,
      grad.sizes().equals(var.sizes()),
      "assigned grad has data of a different size");

  var.mutable_grad() = grad;
  return 0;
  END_HANDLE_TH_ERRORS_RET(-1)
}

PyObject* THPVariable_get_volatile(THPVariable* self, void* unused) {
  HANDLE_TH_ERRORS
  if (check_has_torch_function((PyObject*)self)) {
    return handle_torch_function_getter(self, "volatile");
  }
  const char* msg = "volatile was removed (Variable.volatile is always False)";
  auto r = PyErr_WarnEx(PyExc_UserWarning, msg, 1);
  if (r != 0)
    throw python_error();
  Py_RETURN_FALSE;
  END_HANDLE_TH_ERRORS
}

int THPVariable_set_volatile(THPVariable* self, PyObject* obj, void* unused) {
  HANDLE_TH_ERRORS
  if (check_has_torch_function((PyObject*)self)) {
    return handle_torch_function_setter(self, "volatile", obj);
  }
  auto r = PyErr_WarnEx(PyExc_UserWarning, VOLATILE_WARNING, 1);
  if (r != 0)
    throw python_error();
  return 0;
  END_HANDLE_TH_ERRORS_RET(-1)
}

PyObject* THPVariable_get_output_nr(THPVariable* self, void* unused) {
  HANDLE_TH_ERRORS
  if (check_has_torch_function((PyObject*)self)) {
    return handle_torch_function_getter(self, "output_nr");
  }
  const auto output_nr =
      static_cast<long>(THPVariable_Unpack(self).output_nr());
  return PyInt_FromLong(output_nr);
  END_HANDLE_TH_ERRORS
}

PyObject* THPVariable_get_requires_grad(THPVariable* self, void* unused) {
  HANDLE_TH_ERRORS
  if (check_has_torch_function((PyObject*)self)) {
    return handle_torch_function_getter(self, "requires_grad");
  }
  if (THPVariable_Unpack(self).requires_grad()) {
    Py_RETURN_TRUE;
  } else {
    Py_RETURN_FALSE;
  }
  END_HANDLE_TH_ERRORS
}

PyObject* THPVariable_retains_grad(THPVariable* self, void* unused) {
  HANDLE_TH_ERRORS
  if (check_has_torch_function((PyObject*)self)) {
    return handle_torch_function_getter(self, "retains_grad");
  }
  if (THPVariable_Unpack(self).retains_grad()) {
    Py_RETURN_TRUE;
  } else {
    Py_RETURN_FALSE;
  }
  END_HANDLE_TH_ERRORS
}

PyObject* THPVariable_get_ndim(THPVariable* self, void* unused) {
  HANDLE_TH_ERRORS
  if (check_has_torch_function((PyObject*)self)) {
    return handle_torch_function_getter(self, "ndim");
  }
  return PyInt_FromLong(THPVariable_Unpack(self).dim());
  END_HANDLE_TH_ERRORS
}

PyObject* THPVariable_get_names(PyObject* self, void* unused) {
  HANDLE_TH_ERRORS
  if (check_has_torch_function(self)) {
    return handle_torch_function_getter((THPVariable*)self, "names");
  }
  // The long-term plan is to return a list of (python) torch.Dimname.
  // However, for now, return a list of string.
  const auto& tensor = THPVariable_Unpack(self);
  size_t size = tensor.dim();
  THPObjectPtr tuple(PyTuple_New(size));
  if (!tuple)
    throw python_error();

  const auto dimnames = tensor.names();
  for (const auto i : c10::irange(size)) {
    // NOLINTNEXTLINE(cppcoreguidelines-init-variables)
    PyObject* str;
    if (dimnames[i].type() == at::NameType::WILDCARD) {
      // PyTuple_SET_ITEM steals a reference to the object. When the tuple is
      // deallocated, it'll decrement the refcount on Py_None, which is bad.
      // To avoid this, we "create" a new reference to Py_None by increasing
      // the refcount.
      // Sources:
      // - https://docs.python.org/3/c-api/tuple.html#c.PyTuple_SetItem
      // -
      // https://stackoverflow.com/questions/16400600/how-to-return-a-tuple-containing-a-none-value-from-the-c-api
      Py_INCREF(Py_None);
      str = Py_None;
    } else {
      str = THPUtils_packString(dimnames[i].symbol().toUnqualString());
      if (!str)
        throw python_error();
    }
    PyTuple_SET_ITEM(tuple.get(), i, str);
  }
  return tuple.release();
  END_HANDLE_TH_ERRORS
}

int THPVariable_set_names(PyObject* self, PyObject* names, void* unused) {
  HANDLE_TH_ERRORS
  if (check_has_torch_function(self)) {
    return handle_torch_function_setter((THPVariable*)self, "names", names);
  }
  const auto& var = THPVariable_Unpack(self);
  if (names == Py_None) {
    at::internal_set_names_inplace(var, at::nullopt);
  } else {
    THPUtils_assertRet(
        -1,
        THPUtils_checkDimnameList(names),
        "names must either be None or a tuple of dim names");
    at::internal_set_names_inplace(var, torch::parseDimnameList(names));
  }
  return 0;
  END_HANDLE_TH_ERRORS_RET(-1)
}

int THPVariable_set_requires_grad(
    THPVariable* self,
    PyObject* obj,
    void* unused) {
  HANDLE_TH_ERRORS
  if (check_has_torch_function((PyObject*)self)) {
    return handle_torch_function_setter(self, "requires_grad", obj);
  }
  THPUtils_assertRet(
      -1, obj && PyBool_Check(obj), "requires_grad must be a bool");
  const auto& var = THPVariable_Unpack(self);
  auto requires_grad = (obj == Py_True);
  if (!var.is_leaf()) {
    THPUtils_setError(
        autograd::utils::requires_grad_leaf_error(obj == Py_True).c_str());
    return -1;
  }
  if (requires_grad &&
      !isDifferentiableType(at::typeMetaToScalarType((var.dtype())))) {
    THPUtils_setError(
        "only Tensors of floating point and complex dtype can require gradients");
    return -1;
  }
  var.set_requires_grad(requires_grad);
  return 0;
  END_HANDLE_TH_ERRORS_RET(-1)
}

PyObject* THPVariable_get_name(THPVariable* self, void* unused) {
  if (check_has_torch_function((PyObject*)self)) {
    HANDLE_TH_ERRORS
    return handle_torch_function_getter(self, "name");
    END_HANDLE_TH_ERRORS
  }
  const auto& tensor = THPVariable_Unpack(self);
  if (tensor.name() == "")
    Py_RETURN_NONE;
  return THPUtils_packString(tensor.name().c_str());
}

PyObject* THPVariable_get_backwards_hooks(THPVariable* self, void* unused) {
  HANDLE_TH_ERRORS
  if (check_has_torch_function((PyObject*)self)) {
    return handle_torch_function_getter(self, "_backward_hooks");
  }
  if (self->backward_hooks) {
    Py_INCREF(self->backward_hooks);
    return self->backward_hooks;
  }
  Py_RETURN_NONE;
  END_HANDLE_TH_ERRORS
}

int THPVariable_set_backwards_hooks(
    THPVariable* self,
    PyObject* obj,
    void* unused) {
  HANDLE_TH_ERRORS
  if (check_has_torch_function((PyObject*)self)) {
    return handle_torch_function_setter(self, "_backward_hooks", obj);
  }
  THPUtils_assertRet(-1, obj, "Deletion of _backwards_hooks not allowed!");
  if (obj == Py_None) {
    obj = nullptr;
  }
  Py_XINCREF(obj);
  Py_XDECREF(self->backward_hooks);
  self->backward_hooks = obj;
  const auto& tensor = THPVariable_Unpack(self);
  torch::autograd::impl::clear_hooks(tensor);
  if (obj) {
    torch::autograd::impl::add_hook(
        tensor, std::make_shared<PyFunctionPreHook>(obj, 0));
  }
  return 0;
  END_HANDLE_TH_ERRORS_RET(-1)
}

PyObject* THPVariable_get_base(THPVariable* self, void* unused) {
  HANDLE_TH_ERRORS
  if (check_has_torch_function((PyObject*)self)) {
    return handle_torch_function_getter(self, "_base");
  }
  const auto& tensor = THPVariable_Unpack(self);
  if (tensor.is_view()) {
    return THPVariable_Wrap(tensor._base());
  }
  Py_RETURN_NONE;
  END_HANDLE_TH_ERRORS
}

#ifndef USE_DEPLOY
// This code is only used for asserts, so it is OK to skip it entirely from
// deploy interpreters (in which case we will just skip the safety check).  For
// a more precise check, it would be necessary to test that we are not holding
// the GIL for *all* active torch deploy interpreters.  There is not really any
// reason to do this.
struct ConcretePythonGILHooks : public c10::impl::PythonGILHooks {
  bool check_python_gil() const override {
    return Py_IsInitialized() && PyGILState_Check();
  };
};
// During process destruction, python_gil_hooks will get destructed, making
// further virtual calls on the object invalid.  By the ordering of declarations
// in this file, the registerer will get destructed first, removing the
// externally visible reference to the object.  Assuming at this point in time,
// there aren't other threads racing to read out the hooks, subsequent calls
// into GIL hooks will hit a nullptr and gracefully no-op the asserts (as
// desired, since at process shutdown time the Python interpreter is definitely
// dead).
//
// An alternative way to reduce the risk of python_gil_hooks going prematurely
// dead would be to leak it at destruction time.  I didn't do that because
// it's annoying to write the Registerer class for this case.
ConcretePythonGILHooks python_gil_hooks;
static c10::impl::PythonGILHooksRegisterer python_gil_hooks_registerer(
    &python_gil_hooks);
#endif

PyObject* THPVariable_get_shape(THPVariable* self, void* unused) {
  HANDLE_TH_ERRORS
  if (check_has_torch_function((PyObject*)self)) {
    return handle_torch_function_getter(self, "shape");
  }
  return THPSize_New(THPVariable_Unpack(self));
  END_HANDLE_TH_ERRORS
}

PyObject* THPVariable_is_cpu(THPVariable* self, void* unused) {
  HANDLE_TH_ERRORS
  if (check_has_torch_function((PyObject*)self)) {
    return handle_torch_function_getter(self, "is_cpu");
  }
  auto& self_ = THPVariable_Unpack(self);
  return torch::autograd::utils::wrap(self_.is_cpu());
  END_HANDLE_TH_ERRORS
}

PyObject* THPVariable_is_cuda(THPVariable* self, void* unused) {
  HANDLE_TH_ERRORS
  if (check_has_torch_function((PyObject*)self)) {
    return handle_torch_function_getter(self, "is_cuda");
  }
  auto& self_ = THPVariable_Unpack(self);
  return torch::autograd::utils::wrap(self_.is_cuda());
  END_HANDLE_TH_ERRORS
}

PyObject* THPVariable_is_ipu(THPVariable* self, void* unused) {
  HANDLE_TH_ERRORS
  if (check_has_torch_function((PyObject*)self)) {
    return handle_torch_function_getter(self, "is_ipu");
  }
  auto& self_ = THPVariable_Unpack(self);
  return torch::autograd::utils::wrap(self_.is_ipu());
  END_HANDLE_TH_ERRORS
}

PyObject* THPVariable_is_xpu(THPVariable* self, void* unused) {
  HANDLE_TH_ERRORS
  if (check_has_torch_function((PyObject*)self)) {
    return handle_torch_function_getter(self, "is_xpu");
  }
  auto& self_ = THPVariable_Unpack(self);
  return torch::autograd::utils::wrap(self_.is_xpu());
  END_HANDLE_TH_ERRORS
}

PyObject* THPVariable_is_sparse(THPVariable* self, void* unused) {
  HANDLE_TH_ERRORS
  if (check_has_torch_function((PyObject*)self)) {
    return handle_torch_function_getter(self, "is_sparse");
  }
  auto& self_ = THPVariable_Unpack(self);
  return torch::autograd::utils::wrap(self_.is_sparse());
  END_HANDLE_TH_ERRORS
}

PyObject* THPVariable_is_sparse_csr(THPVariable* self, void* unused) {
  HANDLE_TH_ERRORS
  if (check_has_torch_function((PyObject*)self)) {
    return handle_torch_function_getter(self, "is_sparse_csr");
  }
  auto& self_ = THPVariable_Unpack(self);
  return torch::autograd::utils::wrap(self_.is_sparse_csr());
  END_HANDLE_TH_ERRORS
}

PyObject* THPVariable_is_mkldnn(THPVariable* self, void* unused) {
  HANDLE_TH_ERRORS
  if (check_has_torch_function((PyObject*)self)) {
    return handle_torch_function_getter(self, "is_mkldnn");
  }
  auto& self_ = THPVariable_Unpack(self);
  return torch::autograd::utils::wrap(self_.is_mkldnn());
  END_HANDLE_TH_ERRORS
}

PyObject* THPVariable_is_mps(THPVariable* self, void* unused) {
  HANDLE_TH_ERRORS
  if (check_has_torch_function((PyObject*)self)) {
    return handle_torch_function_getter(self, "is_mps");
  }
  auto& self_ = THPVariable_Unpack(self);
  return torch::autograd::utils::wrap(self_.is_mps());
  END_HANDLE_TH_ERRORS
}

PyObject* THPVariable_is_ort(THPVariable* self, void* unused) {
  HANDLE_TH_ERRORS
  if (check_has_torch_function((PyObject*)self)) {
    return handle_torch_function_getter(self, "is_ort");
  }
  auto& self_ = THPVariable_Unpack(self);
  return torch::autograd::utils::wrap(self_.is_ort());
  END_HANDLE_TH_ERRORS
}

PyObject* THPVariable_is_vulkan(THPVariable* self, void* unused) {
  HANDLE_TH_ERRORS
  if (check_has_torch_function((PyObject*)self)) {
    return handle_torch_function_getter(self, "is_vulkan");
  }
  auto& self_ = THPVariable_Unpack(self);
  return torch::autograd::utils::wrap(self_.is_vulkan());
  END_HANDLE_TH_ERRORS
}

PyObject* THPVariable_is_quantized(THPVariable* self, void* unused) {
  HANDLE_TH_ERRORS
  if (check_has_torch_function((PyObject*)self)) {
    return handle_torch_function_getter(self, "is_quantized");
  }
  auto& self_ = THPVariable_Unpack(self);
  return torch::autograd::utils::wrap(self_.is_quantized());
  END_HANDLE_TH_ERRORS
}

PyObject* THPVariable_is_meta(THPVariable* self, void* unused) {
  HANDLE_TH_ERRORS
  if (check_has_torch_function((PyObject*)self)) {
    return handle_torch_function_getter(self, "is_meta");
  }
  auto& self_ = THPVariable_Unpack(self);
  return torch::autograd::utils::wrap(self_.is_meta());
  END_HANDLE_TH_ERRORS
}

PyObject* THPVariable_is_complex(THPVariable* self, void* unused) {
  HANDLE_TH_ERRORS
  if (check_has_torch_function((PyObject*)self)) {
    return handle_torch_function_getter(self, "is_complex");
  }
  auto& self_ = THPVariable_Unpack(self);
  return torch::autograd::utils::wrap(self_.is_complex());
  END_HANDLE_TH_ERRORS
}

PyObject* THPVariable_is_nested(THPVariable* self, void* unused) {
  HANDLE_TH_ERRORS
  if (check_has_torch_function((PyObject*)self)) {
    return handle_torch_function_getter(self, "is_nested");
  }
  auto& self_ = THPVariable_Unpack(self);
  return torch::autograd::utils::wrap(self_.is_nested());
  END_HANDLE_TH_ERRORS
}

static PyObject* THPVariable_dtype(THPVariable* self, void* unused) {
  HANDLE_TH_ERRORS
  if (check_has_torch_function((PyObject*)self)) {
    return handle_torch_function_getter(self, "dtype");
  }
  auto& self_ = THPVariable_Unpack(self);
  return torch::autograd::utils::wrap(torch::getTHPDtype(self_.scalar_type()));
  END_HANDLE_TH_ERRORS
}

static PyObject* THPVariable_layout(THPVariable* self, void* unused) {
  HANDLE_TH_ERRORS
  if (check_has_torch_function((PyObject*)self)) {
    return handle_torch_function_getter(self, "layout");
  }
  auto& self_ = THPVariable_Unpack(self);
  return torch::autograd::utils::wrap(torch::getTHPLayout(self_.layout()));
  END_HANDLE_TH_ERRORS
}

static PyObject* THPVariable_device(THPVariable* self, void* unused) {
  HANDLE_TH_ERRORS
  if (check_has_torch_function((PyObject*)self)) {
    return handle_torch_function_getter(self, "device");
  }
  return THPDevice_New(THPVariable_Unpack(self).device());
  END_HANDLE_TH_ERRORS
}

PyObject* THPVariable_get_real(THPVariable* self, void* unused) {
  HANDLE_TH_ERRORS
  if (check_has_torch_function((PyObject*)self)) {
    return handle_torch_function_getter(self, "real");
  }
  auto& self_ = THPVariable_Unpack(self);
  auto real = at::real(self_);
  return THPVariable_Wrap(real);
  END_HANDLE_TH_ERRORS
}

PyObject* THPVariable_get_imag(THPVariable* self, void* unused) {
  HANDLE_TH_ERRORS
  if (check_has_torch_function((PyObject*)self)) {
    return handle_torch_function_getter(self, "imag");
  }
  auto& self_ = THPVariable_Unpack(self);
  auto imag = at::imag(self_);
  return THPVariable_Wrap(imag);
  END_HANDLE_TH_ERRORS
}

int THPVariable_set_real(PyObject* self, PyObject* real, void* unused) {
  HANDLE_TH_ERRORS
  auto& self_ = THPVariable_Unpack(self);
  auto self_real = at::real(self_);
  auto real_ = valueToTensor(self_real.options(), real, self_real.device());
  {
    pybind11::gil_scoped_release no_gil;
    self_real.copy_(real_);
    return 0;
  }
  END_HANDLE_TH_ERRORS_RET(-1)
}

int THPVariable_set_imag(PyObject* self, PyObject* imag, void* unused) {
  HANDLE_TH_ERRORS
  auto& self_ = THPVariable_Unpack(self);
  auto self_imag = at::imag(self_);
  auto imag_ = valueToTensor(self_imag.options(), imag, self_imag.device());
  {
    pybind11::gil_scoped_release no_gil;
    self_imag.copy_(imag_);
    return 0;
  }
  END_HANDLE_TH_ERRORS_RET(-1)
}

// properties are registered here because we are currently only able to bind
// them manually. TODO: make declarable in native_functions
// NOLINTNEXTLINE(modernize-avoid-c-arrays,cppcoreguidelines-avoid-c-arrays,cppcoreguidelines-avoid-non-const-global-variables)
static struct PyGetSetDef THPVariable_properties[] = {
    {"_python_dispatch",
     (getter)THPVariable_get_python_dispatch,
     nullptr,
     nullptr,
     nullptr},
    {"T", (getter)THPVariable_get_T, nullptr, nullptr, nullptr},
    {"H", (getter)THPVariable_get_H, nullptr, nullptr, nullptr},
    {"mT", (getter)THPVariable_get_mT, nullptr, nullptr, nullptr},
    {"mH", (getter)THPVariable_get_mH, nullptr, nullptr, nullptr},
    {"_cdata", (getter)THPVariable_get_cdata, nullptr, nullptr, nullptr},
    {"_version", (getter)THPVariable_get_version, nullptr, nullptr, nullptr},
    {"grad_fn", (getter)THPVariable_get_grad_fn, nullptr, nullptr, nullptr},
    {"_grad_fn",
     (getter)THPVariable_get_grad_fn,
     (setter)THPVariable_set_grad_fn,
     nullptr,
     nullptr},
    {"is_leaf", (getter)THPVariable_is_leaf, nullptr, nullptr, nullptr},
    {"retains_grad",
     (getter)THPVariable_retains_grad,
     nullptr,
     nullptr,
     nullptr},
    {"data",
     (getter)THPVariable_get_data,
     (setter)THPVariable_set_data,
     nullptr,
     nullptr},
    {"_grad",
     (getter)THPVariable_get_grad,
     (setter)THPVariable_set_grad,
     nullptr,
     nullptr}, // Allows the python class to override .grad
    {"grad",
     (getter)THPVariable_get_grad,
     (setter)THPVariable_set_grad,
     nullptr,
     nullptr},
    {"_base", (getter)THPVariable_get_base, nullptr, nullptr, nullptr},
    {"volatile",
     (getter)THPVariable_get_volatile,
     (setter)THPVariable_set_volatile,
     nullptr,
     nullptr},
    {"output_nr", (getter)THPVariable_get_output_nr, nullptr, nullptr, nullptr},
    {"requires_grad",
     (getter)THPVariable_get_requires_grad,
     (setter)THPVariable_set_requires_grad,
     nullptr,
     nullptr},
    {"_backward_hooks",
     (getter)THPVariable_get_backwards_hooks,
     (setter)THPVariable_set_backwards_hooks,
     nullptr,
     nullptr},
    {"name", (getter)THPVariable_get_name, nullptr, nullptr, nullptr},
    {"shape", (getter)THPVariable_get_shape, nullptr, nullptr, nullptr},
    {"is_cuda", (getter)THPVariable_is_cuda, nullptr, nullptr, nullptr},
    {"is_cpu", (getter)THPVariable_is_cpu, nullptr, nullptr, nullptr},
    {"is_xpu", (getter)THPVariable_is_xpu, nullptr, nullptr, nullptr},
    {"is_ipu", (getter)THPVariable_is_ipu, nullptr, nullptr, nullptr},
    {"is_sparse", (getter)THPVariable_is_sparse, nullptr, nullptr, nullptr},
    {"is_sparse_csr",
     (getter)THPVariable_is_sparse_csr,
     nullptr,
     nullptr,
     nullptr},
    {"is_mkldnn", (getter)THPVariable_is_mkldnn, nullptr, nullptr, nullptr},
    {"is_mps", (getter)THPVariable_is_mps, nullptr, nullptr, nullptr},
    {"is_ort", (getter)THPVariable_is_ort, nullptr, nullptr, nullptr},
    {"is_vulkan", (getter)THPVariable_is_vulkan, nullptr, nullptr, nullptr},
    {"is_complex", (getter)THPVariable_is_complex, nullptr, nullptr, nullptr},
    {"is_quantized",
     (getter)THPVariable_is_quantized,
     nullptr,
     nullptr,
     nullptr},
    {"is_meta", (getter)THPVariable_is_meta, nullptr, nullptr, nullptr},
    {"is_nested", (getter)THPVariable_is_nested, nullptr, nullptr, nullptr},
    {"dtype", (getter)THPVariable_dtype, nullptr, nullptr, nullptr},
    {"layout", (getter)THPVariable_layout, nullptr, nullptr, nullptr},
    {"device", (getter)THPVariable_device, nullptr, nullptr, nullptr},
    {"ndim", (getter)THPVariable_get_ndim, nullptr, nullptr, nullptr},
    {"names",
     (getter)THPVariable_get_names,
     (setter)THPVariable_set_names,
     nullptr,
     nullptr},
    {"real",
     (getter)THPVariable_get_real,
     (setter)THPVariable_set_real,
     nullptr,
     nullptr},
    {"imag",
     (getter)THPVariable_get_imag,
     (setter)THPVariable_set_imag,
     nullptr,
     nullptr},
    {nullptr}};

static PyMappingMethods THPVariable_as_mapping = {
    THPVariable_length,
    THPVariable_getitem,
    THPVariable_setitem,
};

// NOLINTNEXTLINE(modernize-avoid-c-arrays,cppcoreguidelines-avoid-c-arrays,cppcoreguidelines-avoid-non-const-global-variables)
static PyMethodDef extra_methods[] = {
    {"as_subclass",
     castPyCFunctionWithKeywords(THPVariable_as_subclass),
     METH_VARARGS | METH_KEYWORDS,
     nullptr},
    {"_make_subclass",
     castPyCFunctionWithKeywords(THPVariable_make_subclass),
     METH_STATIC | METH_VARARGS | METH_KEYWORDS,
     nullptr},
    {"_make_wrapper_subclass",
     castPyCFunctionWithKeywords(THPVariable_make_wrapper_subclass),
     METH_STATIC | METH_VARARGS | METH_KEYWORDS,
     nullptr},
    {"_fix_weakref", THPVariable_fix_weakref, METH_NOARGS, nullptr},
    {nullptr}};

/* From https://github.com/python/cpython/blob/v3.7.0/Modules/xxsubtype.c
   If compiled as a shared library instead, some compilers don't allow addresses
   of Python objects defined in other libraries to be used in static
   initializers here.  The DEFERRED_ADDRESS macro is used to tag the slots where
   such addresses appear; the module init function must fill in the tagged slots
   at runtime.  The argument is for documentation -- the macro ignores it.
*/
#define DEFERRED_ADDRESS(ADDR) nullptr

struct THPVariableMeta {
  PyHeapTypeObject base;
};

int THPVariableMetaType_init(PyObject* cls, PyObject* args, PyObject* kwargs);

PyTypeObject THPVariableMetaType = {
    PyVarObject_HEAD_INIT(
        DEFERRED_ADDRESS(&PyType_Type),
        0) "torch._C._TensorMeta", /* tp_name */
    sizeof(THPVariableMeta), /* tp_basicsize */
    0, /* tp_itemsize */
    nullptr, /* tp_dealloc */
    0, /* tp_vectorcall_offset */
    nullptr, /* tp_getattr */
    nullptr, /* tp_setattr */
    nullptr, /* tp_reserved */
    nullptr, /* tp_repr */
    nullptr, /* tp_as_number */
    nullptr, /* tp_as_sequence */
    nullptr, /* tp_as_mapping */
    nullptr, /* tp_hash  */
    nullptr, /* tp_call */
    nullptr, /* tp_str */
    nullptr, /* tp_getattro */
    nullptr, /* tp_setattro */
    nullptr, /* tp_as_buffer */
    Py_TPFLAGS_DEFAULT | Py_TPFLAGS_BASETYPE, /* tp_flags */
    nullptr, /* tp_doc */
    nullptr, /* tp_traverse */
    nullptr, /* tp_clear */
    nullptr, /* tp_richcompare */
    0, /* tp_weaklistoffset */
    nullptr, /* tp_iter */
    nullptr, /* tp_iternext */
    nullptr, /* tp_methods */
    nullptr, /* tp_members */
    nullptr, /* tp_getset */
    DEFERRED_ADDRESS(&PyType_Type), /* tp_base */
    nullptr, /* tp_dict */
    nullptr, /* tp_descr_get */
    nullptr, /* tp_descr_set */
    0, /* tp_dictoffset */
    THPVariableMetaType_init, /* tp_init */
    nullptr, /* tp_alloc */
    nullptr, /* tp_new */
};

PyTypeObject THPVariableType = {
    PyVarObject_HEAD_INIT(
        &THPVariableMetaType,
        0) "torch._C._TensorBase", /* tp_name */
    sizeof(THPVariable), /* tp_basicsize */
    0, /* tp_itemsize */
    // This is unspecified, because it is illegal to create a THPVariableType
    // directly.  Subclasses will have their tp_dealloc set appropriately
    // by the metaclass
    nullptr, /* tp_dealloc */
    0, /* tp_vectorcall_offset */
    nullptr, /* tp_getattr */
    nullptr, /* tp_setattr */
    nullptr, /* tp_reserved */
    nullptr, /* tp_repr */
    nullptr, /* tp_as_number */
    nullptr, /* tp_as_sequence */
    &THPVariable_as_mapping, /* tp_as_mapping */
    nullptr, /* tp_hash  */
    nullptr, /* tp_call */
    nullptr, /* tp_str */
    nullptr, /* tp_getattro */
    nullptr, /* tp_setattro */
    nullptr, /* tp_as_buffer */
    Py_TPFLAGS_DEFAULT | Py_TPFLAGS_BASETYPE |
        Py_TPFLAGS_HAVE_GC, /* tp_flags */
    nullptr, /* tp_doc */
    // Also set by metaclass
    nullptr, /* tp_traverse */
    (inquiry)THPVariable_clear, /* tp_clear */
    nullptr, /* tp_richcompare */
    0, /* tp_weaklistoffset */
    nullptr, /* tp_iter */
    nullptr, /* tp_iternext */
    nullptr, /* tp_methods */
    nullptr, /* tp_members */
    THPVariable_properties, /* tp_getset */
    nullptr, /* tp_base */
    nullptr, /* tp_dict */
    nullptr, /* tp_descr_get */
    nullptr, /* tp_descr_set */
    0, /* tp_dictoffset */
    nullptr, /* tp_init */
    nullptr, /* tp_alloc */
    // Although new is provided here, it is illegal to call this with cls ==
    // THPVariableMeta.  Instead, subclass it first and then construct it
    THPVariable_pynew, /* tp_new */
};

PyObject* THPVariable_pynew(
    PyTypeObject* type,
    PyObject* args,
    PyObject* kwargs) {
  HANDLE_TH_ERRORS
  TORCH_CHECK(
      type != &THPVariableType,
      "Cannot directly construct _TensorBase; subclass it and then construct that");
  jit::tracer::warn("torch.Tensor", jit::tracer::WARN_CONSTRUCTOR);
  auto tensor = torch::utils::base_tensor_ctor(args, kwargs);
  // WARNING: tensor is NOT guaranteed to be a fresh tensor; e.g., if it was
  // given a raw pointer that will refcount bump
  return THPVariable_NewWithVar(
      type,
      std::move(tensor),
      c10::impl::PyInterpreterStatus::MAYBE_UNINITIALIZED);
  END_HANDLE_TH_ERRORS
}

static void clear_slots(PyTypeObject* type, PyObject* self) {
  // NOLINTNEXTLINE(cppcoreguidelines-init-variables)
  Py_ssize_t i, n;
  // NOLINTNEXTLINE(cppcoreguidelines-init-variables)
  PyMemberDef* mp;

  n = Py_SIZE(type);
  mp = PyHeapType_GET_MEMBERS((PyHeapTypeObject*)type);
  for (i = 0; i < n; i++, mp++) {
    if (mp->type == T_OBJECT_EX && !(mp->flags & READONLY)) {
      char* addr = (char*)self + mp->offset;
      PyObject* obj = *(PyObject**)addr;
      if (obj != nullptr) {
        *(PyObject**)addr = nullptr;
        Py_DECREF(obj);
      }
    }
  }
}

// NB: this is not the tp_dealloc on THPVariable; instead, its the dealloc
// on subclasses.  It's never valid to construct a THPVariable so it's not
// necessary to implement the dealloc for that case
void THPVariable_subclass_dealloc(PyObject* self) {
  if (THPVariable_tryResurrect((THPVariable*)self))
    return;

  // This is like a crappy version of subtype_dealloc.
  // Unfortunately, we cannot directly delegate to
  // subtype_dealloc as it will start walking the parent
  // chain *starting with* the type of self, which will cause
  // us to go back to our custom dealloc.
  //
  // We have to replicate the subtype_dealloc logic to ensure
  // that finalizers are handled correctly
  PyTypeObject* type = Py_TYPE(self);
  TORCH_INTERNAL_ASSERT(type->tp_flags & Py_TPFLAGS_HEAPTYPE);
  TORCH_INTERNAL_ASSERT(PyType_IS_GC(type), "GC types not implemented");

  PyObject_GC_UnTrack(self);
  // TODO: consider using trash can

  bool has_finalizer = type->tp_finalize || type->tp_del;

  if (type->tp_finalize) {
    PyObject_GC_Track(self);
    if (PyObject_CallFinalizerFromDealloc(self) < 0) {
      /* Resurrected */
      return;
    }
    PyObject_GC_UnTrack(self);
  }

  // base test is unnecessary as THPVariable does not set this
  if (type->tp_weaklistoffset) {
    PyObject_ClearWeakRefs(self);
  }

  if (type->tp_del) {
    PyObject_GC_Track(self);
    type->tp_del(self);
    if (self->ob_refcnt > 0) {
      /* Resurrected */
      return;
    }
    PyObject_GC_UnTrack(self);
  }

  if (has_finalizer) {
    /* New weakrefs could be created during the finalizer call.
       If this occurs, clear them out without calling their
       finalizers since they might rely on part of the object
       being finalized that has already been destroyed. */
    if (type->tp_weaklistoffset) {
      /* Modeled after GET_WEAKREFS_LISTPTR() */
      PyWeakReference** list =
          (PyWeakReference**)PyObject_GET_WEAKREFS_LISTPTR(self);
      while (*list)
        _PyWeakref_ClearRef(*list);
    }
  }

  // Clear all slots until we get to base class THPVariableType
  {
    PyTypeObject* base = type;
    while (base != &THPVariableType) {
      if (Py_SIZE(base)) {
        clear_slots(base, self);
      }
      base = base->tp_base;
      TORCH_INTERNAL_ASSERT(base);
    }
  }

  // All Python defined classes have __dict__
  if (C10_LIKELY(type->tp_dictoffset)) {
    PyObject** dictptr = _PyObject_GetDictPtr(self);
    if (dictptr != nullptr) {
      PyObject* dict = *dictptr;
      if (dict != nullptr) {
        Py_DECREF(dict);
        *dictptr = nullptr;
      }
    }
  }

  // subtype_dealloc allows for this but we don't
  TORCH_INTERNAL_ASSERT(Py_TYPE(self) == type);

  // Finally clear out the base THPVariable
  THPVariable_clear((THPVariable*)self);
  ((THPVariable*)self)->cdata.~MaybeOwned<Variable>();
  Py_TYPE(self)->tp_free(self);

  // Python defined subclasses should always be on the heap
  TORCH_INTERNAL_ASSERT(type->tp_flags & Py_TPFLAGS_HEAPTYPE);
  Py_DECREF(type);
}

// Creates a new Python object for a Variable.  The status parameter
// specifies what the interpreter tag status on the object is; for
// example, if you ran check_pyobj, the return optional of this object
// tells you if the tensor was already tagged or not so you can pass
// TAGGED_BY_US or MAYBE_UNINITIALIZED; in other cases, you know where
// var came from and can directly assert that it's DEFINITELY_UNINITIALIZED.
// It's ALWAYS safe (albeit slower) to call this with MAYBE_UNINITIALIZED.
static PyObject* THPVariable_NewWithVar(
    PyTypeObject* type,
    Variable _var,
    c10::impl::PyInterpreterStatus status) {
  // This function overwrite the Tensor's pyobj field without extra checks
  // Make sure it is not set otherwise we would leak memory
  auto mb_obj = _var.unsafeGetTensorImpl()->check_pyobj(self_interpreter.get());
  TORCH_CHECK(
      !mb_obj.has_value() || !mb_obj.value(),
      "Creating a new Tensor subclass ",
      type->tp_name,
      " but the raw Tensor object is already associated to a python object ",
      "of type ",
      mb_obj.value()->ob_type->tp_name);

  // Make sure that the reinterpret into a THPVariable* will be valid
  TORCH_CHECK(
      PyType_IsSubtype(type, &THPVariableType),
      "Creating a Tensor subclass from a class ",
      "that does not inherit from Tensor is not possible. Make sure your class inherits from Tensor.");

  PyObject* obj = type->tp_alloc(type, 0);
  if (obj) {
    auto v = (THPVariable*)obj;
    // TODO: named constructor to avoid default initialization
    new (&v->cdata) MaybeOwned<Variable>();
    v->cdata = MaybeOwned<Variable>::owned(std::move(_var));
    const auto& var = THPVariable_Unpack(v);
    var.unsafeGetTensorImpl()->init_pyobj(self_interpreter.get(), obj, status);
    if (check_has_torch_dispatch(obj)) {
      var.unsafeGetTensorImpl()->set_python_dispatch(true);
    }
  }
  return obj;
}

/// NOTE [ PyObject Traversal ]
///
/// PyObjects that are wrapping c++ objects can lead to non-trivial traverse
/// logic and it can be tricky to know what to traverse and when. This note
/// tries to clarify what is the danger here and a simple algorithm to choose
/// how to write the tp_traverse and tp_clear functions. If you're not already
/// familiar with how the CPython GC works, you should read this in-depth
/// description: https://devguide.python.org/garbage_collector/
///
/// The complexity for us comes from the fact that some c++ shared_ptr objects
/// own references to python objects and are also owned both by other python
/// objects and c++ objects. This means that to allow the GC to collect all
/// cycles, we need to properly implement the traverse/clear methods that take
/// into account these C++ ownership links.
///
/// The main danger here comes from the fact that, while all python-related code
/// is thread safe wrt the GC execution (thanks to the GIL), other threads might
/// be using our C++ objects arbitrarily which can lead to shared_ptr ref count
/// going up or down in between the different traverse/clear invocations. The
/// one constraint we add here that is not explicitly mentioned in the GC
/// description above is that for a given GC run (meaning while the GIL is
/// held), the traverse/clear pair should never report different ownership
/// relations: if traverse visited a given PyObject, then the clear within that
/// same GC run must still be the sole owner and clear that PyObject.
///
/// A more mechanical algorithm to know what to traverse/clear is as follows:
///   - Any field on this PyObject that contains a strong reference to another
///   PyObject
///     must be visited and cleared. An example of that is the "backward_hooks"
///     field of the THPVariable.
///   - Any field that contains a C++ object that is uniquely owned by this
///   PyObject (either
///     a unique_ptr or a shared_ptr with use_count==1) should have all the
///     PyObject it owns visited and cleared. An example would be here the
///     tensor hooks.
///   - If that uniquely owned C++ object also uniquely owns other C++ objects,
///   these should be
///     visited and cleared as well if they contain any PyObject.
///
/// Caveat: to avoid slow runtime, we limit the depth of this exploration of C++
/// objects in practice and we do not, for example, go through the whole
/// autograd graph, even if it is uniquely owned. This is a known place where
/// users can create noncollectable cycles as described in:
/// https://github.com/pytorch/pytorch/issues/7343
///

static int traverse_slots(
    PyTypeObject* type,
    PyObject* self,
    visitproc visit,
    void* arg) {
  // NOLINTNEXTLINE(cppcoreguidelines-init-variables)
  Py_ssize_t i, n;
  // NOLINTNEXTLINE(cppcoreguidelines-init-variables)
  PyMemberDef* mp;

  n = Py_SIZE(type);
  mp = PyHeapType_GET_MEMBERS((PyHeapTypeObject*)type);
  for (i = 0; i < n; i++, mp++) {
    if (mp->type == T_OBJECT_EX) {
      char* addr = (char*)self + mp->offset;
      PyObject* obj = *(PyObject**)addr;
      if (obj != nullptr) {
        int err = visit(obj, arg);
        if (err)
          return err;
      }
    }
  }
  return 0;
}

static int THPVariable_subclass_traverse(
    PyObject* self,
    visitproc visit,
    void* arg) {
  // If the tensor is eligible to be resurrected, don't traverse it; instead
  // treat all of its references as a root (as they WOULD be a root since we
  // can treat the inbound C++ references as root owners).
  //
  // This works because unlike conventional GCs, Python's GC operates in two
  // phases: first it uses traverse to discover roots, and then it uses traverse
  // to do reachability.  Bypassing traverse during root discovery forces Python
  // to treat self as a root for everything it refers to.  For a full
  // explanation of the algorithm see
  // https://devguide.python.org/garbage_collector/
  //
  // NB: if we don't hold an owning reference to the underlying Tensor, it is
  // possible that the underlying Tensor has already gone dead.  In that case,
  // it's not safe to access it.  But it's also safe to traverse, because if
  // the underlying Tensor *is* live, then root discovery will determine that
  // self is live, and nothing will get GC'ed anyway (resurrection cannot happen
  // if the C++ objects owns the PyObject)
  THPVariable* var = reinterpret_cast<THPVariable*>(self);
  if (isResurrectable(var)) {
    return 0;
  }

  // Crappy version of subtype_traverse; same deal as
  // THPVariable_subclass_dealloc

  PyTypeObject* type = Py_TYPE(self);
  // Traverse slots until we get to base class THPVariableType
  {
    PyTypeObject* base = type;
    while (base != &THPVariableType) {
      if (Py_SIZE(base)) {
        int err = traverse_slots(base, self, visit, arg);
        if (err)
          return err;
      }
      base = base->tp_base;
      TORCH_INTERNAL_ASSERT(base);
    }
  }

  // All Python defined classes have __dict__
  if (C10_LIKELY(type->tp_dictoffset)) {
    PyObject** dictptr = _PyObject_GetDictPtr(self);
    if (dictptr && *dictptr)
      Py_VISIT(*dictptr);
  }

  TORCH_INTERNAL_ASSERT(type->tp_flags & Py_TPFLAGS_HEAPTYPE);
  Py_VISIT(type);

  // Finally traverse THPVariable special stuff
  Py_VISIT(var->backward_hooks);
  if (!var->cdata.unsafeIsBorrowed()) {
    const auto& tensor = THPVariable_Unpack(var);
    if (tensor.defined()) {
      // WARNING: The grad_fn traversal logic is very subtle, if you change
      // this, be very careful not to re-introduce this bug:
      // https://gist.github.com/zou3519/7ac92b84dd7d206dcc6eae55fee8372c

      // We ensure that we follow NOTE [ PyObject Traversal ] he by checking
      // that this python object is the sole owner of the underlying Tensor and
      // that this Tensor is the sole owner of its grad_fn. In this case, the
      // only way to get a new reference to the grad_fn is by using this python
      // object, which requires the GIL to be accessed. Note that this is only
      // valid as long as user don't share non-owning references across
      // different threads (which is crazy and should never be done).

      if (tensor.use_count() == 1) {
        auto autograd_meta = torch::autograd::impl::get_autograd_meta(tensor);
        if (autograd_meta) {
          // Do NOT call grad_fn() here as that might trigger a recompute
          const auto& grad_fn = autograd_meta->grad_fn_;
          if (grad_fn && grad_fn.use_count() == 1) {
            // All Node can have a pyobj (stored in "pyobj_")
            Py_VISIT(grad_fn->pyobj());
            // PyNode are special as they also have an "obj" field
            if (auto py_node_fn = dynamic_cast<PyNode*>(grad_fn.get())) {
              Py_VISIT(py_node_fn->obj);
            }
          }
        }
      }

      for (const auto& hook : torch::autograd::impl::hooks(tensor)) {
        if (auto pyhook = dynamic_cast<PyFunctionPreHook*>(hook.get())) {
          Py_VISIT(pyhook->dict);
        }
      }
    }
  }

  return 0;
}

int THPVariableMetaType_init(PyObject* cls, PyObject* args, PyObject* kwargs) {
  if (PyType_Type.tp_init(cls, args, kwargs) < 0) {
    return -1;
  }
  ((PyTypeObject*)cls)->tp_dealloc = (destructor)THPVariable_subclass_dealloc;
  ((PyTypeObject*)cls)->tp_traverse =
      (traverseproc)THPVariable_subclass_traverse;
  return 0;
}

namespace torch {
namespace autograd {

// NOLINTNEXTLINE(modernize-avoid-c-arrays,cppcoreguidelines-avoid-c-arrays,cppcoreguidelines-avoid-non-const-global-variables)
extern PyMethodDef variable_methods[];
extern void initTorchFunctions(PyObject* module);

void initTensorImplConversion(PyObject* module) {
  auto m = py::handle(module).cast<py::module>();
  m.def("_wrap_tensor_impl", [](void* ptr) {
    auto p = c10::intrusive_ptr<c10::TensorImpl, at::UndefinedTensorImpl>::
        unsafe_reclaim_from_nonowning(static_cast<c10::TensorImpl*>(ptr));
    TORCH_CHECK(p.defined(), "Can't wrap undefined tensor");
    auto tensor = at::Tensor::wrap_tensor_impl(std::move(p));
    // NOLINTNEXTLINE(performance-move-const-arg)
    return py::cast(std::move(tensor));
  });
  // set on the module level to avoid mixing pybind and plain CPython extensions
  m.def("_tensor_impl_raw_handle", [](torch::autograd::Variable* t) -> void* {
    // We return a raw non-owning pointer here, we rely on surrounding
    // code to keep the original tensor alive
    return t->getIntrusivePtr().get();
  });
}
} // namespace autograd
} // namespace torch

bool THPVariable_initModule(PyObject* module) {
  THPVariableMetaType.tp_base = &PyType_Type;
  if (PyType_Ready(&THPVariableMetaType) < 0)
    return false;
  Py_INCREF(&THPVariableMetaType);
  PyModule_AddObject(module, "_TensorMeta", (PyObject*)&THPVariableMetaType);

  static std::vector<PyMethodDef> methods;
  THPUtils_addPyMethodDefs(methods, torch::autograd::variable_methods);
  THPUtils_addPyMethodDefs(methods, extra_methods);
  THPVariableType.tp_methods = methods.data();
  if (PyType_Ready(&THPVariableType) < 0)
    return false;
  Py_INCREF(&THPVariableType);
  PyModule_AddObject(module, "_TensorBase", (PyObject*)&THPVariableType);
  torch::autograd::initTorchFunctions(module);
  torch::autograd::initTensorImplConversion(module);
  return true;
}

namespace {

bool isPythonTensor(const Tensor& tensor) {
  return tensor.unsafeGetTensorImpl()->key_set().has(c10::DispatchKey::Python);
}

py::object torchDispatchFromTensorImpl(
    const c10::TensorImpl* self,
    const char* func_name,
    PyObject* torch_api_function,
    const char* module_name) {
  TORCH_CHECK(
      PyGILState_Check(),
      "GIL must be held before you call parseIValuesToPyArgsKwargs");

  std::vector<py::handle> overloaded_args;
  // TODO: there should be a shorter way to spell this
  // TODO: fix the constness of target
  Tensor self_t = Tensor(
      c10::intrusive_ptr<c10::TensorImpl, c10::UndefinedTensorImpl>::
          unsafe_reclaim_from_nonowning(const_cast<c10::TensorImpl*>(self)));
  auto self_p = py::reinterpret_steal<py::object>(THPVariable_Wrap(self_t));
  TORCH_INTERNAL_ASSERT(isPythonTensor(self_t));
  append_overloaded_tensor(&overloaded_args, self_p.ptr());
  auto args = py::reinterpret_steal<py::object>(PyTuple_New(1));
  PyTuple_SET_ITEM(args.ptr(), 0, self_p.release().ptr());

  py::dict kwargs;

  return py::reinterpret_steal<py::object>(
      handle_torch_function_no_python_arg_parser(
          overloaded_args,
          args.ptr(),
          kwargs.ptr(),
          func_name,
          torch_api_function,
          module_name,
          TorchFunctionName::TorchDispatch));
}

// NOTE [dispatch_fn's type argument]
// `type` is nullable and represents the TorchDispatchMode going on.
// Right now we only support a single TorchDispatchMode, but in the future we
// could change this to a stack of TorchDispatchModes.
//
// If `type` isn't null, then we consider the type for dispatch by prepending
// it to the overloaded_args list. `handle_torch_funciton_no_python_arg_parser`
// is responsible for doing overload resolution.
void concrete_dispatch_fn(
    const c10::impl::PyInterpreter*,
    const c10::OperatorHandle& op,
    torch::jit::Stack* stack,
    const std::shared_ptr<SafePyObject>& type) {
  const auto& schema = op.schema();
  const auto num_arguments = schema.arguments().size();
  auto arguments = torch::jit::pop(*stack, num_arguments);

  // Parse the name into namespace and name (no overload_name)
  // TODO: put this into the library
  const auto& qualified_name = op.operator_name().name;
  const auto& overload_name = schema.overload_name();
  auto pos = qualified_name.find("::");
  TORCH_INTERNAL_ASSERT(pos != std::string::npos, qualified_name);
  // Make me some null terminated strings
  std::string ns_str = qualified_name.substr(0, pos);
  const char* ns = ns_str.c_str();
  const char* func_name = qualified_name.c_str() + pos + strlen("::");

  // The plan: convert all the arguments back into PyObjects,
  // extracting out the tensor handles, then call
  // handle_torch_function_no_python_arg_parser
  // NB: at the point arguments are pushed to the stack, ALL defaults
  // are already present

  py::gil_scoped_acquire g;

  std::vector<py::handle> overloaded_args;
  py::handle torch_api_function =
      py::module::import("torch").attr("ops").attr(ns).attr(func_name);
  py::handle torch_api_function_overload;
  if (overload_name == "") {
    torch_api_function_overload = torch_api_function.attr("default");
  } else {
    torch_api_function_overload =
        torch_api_function.attr(overload_name.c_str());
  }
  std::string module_name_str = "torch.ops." + ns_str;

  if (type) {
    append_overloaded_type(&overloaded_args, type->ptr(getPyInterpreter()));
  }

  // Find overloaded tensors
  for (const auto idx : c10::irange(arguments.size())) {
    const auto& ivalue = arguments[idx];
    if (ivalue.isTensor()) {
      const auto& tensor = ivalue.toTensor();
      if (isPythonTensor(tensor)) {
        append_overloaded_tensor(&overloaded_args, py::cast(tensor).ptr());
      }
    } else if (ivalue.isList()) {
      const auto& list = ivalue.toListRef();
      for (const auto jdx : c10::irange(list.size())) {
        const auto& nv = list[jdx];
        if (nv.isTensor()) {
          const auto& tensor = nv.toTensor();
          if (isPythonTensor(tensor)) {
            append_overloaded_tensor(&overloaded_args, py::cast(tensor).ptr());
          }
        }
      }
    }
  }

  auto args_kwargs = parseIValuesToPyArgsKwargs(op, arguments);
  auto args = std::move(args_kwargs.first);
  auto kwargs = std::move(args_kwargs.second);

  PyObject* obj = handle_torch_function_no_python_arg_parser(
      overloaded_args,
      args.ptr(),
      kwargs.ptr(),
      func_name,
      torch_api_function_overload.ptr(),
      module_name_str.c_str(),
      TorchFunctionName::TorchDispatch);
  pushPyOutToStack(
      op, stack, py::reinterpret_steal<py::object>(obj), "__torch_dispatch__");
}

c10::intrusive_ptr<TensorImpl> concrete_detach_fn(
    const c10::impl::PyInterpreter*,
    const c10::TensorImpl* self) {
  pybind11::gil_scoped_acquire gil;
  at::impl::MaybeSetTLSOnEntryGuard guard;

  auto out = torchDispatchFromTensorImpl(
      self,
      "detach",
      py::module::import("torch")
          .attr("ops")
          .attr("aten")
          .attr("detach")
          .attr("default")
          .ptr(),
      "torch.ops.aten");

  TORCH_CHECK(
      THPVariable_Check(out.ptr()),
      "detach returned invalid type ",
      py::detail::get_fully_qualified_tp_name(Py_TYPE(out.ptr())),
      ", expected Tensor");
  const Tensor& res_t = THPVariable_Unpack(out.ptr());
  return res_t.getIntrusivePtr();
}

bool concrete_is_contiguous_fn(
    const c10::impl::PyInterpreter*,
    const c10::TensorImpl* self) {
  pybind11::gil_scoped_acquire gil;
  at::impl::MaybeSetTLSOnEntryGuard guard;

  auto out = torchDispatchFromTensorImpl(
      self,
      "is_contiguous",
      py::module::import("torch")
          .attr("ops")
          .attr("aten")
          .attr("is_contiguous")
          .attr("default")
          .ptr(),
      "torch.ops.aten");

  TORCH_CHECK(
      PyBool_Check(out.ptr()),
      "is_contiguous returned invalid type ",
      py::detail::get_fully_qualified_tp_name(Py_TYPE(out.ptr())),
      ", expected bool");

  return PyObject_IsTrue(out.ptr());
}

int64_t concrete_dim_fn(
    const c10::impl::PyInterpreter*,
    const c10::TensorImpl* self) {
  pybind11::gil_scoped_acquire gil;
  at::impl::MaybeSetTLSOnEntryGuard guard;

  auto out = torchDispatchFromTensorImpl(
      self,
      "dim",
      py::module::import("torch")
          .attr("ops")
          .attr("aten")
          .attr("dim")
          .attr("default")
          .ptr(),
      "torch.ops.aten");

  TORCH_CHECK(
      PyLong_Check(out.ptr()),
      "dim returned invalid type ",
      py::detail::get_fully_qualified_tp_name(Py_TYPE(out.ptr())),
      ", expected int");

  return THPUtils_unpackLong(out.ptr());
}

c10::Device concrete_device_fn(
    const c10::impl::PyInterpreter*,
    const c10::TensorImpl* self) {
  pybind11::gil_scoped_acquire gil;
  at::impl::MaybeSetTLSOnEntryGuard guard;

  auto out = torchDispatchFromTensorImpl(
      self,
      "device",
      py::module::import("torch")
          .attr("ops")
          .attr("prim")
          .attr("device")
          .attr("default")
          .ptr(),
      "torch.ops.prim");

  return toDevice(out.ptr());
}

c10::IntArrayRef concrete_strides_fn(
    const c10::impl::PyInterpreter*,
    const c10::TensorImpl* self) {
  pybind11::gil_scoped_acquire gil;
  at::impl::MaybeSetTLSOnEntryGuard guard;

  auto out = torchDispatchFromTensorImpl(
      self,
      "stride",
      py::module::import("torch").attr("ops").attr("aten").attr("stride").ptr(),
      "torch.ops.aten");

  if (out == Py_None) {
    return self->strides_default();
  }

  py::object values = py::reinterpret_steal<py::object>(out.ptr());

  c10::TensorImpl* ptr = const_cast<c10::TensorImpl*>(self);
  c10::optional<PyObject*> mb_obj = ptr->check_pyobj(getPyInterpreter());
  TORCH_CHECK(
      mb_obj.has_value(), "Tensor subclass's PyInterpreter has no value");
  PyObject* subclass = *mb_obj;
  Py_INCREF(subclass);
  py::object sub = py::reinterpret_steal<py::object>(subclass);

  py::object os = py::module_::import("torch").attr("overrides");
<<<<<<< HEAD
  py::function get_buffer = py::reinterpret_borrow<py::function>(os.attr("get_buffer"));
  auto buffer = get_buffer(sub, values, "stride");
  auto result = THPUtils_unpackLongs(buffer.ptr());
  int64_t* start = (int64_t*) result[0];
  int64_t len = result[1];

  return c10::IntArrayRef(start, len);
}

c10::IntArrayRef concrete_sizes_fn(const c10::impl::PyInterpreter*, const c10::TensorImpl* self) {
  pybind11::gil_scoped_acquire gil;
  at::impl::MaybeSetTLSOnEntryGuard guard;

  auto out = torchDispatchFromTensorImpl(
      self,
      "size",
      py::module::import("torch")
          .attr("ops")
          .attr("aten")
          .attr("size")
          .attr("default")
          .ptr(),
      "torch.ops.aten");

  if (out == Py_None) {
    return self->sizes_default();
  }

  py::object values = py::reinterpret_steal<py::object>(out.ptr());

  c10::TensorImpl* ptr = const_cast<c10::TensorImpl*>(self);
  c10::optional<PyObject*> mb_obj = ptr->check_pyobj(getPyInterpreter());
  TORCH_CHECK(mb_obj.has_value(), "Tensor subclass's PyInterpreter has no value");
  PyObject* subclass = *mb_obj;
  Py_INCREF(subclass);
  py::object sub = py::reinterpret_steal<py::object>(subclass);

  py::object os = py::module_::import("torch").attr("overrides");
  py::function get_buffer = py::reinterpret_borrow<py::function>(os.attr("get_buffer"));
  auto buffer = get_buffer(sub, values, "size");
=======
  py::function get_buffer =
      py::reinterpret_borrow<py::function>(os.attr("get_buffer"));
  auto buffer = get_buffer(sub, values);
>>>>>>> 7c26f991
  auto result = THPUtils_unpackLongs(buffer.ptr());
  int64_t* start = (int64_t*)result[0];
  int64_t len = result[1];

  return c10::IntArrayRef(start, len);
}

} // anonymous namespace<|MERGE_RESOLUTION|>--- conflicted
+++ resolved
@@ -239,13 +239,6 @@
     const c10::OperatorHandle& op,
     torch::jit::Stack* stack,
     const std::shared_ptr<SafePyObject>& type);
-<<<<<<< HEAD
-bool concrete_is_contiguous_fn(const c10::impl::PyInterpreter*, const c10::TensorImpl* self);
-c10::Device concrete_device_fn(const c10::impl::PyInterpreter*, const c10::TensorImpl* self);
-int64_t concrete_dim_fn(const c10::impl::PyInterpreter*, const c10::TensorImpl* self);
-c10::IntArrayRef concrete_strides_fn(const c10::impl::PyInterpreter*, const c10::TensorImpl* self);
-c10::IntArrayRef concrete_sizes_fn(const c10::impl::PyInterpreter*, const c10::TensorImpl* self);
-=======
 bool concrete_is_contiguous_fn(
     const c10::impl::PyInterpreter*,
     const c10::TensorImpl* self);
@@ -258,7 +251,9 @@
 c10::IntArrayRef concrete_strides_fn(
     const c10::impl::PyInterpreter*,
     const c10::TensorImpl* self);
->>>>>>> 7c26f991
+c10::IntArrayRef concrete_sizes_fn(
+    const c10::impl::PyInterpreter*,
+    const c10::TensorImpl* self);
 
 class PyInterpreterHolder {
  public:
@@ -2286,8 +2281,8 @@
   py::object sub = py::reinterpret_steal<py::object>(subclass);
 
   py::object os = py::module_::import("torch").attr("overrides");
-<<<<<<< HEAD
-  py::function get_buffer = py::reinterpret_borrow<py::function>(os.attr("get_buffer"));
+  py::function get_buffer =
+      py::reinterpret_borrow<py::function>(os.attr("get_buffer"));
   auto buffer = get_buffer(sub, values, "stride");
   auto result = THPUtils_unpackLongs(buffer.ptr());
   int64_t* start = (int64_t*) result[0];
@@ -2327,11 +2322,6 @@
   py::object os = py::module_::import("torch").attr("overrides");
   py::function get_buffer = py::reinterpret_borrow<py::function>(os.attr("get_buffer"));
   auto buffer = get_buffer(sub, values, "size");
-=======
-  py::function get_buffer =
-      py::reinterpret_borrow<py::function>(os.attr("get_buffer"));
-  auto buffer = get_buffer(sub, values);
->>>>>>> 7c26f991
   auto result = THPUtils_unpackLongs(buffer.ptr());
   int64_t* start = (int64_t*)result[0];
   int64_t len = result[1];
