--- conflicted
+++ resolved
@@ -424,28 +424,11 @@
 
 THPVARIABLE_SPARSE_COMPRESSED_CTOR(sparse_compressed_tensor, 9,
     ({"sparse_compressed_tensor(PyObject* compressed_indices, PyObject* plain_indices, PyObject* values, IntArrayRef size, *, ScalarType dtype=None, Layout? layout=None, Device? device=None, bool pin_memory=False, bool requires_grad=False)",
-      "sparse_compressed_tensor(PyObject* compressed_indices, PyObject* plain_indices, PyObject* values, *, ScalarType dtype=None, Layout? layout=None, Device? device=None, bool pin_memory=False, bool requires_grad=False)"}))
+     "sparse_compressed_tensor(PyObject* compressed_indices, PyObject* plain_indices, PyObject* values, *, ScalarType dtype=None, Layout? layout=None, Device? device=None, bool pin_memory=False, bool requires_grad=False)"}))
 THPVARIABLE_SPARSE_COMPRESSED_CTOR(sparse_csr_tensor, 9,
     ({"sparse_csr_tensor(PyObject* crow_indices, PyObject* col_indices, PyObject* values, IntArrayRef size, *, ScalarType dtype=None, Layout? layout=None, Device? device=None, bool pin_memory=False, bool requires_grad=False)",
       "sparse_csr_tensor(PyObject* crow_indices, PyObject* col_indices, PyObject* values, *, ScalarType dtype=None, Layout? layout=None, Device? device=None, bool pin_memory=False, bool requires_grad=False)"}))
 THPVARIABLE_SPARSE_COMPRESSED_CTOR(sparse_csc_tensor, 9,
-<<<<<<< HEAD
-                                   ({"sparse_csc_tensor(PyObject* ccol_indices, PyObject* row_indices, PyObject* values, IntArrayRef size, *, ScalarType dtype=None, Layout? layout=None, Device? device=None, bool pin_memory=False, bool requires_grad=False)",
-                                     "sparse_csc_tensor(PyObject* ccol_indices, PyObject* row_indices, PyObject* values, *, ScalarType dtype=None, Layout? layout=None, Device? device=None, bool pin_memory=False, bool requires_grad=False)"}))
-THPVARIABLE_SPARSE_COMPRESSED_CTOR(sparse_bsr_tensor, 9,
-                                   ({"sparse_bsr_tensor(PyObject* crow_indices, PyObject* col_indices, PyObject* values, IntArrayRef size, *, ScalarType dtype=None, Layout? layout=None, Device? device=None, bool pin_memory=False, bool requires_grad=False)",
-                                     "sparse_bsr_tensor(PyObject* crow_indices, PyObject* col_indices, PyObject* values, *, ScalarType dtype=None, Layout? layout=None, Device? device=None, bool pin_memory=False, bool requires_grad=False)"}))
-THPVARIABLE_SPARSE_COMPRESSED_CTOR(sparse_bsc_tensor, 9,
-                                   ({"sparse_bsc_tensor(PyObject* ccol_indices, PyObject* row_indices, PyObject* values, IntArrayRef size, *, ScalarType dtype=None, Layout? layout=None, Device? device=None, bool pin_memory=False, bool requires_grad=False)",
-                                     "sparse_bsc_tensor(PyObject* ccol_indices, PyObject* row_indices, PyObject* values, *, ScalarType dtype=None, Layout? layout=None, Device? device=None, bool pin_memory=False, bool requires_grad=False)"}))
-
-THPVARIABLE_SPARSE_COMPRESSED_CTOR(_sparse_csc_tensor_unsafe, 7,
-                                   ({"_sparse_csc_tensor_unsafe(PyObject* ccol_indices, PyObject* row_indices, PyObject* values, IntArrayRef size, *, ScalarType dtype=None, Device? device=None, bool requires_grad=False)"}))
-THPVARIABLE_SPARSE_COMPRESSED_CTOR(_sparse_bsr_tensor_unsafe, 7,
-                                   ({"_sparse_bsr_tensor_unsafe(PyObject* crow_indices, PyObject* col_indices, PyObject* values, IntArrayRef size, *, ScalarType dtype=None, Device? device=None, bool requires_grad=False)"}))
-THPVARIABLE_SPARSE_COMPRESSED_CTOR(_sparse_bsc_tensor_unsafe, 7,
-                                   ({"_sparse_bsc_tensor_unsafe(PyObject* ccol_indices, PyObject* row_indices, PyObject* values, IntArrayRef size, *, ScalarType dtype=None, Device? device=None, bool requires_grad=False)"}))
-=======
     ({"sparse_csc_tensor(PyObject* ccol_indices, PyObject* row_indices, PyObject* values, IntArrayRef size, *, ScalarType dtype=None, Layout? layout=None, Device? device=None, bool pin_memory=False, bool requires_grad=False)",
       "sparse_csc_tensor(PyObject* ccol_indices, PyObject* row_indices, PyObject* values, *, ScalarType dtype=None, Layout? layout=None, Device? device=None, bool pin_memory=False, bool requires_grad=False)"}))
 THPVARIABLE_SPARSE_COMPRESSED_CTOR(sparse_bsr_tensor, 9,
@@ -455,7 +438,6 @@
     ({"sparse_bsc_tensor(PyObject* ccol_indices, PyObject* row_indices, PyObject* values, IntArrayRef size, *, ScalarType dtype=None, Layout? layout=None, Device? device=None, bool pin_memory=False, bool requires_grad=False)",
       "sparse_bsc_tensor(PyObject* ccol_indices, PyObject* row_indices, PyObject* values, *, ScalarType dtype=None, Layout? layout=None, Device? device=None, bool pin_memory=False, bool requires_grad=False)"}))
 
->>>>>>> f6598f24
 
 THPVARIABLE_SPARSE_COMPRESSED_CTOR(_sparse_compressed_tensor_unsafe, 8,
     ({"_sparse_compressed_tensor_unsafe(PyObject* compressed_indices, PyObject* plain_indices, PyObject* values, IntArrayRef size, *, ScalarType dtype=None, Layout? layout=None, Device? device=None, bool requires_grad=False)"}))
@@ -814,15 +796,12 @@
   {"range", castPyCFunctionWithKeywords(THPVariable_range), METH_VARARGS | METH_KEYWORDS | METH_STATIC, nullptr},
   {"sparse_coo_tensor", castPyCFunctionWithKeywords(THPVariable_sparse_coo_tensor), METH_VARARGS | METH_KEYWORDS | METH_STATIC, nullptr},
   {"_sparse_coo_tensor_unsafe", castPyCFunctionWithKeywords(THPVariable__sparse_coo_tensor_unsafe), METH_VARARGS | METH_KEYWORDS | METH_STATIC, nullptr},
+  {"_sparse_compressed_tensor_unsafe", castPyCFunctionWithKeywords(THPVariable__sparse_compressed_tensor_unsafe), METH_VARARGS | METH_KEYWORDS | METH_STATIC, nullptr},
   {"sparse_compressed_tensor", castPyCFunctionWithKeywords(THPVariable_sparse_compressed_tensor), METH_VARARGS | METH_KEYWORDS | METH_STATIC, nullptr},
   {"sparse_csr_tensor", castPyCFunctionWithKeywords(THPVariable_sparse_csr_tensor), METH_VARARGS | METH_KEYWORDS | METH_STATIC, nullptr},
   {"sparse_csc_tensor", castPyCFunctionWithKeywords(THPVariable_sparse_csc_tensor), METH_VARARGS | METH_KEYWORDS | METH_STATIC, nullptr},
   {"sparse_bsr_tensor", castPyCFunctionWithKeywords(THPVariable_sparse_bsr_tensor), METH_VARARGS | METH_KEYWORDS | METH_STATIC, nullptr},
   {"sparse_bsc_tensor", castPyCFunctionWithKeywords(THPVariable_sparse_bsc_tensor), METH_VARARGS | METH_KEYWORDS | METH_STATIC, nullptr},
-<<<<<<< HEAD
-  {"_sparse_compressed_tensor_unsafe", castPyCFunctionWithKeywords(THPVariable__sparse_compressed_tensor_unsafe), METH_VARARGS | METH_KEYWORDS | METH_STATIC, nullptr},
-=======
->>>>>>> f6598f24
   {"_sparse_csr_tensor_unsafe", castPyCFunctionWithKeywords(THPVariable__sparse_csr_tensor_unsafe), METH_VARARGS | METH_KEYWORDS | METH_STATIC, nullptr},
   {"_sparse_csc_tensor_unsafe", castPyCFunctionWithKeywords(THPVariable__sparse_csc_tensor_unsafe), METH_VARARGS | METH_KEYWORDS | METH_STATIC, nullptr},
   {"_sparse_bsr_tensor_unsafe", castPyCFunctionWithKeywords(THPVariable__sparse_bsr_tensor_unsafe), METH_VARARGS | METH_KEYWORDS | METH_STATIC, nullptr},
