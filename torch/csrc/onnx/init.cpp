--- conflicted
+++ resolved
@@ -1,12 +1,9 @@
 #include <onnx/onnx_pb.h>
-<<<<<<< HEAD
-=======
 #include <torch/csrc/onnx/init.h>
 #include <torch/csrc/onnx/onnx.h>
 #include <torch/version.h>
 
 #include <torch/csrc/Exceptions.h>
->>>>>>> 4be233d6
 #include <torch/csrc/jit/passes/onnx.h>
 #include <torch/csrc/jit/passes/onnx/cast_all_constant_to_floating.h>
 #include <torch/csrc/jit/passes/onnx/constant_fold.h>
@@ -28,9 +25,6 @@
 #include <torch/csrc/jit/passes/onnx/shape_type_inference.h>
 #include <torch/csrc/jit/passes/onnx/unpack_quantized_weights.h>
 #include <torch/csrc/jit/serialization/export.h>
-#include <torch/csrc/onnx/init.h>
-#include <torch/csrc/onnx/onnx.h>
-#include <torch/version.h>
 
 namespace torch {
 namespace onnx {
@@ -128,19 +122,6 @@
               }))
       .def(
           "_jit_pass_onnx_graph_shape_type_inference",
-<<<<<<< HEAD
-          [](std::shared_ptr<Graph>& graph,
-             std::map<std::string, IValue>& params_dict,
-             int opset_version) {
-            ONNXShapeTypeInference(graph, params_dict, opset_version);
-          })
-      .def("_jit_pass_onnx_set_dynamic_input_shape", ONNXSetDynamicInputShape)
-      .def("_jit_pass_onnx_lint", ONNXLintGraph)
-      .def(
-          "_jit_pass_onnx_function_extraction",
-          torch::jit::onnx::ONNXFunctionExtraction)
-      .def("_jit_pass_onnx_block", BlockToONNX)
-=======
           ::torch::wrap_pybind_function(
               [](std::shared_ptr<Graph>& graph,
                  std::map<std::string, IValue>& params_dict,
@@ -156,7 +137,6 @@
           ::torch::wrap_pybind_function(
               torch::jit::onnx::ONNXFunctionExtraction))
       .def("_jit_pass_onnx_block", torch::wrap_pybind_function(BlockToONNX))
->>>>>>> 4be233d6
       .def(
           "_jit_pass_onnx_unpack_quantized_weights",
           ::torch::wrap_pybind_function(
