#pragma once

#include <ATen/core/symbol.h>

#include <functional>
#include <memory>
#include <set>
#include <string>
#include <unordered_map>
#include <unordered_set>
#include <utility>
#include <vector>

#include <c10/core/ScalarType.h>
#include <c10/util/Flags.h>
#include <torch/csrc/lazy/core/hash.h>
#include <torch/csrc/lazy/core/ir.h>
#include <torch/csrc/lazy/core/ir_metadata.h>
#include <torch/csrc/lazy/ts_backend/ts_node.h>

C10_DECLARE_bool(ltc_enable_dynamic_shapes);

namespace torch {
namespace lazy {

/**
 * The goal of "dynamic" Nodes is to patch a hole in our tracing.
 * Previously, if a user called `sizes` on a Tensor, it would leak out
 * of our tracing system, as `sizes` returns a torch.Size or an int. To
 * prevent this from happening, we introduce DimensionNode, a new type
 * of Node that abstracts the operation of getting the dimensions of a
 * Tensor.
 *
 * Consider the following example:
 * ```
 * numel = x.shape()[0] * x.shape()[1]
 * ```
 *
 * Here, `x.shape()[i]` will be a SizeNode (subclass of DimensionNode),
 * and the multiplication of the two SizeNodes will be represented by
 * a SizeMul (also a subclass of DimensionNode). Through this, we can
 * prevent `numel` from being represented as a Python int and thus
 * burned into the Graph.
 */

class TORCH_API DimensionNode : public lazy::TsNode {
 public:
  DimensionNode(OpKind op, OpList operands, hash_t hash_seed = kHashSeed);
<<<<<<< HEAD
  virtual bool isDynamic() const = 0;
=======
  bool isDynamic() {
    return false;
  }
>>>>>>> 9ecb0260

  std::string ToString() const override;
  virtual int64_t getStaticValue() const = 0;

  protected:
  // Only valid for ops which have DimensionNode operands.
  const DimensionNode* getOpDimNode(size_t index) const;
};

// Represents the result of calling `size` on a Tensor
class TORCH_API SizeNode : public DimensionNode {
 public:
  SizeNode(Value input, size_t dim);
  int64_t getStaticValue() const override;
  bool isDynamic() const override;
  std::string ToString() const override;
  size_t dim_ = 0;
  virtual TSOpVector Lower(
      std::shared_ptr<torch::jit::GraphFunction> function,
      TSLoweringContext* loctx) const override;
};

class TORCH_API SizeAdd : public DimensionNode {
 public:
  SizeAdd(Value a, Value b);
  int64_t getStaticValue() const override;
  bool isDynamic() const override;
  std::string ToString() const override;
};

class TORCH_API SizeMul : public DimensionNode {
 public:
  SizeMul(Value a, Value b);
  int64_t getStaticValue() const override;
  bool isDynamic() const override;
  std::string ToString() const override;
};

class TORCH_API SizeDiv : public DimensionNode {
 public:
  SizeDiv(Value a, Value b);
  int64_t getStaticValue() const override;
  bool isDynamic() const override;
  std::string ToString() const override;
};

} // namespace lazy
} // namespace torch<|MERGE_RESOLUTION|>--- conflicted
+++ resolved
@@ -46,14 +46,7 @@
 class TORCH_API DimensionNode : public lazy::TsNode {
  public:
   DimensionNode(OpKind op, OpList operands, hash_t hash_seed = kHashSeed);
-<<<<<<< HEAD
   virtual bool isDynamic() const = 0;
-=======
-  bool isDynamic() {
-    return false;
-  }
->>>>>>> 9ecb0260
-
   std::string ToString() const override;
   virtual int64_t getStaticValue() const = 0;
 
