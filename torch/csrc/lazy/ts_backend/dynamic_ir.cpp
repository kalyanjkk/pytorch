--- conflicted
+++ resolved
@@ -53,12 +53,7 @@
     : DimensionNode(OpKind{c10::Symbol::fromQualString("aten::add")}, {a, b}){};
 
 int64_t SizeAdd::getStaticValue() const {
-<<<<<<< HEAD
     return getOpDimNode(0)->getStaticValue() + getOpDimNode(1)->getStaticValue();
-=======
-  return dynamic_cast<const DimensionNode*>(operand(0).node)->getStaticValue() +
-      dynamic_cast<const DimensionNode*>(operand(1).node)->getStaticValue();
->>>>>>> 71df0f11
 }
 
 std::string SizeAdd::ToString() const {
@@ -69,12 +64,7 @@
     : DimensionNode(OpKind{c10::Symbol::fromQualString("aten::mul")}, {a, b}){};
 
 int64_t SizeMul::getStaticValue() const {
-<<<<<<< HEAD
     return getOpDimNode(0)->getStaticValue() * getOpDimNode(1)->getStaticValue();
-=======
-  return dynamic_cast<const DimensionNode*>(operand(0).node)->getStaticValue() *
-      dynamic_cast<const DimensionNode*>(operand(1).node)->getStaticValue();
->>>>>>> 71df0f11
 }
 
 std::string SizeMul::ToString() const {
@@ -85,17 +75,8 @@
     : DimensionNode(OpKind{c10::Symbol::fromQualString("aten::div")}, {a, b}){};
 
 int64_t SizeDiv::getStaticValue() const {
-<<<<<<< HEAD
     TORCH_CHECK(getOpDimNode(1)->getStaticValue() != 0, "Can't divide a dimension by zero");
     return getOpDimNode(0)->getStaticValue() / getOpDimNode(1)->getStaticValue();
-=======
-  TORCH_CHECK(
-      dynamic_cast<const DimensionNode*>(operand(1).node)->getStaticValue() !=
-          0,
-      "Can't divide a dimension by zero");
-  return dynamic_cast<const DimensionNode*>(operand(0).node)->getStaticValue() /
-      dynamic_cast<const DimensionNode*>(operand(1).node)->getStaticValue();
->>>>>>> 71df0f11
 }
 
 std::string SizeDiv::ToString() const {
