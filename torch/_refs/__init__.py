--- conflicted
+++ resolved
@@ -458,13 +458,6 @@
     return sub(x, trunc_x)
 
 
-@_make_elementwise_unary_reference(
-    ELEMENTWISE_TYPE_PROMOTION_KIND.ALWAYS_BOOL,
-    aten_op=None,  # CompositeImplicitAutograd
-)
-<<<<<<< HEAD
-
-
 # imag does not use _make_elementwise_unary_reference because it does not support out
 def imag(a: TensorLikeType) -> TensorLikeType:
     assert isinstance(a, TensorLike)
@@ -474,39 +467,27 @@
     return prims.imag(a)
 
 
-def _isfinite(a: TensorLikeType) -> TensorLikeType:
-=======
+@_make_elementwise_unary_reference(
+    ELEMENTWISE_TYPE_PROMOTION_KIND.ALWAYS_BOOL,
+    aten_op=None,  # CompositeImplicitAutograd
+)
 def isfinite(a: TensorLikeType) -> TensorLikeType:
->>>>>>> 88e2229a
     if utils.is_float_dtype(a.dtype) or utils.is_complex_dtype(a.dtype):
         return prims.isfinite(a)
 
     return ones_like(a, dtype=torch.bool)
 
 
-<<<<<<< HEAD
-isfinite = _make_elementwise_unary_reference(
-    _isfinite,
-    type_promotion_kind=ELEMENTWISE_TYPE_PROMOTION_KIND.ALWAYS_BOOL,
-    aten_op=None,  # CompositeImplicitAutograd
-)
-
-
-def _isinf(a: TensorLikeType) -> TensorLikeType:
+@_make_elementwise_unary_reference(ELEMENTWISE_TYPE_PROMOTION_KIND.ALWAYS_BOOL)
+def isinf(a: TensorLikeType) -> TensorLikeType:
     if utils.is_complex_dtype(a.dtype):
-        return logical_or(_isinf(real(a)), _isinf(imag(a)))
+        return logical_or(isinf(real(a)), isinf(imag(a)))
     # TODO: use logical_not instead of bitwise_not
-    return logical_and(bitwise_not(isfinite(a)), bitwise_not(_isnan(a)))
-
-
-isinf = _make_elementwise_unary_reference(
-    _isinf,
-    type_promotion_kind=ELEMENTWISE_TYPE_PROMOTION_KIND.ALWAYS_BOOL,
-    aten_op=torch.ops.aten.isinf,
-)
-
-
-def _isposinf(a: TensorLikeType) -> TensorLikeType:
+    return logical_and(bitwise_not(isfinite(a)), bitwise_not(isnan(a)))
+
+
+@_make_elementwise_unary_reference(ELEMENTWISE_TYPE_PROMOTION_KIND.ALWAYS_BOOL)
+def isposinf(a: TensorLikeType) -> TensorLikeType:
     if a.dtype.is_complex:
         msg = f"Complex dtype is not supported for isposinf, got dtype {a.dtype}"
         raise ValueError(msg)
@@ -515,14 +496,8 @@
     return zeros_like(a, dtype=torch.bool)
 
 
-isposinf = _make_elementwise_unary_reference(
-    _isposinf,
-    type_promotion_kind=ELEMENTWISE_TYPE_PROMOTION_KIND.ALWAYS_BOOL,
-    aten_op=torch.ops.aten.isposinf,
-)
-
-
-def _isneginf(a: TensorLikeType) -> TensorLikeType:
+@_make_elementwise_unary_reference(ELEMENTWISE_TYPE_PROMOTION_KIND.ALWAYS_BOOL)
+def isneginf(a: TensorLikeType) -> TensorLikeType:
     if a.dtype.is_complex:
         msg = f"Complex dtype is not supported for isneginf, got dtype {a.dtype}"
         raise ValueError(msg)
@@ -531,11 +506,6 @@
     return zeros_like(a, dtype=torch.bool)
 
 
-isneginf = _make_elementwise_unary_reference(
-    _isneginf,
-    type_promotion_kind=ELEMENTWISE_TYPE_PROMOTION_KIND.ALWAYS_BOOL,
-    aten_op=torch.ops.aten.isneginf,
-=======
 @_make_elementwise_unary_reference(ELEMENTWISE_TYPE_PROMOTION_KIND.ALWAYS_BOOL)
 def isinf(a: TensorLikeType) -> TensorLikeType:
     # TODO Add complex tensor support to remove is_infinite prim
@@ -557,7 +527,6 @@
 # TODO: if this is special maybe it should be defined there and imported here?
 @_make_elementwise_unary_reference(
     ELEMENTWISE_TYPE_PROMOTION_KIND.INT_TO_FLOAT, aten_op=torch.ops.aten.special_i0
->>>>>>> 88e2229a
 )
 def i0(a):
     return prims.bessel_i0(a)
@@ -645,7 +614,6 @@
     return a
 
 
-<<<<<<< HEAD
 # real does not use _make_elementwise_unary_reference because it does not support out
 def real(a: TensorLikeType) -> TensorLikeType:
     assert isinstance(a, TensorLike)
@@ -654,16 +622,10 @@
     return a
 
 
-reciprocal = _make_elementwise_unary_reference(
-    prims.reciprocal,
-    type_promotion_kind=ELEMENTWISE_TYPE_PROMOTION_KIND.INT_TO_FLOAT,
-)
-=======
 @_make_elementwise_unary_reference(ELEMENTWISE_TYPE_PROMOTION_KIND.INT_TO_FLOAT)
 def reciprocal(a):
     return prims.reciprocal(a)
 
->>>>>>> 88e2229a
 
 # TODO: round takes additional kwargs
 @_make_elementwise_unary_reference(
