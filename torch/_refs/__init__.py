import torch

import torch._prims as prims
import torch._prims.utils as utils
from torch._prims.utils import (
    DimsType,
    ShapeType,
    StrideType,
    TensorLike,
    TensorLikeType,
    DimsSequenceType,
    TensorSequenceType,
    Number,
    NumberType,
    ELEMENTWISE_TYPE_PROMOTION_KIND,
)
from torch._prims.wrappers import (
    elementwise_type_promotion_wrapper,
    out_wrapper,
    _maybe_convert_to_dtype,
    _maybe_resize_out,
)

from functools import reduce
from typing import Sequence, Optional, Union, Callable, List, Tuple
import operator
import warnings
import math
from enum import Enum

# Experimental module containing prototype Python references for existing
#   PyTorch operations.

__all__ = [
    #
    # Elementwise Unary References
    #
    "abs",
    "acos",
    "acosh",
    "asin",
    "atan",
    # "bessel_i0e",  # special.i0e
    # "bessel_i1e",  # special.i1e
    # "cbrt",  # No corresponding torch operation
    "ceil",
    "cos",
    "cosh",
    "digamma",
    "erf",
    "erfinv",
    "erfc",
    "exp",
    "expm1",
    "floor",
    "isfinite",
    "isnan",
    "lgamma",
    "log",
    "log1p",
    "neg",
    "reciprocal",
    "round",  # TODO: model kwargs
    "sign",
    "sin",
    "sinh",
    "sqrt",
    "square",
    "tan",
    #
    # Elementwise Binary References
    #
    "add",
    "atan2",
    "bitwise_and",
    "bitwise_left_shift",
    "bitwise_or",
    "bitwise_right_shift",
    "bitwise_xor",
    # "complex",
    # 'copysign', # where
    # 'div', # need to implement all rounding modes first
    "eq",
    "float_power",
    # 'floor_divide', # requires floor
    # 'fmax', # requires where
    # 'fmod',
    # 'gcd',
    "ge",
    "gt",
    # 'heaviside',
    # 'hypot',
    "igamma",
    "igammac",
    "isclose",
    # 'lcm',
    # 'ldexp',
    "le",
    "logical_and",
    "logical_or",
    # 'logical_xor',
    "lt",
    # 'max', # implement with reductions
    "maximum",
    # 'min', # implement with reductions
    "minimum",
    "mul",
    "ne",
    "nextafter",
    # 'polar',  # abs, cos, sin
    "pow",
    # 'remainder',
    # 'rsub', # unblocked
    # # special.xlog1py
    # # special.zeta
    "sub",
    "true_divide",
    # 'xlogy', # where?, log, mul
    #
    # Conditional references
    #
    "where",  # TODO: add opinfo
    #
    # Data conversion and movement references
    #
    "clone",
    "copy_to",  # TODO: add opinfo
    #
    # Reduction ops
    #
    "sum",
    "amax",
    "amin",
    #
    # View & Shape Ops
    #
    "as_strided",
    "cat",
    "chunk",
    "flatten",
    "flip",
    "narrow",
    "permute",
    "reshape",
    "stack",
    "swap_axes",  # alias for transpose
    "squeeze",
    "tensor_split",
    "transpose",
    "unsqueeze",
    "view",
    #
    # Tensor Creation
    #
    "empty",
    "empty_like",
    "full",
    "full_like",
    "ones_like",
]

Tensor = torch.Tensor


class REDUCTION_OUTPUT_TYPE_KIND(Enum):
    SAME = (0,)
    SAME_OR_REAL = (1,)  # for complex types outputs corresponding real type
    OP_MATH = (2,)  # keep output in opmath type, needed for mean
    ALWAYS_BOOL = (3,)


def _broadcast_shapes(*_shapes):
    shapes = tuple(filter(lambda x: x is not None, _shapes))

    # Short-circuits on no input
    if len(shapes) == 0:
        return None

    # Type checking
    # TODO: make common validations available as utils
    for shape in shapes:
        assert isinstance(shape, Sequence)

    # Computes common shape
    common_shape = [
        1,
    ] * reduce(max, (len(shape) for shape in shapes))
    for shape in shapes:
        for idx in range(-1, -1 - len(shape), -1):
            if common_shape[idx] == 1:
                if shape[idx] < 0:
                    raise ValueError(
                        "Attempting to broadcast a dimension with negative length!"
                    )
                common_shape[idx] = shape[idx]
            elif shape[idx] != 1:
                if common_shape[idx] != shape[idx]:
                    raise RuntimeError(
                        "Attempting to broadcast a dimension of length ",
                        str(shape[idx]),
                        "!",
                    )

    return common_shape


def _maybe_broadcast(*args, preserve_cpu_scalar_tensors=True):
    # Computes common shape
    common_shape = _broadcast_shapes(
        *map(lambda t: t.shape if isinstance(t, TensorLike) else None, args)
    )

    def __maybe_broadcast(x, shape):
        if x is None:
            return None
        elif isinstance(x, Number):
            return x
        elif isinstance(x, TensorLike):
            if preserve_cpu_scalar_tensors and utils.is_cpu_scalar_tensor(x):
                return x

            if tuple(x.shape) != common_shape:
                common_rank = len(common_shape) + 1
                start = common_rank - (len(x.shape) + 1)
                dims = tuple(range(start, len(x.shape) + start))
                return prims.broadcast_in_dim(x, common_shape, dims)
        else:
            raise RuntimeError(
                "Unexpected type when broadcasting: " + str(type(x)) + "!"
            )

    return tuple(__maybe_broadcast(x, common_shape) for x in args)


# Utilities should come BEFORE this import
from torch._decomp import register_decomposition

#
# Elementwise unary references
#

infer_aten_op = object()

# TODO: add type promotion support
def _make_elementwise_unary_reference(
<<<<<<< HEAD
    prim: Callable, *, type_promotion_kind, aten_op=infer_aten_op, disable_meta=False
=======
    prim: Callable,
    *,
    type_promotion_kind,
    aten_op=infer_aten_op,
    register_meta=False,
    extra_meta=None,
>>>>>>> 580a0538
) -> Callable:
    @out_wrapper
    @elementwise_type_promotion_wrapper(
        type_promoting_args=("a",),
        type_promotion_kind=type_promotion_kind,
    )
    def _ref(a: TensorLikeType) -> TensorLikeType:
        if not isinstance(a, TensorLike):
            raise RuntimeError(
                "Expected a tensor input for an elementwise unary operation!"
            )

        if extra_meta is not None:
            extra_meta(a)

        return prim(a)

    if aten_op is infer_aten_op:
        aten_op = getattr(torch.ops.aten, prim.__name__.split(".")[0])
    if aten_op is not None:
        register_decomposition(aten_op, disable_meta=disable_meta)(_ref)

    return _ref


abs = _make_elementwise_unary_reference(
    prims.abs,
    type_promotion_kind=ELEMENTWISE_TYPE_PROMOTION_KIND.COMPLEX_TO_FLOAT,
)

acos = _make_elementwise_unary_reference(
    prims.acos,
    type_promotion_kind=ELEMENTWISE_TYPE_PROMOTION_KIND.INT_TO_FLOAT,
)

acosh = _make_elementwise_unary_reference(
    prims.acosh,
    type_promotion_kind=ELEMENTWISE_TYPE_PROMOTION_KIND.INT_TO_FLOAT,
)

asin = _make_elementwise_unary_reference(
    prims.asin,
    type_promotion_kind=ELEMENTWISE_TYPE_PROMOTION_KIND.INT_TO_FLOAT,
)

atan = _make_elementwise_unary_reference(
    prims.atan,
    type_promotion_kind=ELEMENTWISE_TYPE_PROMOTION_KIND.INT_TO_FLOAT,
)

ceil = _make_elementwise_unary_reference(
    prims.ceil,
    type_promotion_kind=ELEMENTWISE_TYPE_PROMOTION_KIND.DEFAULT,
)

cos = _make_elementwise_unary_reference(
    prims.cos,
    type_promotion_kind=ELEMENTWISE_TYPE_PROMOTION_KIND.INT_TO_FLOAT,
)

cosh = _make_elementwise_unary_reference(
    prims.cosh,
    type_promotion_kind=ELEMENTWISE_TYPE_PROMOTION_KIND.INT_TO_FLOAT,
)

digamma = _make_elementwise_unary_reference(
    prims.digamma,
    type_promotion_kind=ELEMENTWISE_TYPE_PROMOTION_KIND.INT_TO_FLOAT,
)

erf = _make_elementwise_unary_reference(
    prims.erf,
    type_promotion_kind=ELEMENTWISE_TYPE_PROMOTION_KIND.INT_TO_FLOAT,
)

erfinv = _make_elementwise_unary_reference(
    prims.erf_inv,
    type_promotion_kind=ELEMENTWISE_TYPE_PROMOTION_KIND.INT_TO_FLOAT,
    aten_op=torch.ops.aten.erfinv,  # prim/aten name mismatch
)

erfc = _make_elementwise_unary_reference(
    prims.erfc,
    type_promotion_kind=ELEMENTWISE_TYPE_PROMOTION_KIND.INT_TO_FLOAT,
)

exp = _make_elementwise_unary_reference(
    prims.exp,
    type_promotion_kind=ELEMENTWISE_TYPE_PROMOTION_KIND.INT_TO_FLOAT,
)

expm1 = _make_elementwise_unary_reference(
    prims.expm1,
    type_promotion_kind=ELEMENTWISE_TYPE_PROMOTION_KIND.INT_TO_FLOAT,
)

floor = _make_elementwise_unary_reference(
    prims.floor,
    type_promotion_kind=ELEMENTWISE_TYPE_PROMOTION_KIND.DEFAULT,
)


def _isfinite(a: TensorLikeType) -> TensorLikeType:
    if utils.is_float_dtype(a.dtype) or utils.is_complex_dtype(a.dtype):
        return prims.is_finite(a)

    return ones_like(a, dtype=torch.bool)


isfinite = _make_elementwise_unary_reference(
    _isfinite,
    type_promotion_kind=ELEMENTWISE_TYPE_PROMOTION_KIND.ALWAYS_BOOL,
    aten_op=None,  # CompositeImplicitAutograd
)


def _isnan(a: TensorLikeType) -> TensorLikeType:
    return prims.ne(a, a)


isnan = _make_elementwise_unary_reference(
    _isnan,
    type_promotion_kind=ELEMENTWISE_TYPE_PROMOTION_KIND.ALWAYS_BOOL,
    aten_op=torch.ops.aten.isnan,  # prim/aten name mismatch
)

lgamma = _make_elementwise_unary_reference(
    prims.lgamma,
    type_promotion_kind=ELEMENTWISE_TYPE_PROMOTION_KIND.INT_TO_FLOAT,
)

log = _make_elementwise_unary_reference(
    prims.log,
    type_promotion_kind=ELEMENTWISE_TYPE_PROMOTION_KIND.INT_TO_FLOAT,
)

log1p = _make_elementwise_unary_reference(
    prims.log1p,
    type_promotion_kind=ELEMENTWISE_TYPE_PROMOTION_KIND.INT_TO_FLOAT,
)


def _neg_meta(a: TensorLikeType):
    if a.dtype is torch.bool:
        msg = "neg is not supported on bool tensors."
        raise RuntimeError(msg)


neg = _make_elementwise_unary_reference(
    prims.neg,
    type_promotion_kind=ELEMENTWISE_TYPE_PROMOTION_KIND.DEFAULT,
    extra_meta=_neg_meta,
)

reciprocal = _make_elementwise_unary_reference(
    prims.reciprocal,
    type_promotion_kind=ELEMENTWISE_TYPE_PROMOTION_KIND.INT_TO_FLOAT,
)

# TODO: round takes additional kwargs
round = _make_elementwise_unary_reference(
    prims.round,
    type_promotion_kind=ELEMENTWISE_TYPE_PROMOTION_KIND.DEFAULT,
    aten_op=None,  # TODO: this does need a decomp, but kwarg handling is needed
)

sign = _make_elementwise_unary_reference(
    prims.sign,
    type_promotion_kind=ELEMENTWISE_TYPE_PROMOTION_KIND.DEFAULT,
)

sin = _make_elementwise_unary_reference(
    prims.sin,
    type_promotion_kind=ELEMENTWISE_TYPE_PROMOTION_KIND.INT_TO_FLOAT,
)

sinh = _make_elementwise_unary_reference(
    prims.sinh,
    type_promotion_kind=ELEMENTWISE_TYPE_PROMOTION_KIND.INT_TO_FLOAT,
)

sqrt = _make_elementwise_unary_reference(
    prims.sqrt,
    type_promotion_kind=ELEMENTWISE_TYPE_PROMOTION_KIND.INT_TO_FLOAT,
)

square = _make_elementwise_unary_reference(
    prims.square,
    type_promotion_kind=ELEMENTWISE_TYPE_PROMOTION_KIND.BOOL_TO_LONG,
    aten_op=None,  # CompositeImplicitAutograd,
)

tan = _make_elementwise_unary_reference(
    prims.tan,
    type_promotion_kind=ELEMENTWISE_TYPE_PROMOTION_KIND.INT_TO_FLOAT,
)


def _make_elementwise_binary_reference(
    prim: Callable,
    *,
    type_promotion_kind,
    aten_op=infer_aten_op,
    has_out=True,
<<<<<<< HEAD
    disable_meta=False,
=======
    supports_lhs_python_scalar=True,
    supports_rhs_python_scalar=True,
    register_meta=False,
>>>>>>> 580a0538
) -> Callable:
    @elementwise_type_promotion_wrapper(
        type_promoting_args=("a", "b"),
        type_promotion_kind=type_promotion_kind,
    )
    def _ref(
        a: Union[Tensor, NumberType],
        b: Union[Tensor, NumberType],
    ) -> Tensor:
        if not supports_lhs_python_scalar and isinstance(a, Number):
            raise ValueError(
                "Received a lhs Python scalar to an elementwise binary operation that does not accept lhs scalars!"
            )

        if not supports_rhs_python_scalar and isinstance(b, Number):
            raise ValueError(
                "Received a rhs Python scalar to an elementwise binary operation that does not accept rhs scalars!"
            )

        # TODO: enable this for operations that support it, like add
        if isinstance(a, Number) and isinstance(b, Number):
            raise ValueError(
                "Receive two Number inputs to an elementwise binary operation!"
            )

        a, b = _maybe_broadcast(a, b)
        return prim(a, b)

    if has_out:
        _ref = out_wrapper(_ref)

    if aten_op is infer_aten_op:
        aten_op = getattr(torch.ops.aten, prim.__name__.split(".")[0])
    if aten_op is not None:
        register_decomposition(aten_op, disable_meta=disable_meta)(_ref)

    return _ref


# Add has its own implementation because it has an alpha argument
@out_wrapper
@elementwise_type_promotion_wrapper(
    type_promoting_args=("a", "b"),
    type_promotion_kind=ELEMENTWISE_TYPE_PROMOTION_KIND.DEFAULT,
)
def add(
    a: Union[TensorLikeType, NumberType],
    b: Union[TensorLikeType, NumberType],
    *,
    alpha: Optional[NumberType] = None,
):
    """
    Reference implementation of torch.add
    """

    if isinstance(a, Number) and isinstance(b, Number):
        raise ValueError(
            "Receive two Number inputs to an elementwise binary operation!"
        )

    a, b = _maybe_broadcast(a, b)

    if alpha is not None:
        dtype = a.dtype if isinstance(a, TensorLike) else b.dtype  # type: ignore[union-attr]
        python_type = utils.dtype_to_type(dtype)
        if not utils.is_weakly_lesser_type(type(alpha), python_type):
            msg = (
                "alpha argument of type {0} cannot be safely cast to type {1}!".format(
                    type(alpha), python_type
                )
            )
            raise ValueError(msg)
        b = prims.mul(b, alpha)

    return prims.add(a, b)


# TODO: add docstring
atan2 = _make_elementwise_binary_reference(
    prims.atan2,
    type_promotion_kind=ELEMENTWISE_TYPE_PROMOTION_KIND.INT_TO_FLOAT,
    supports_lhs_python_scalar=False,
    supports_rhs_python_scalar=False,
)

# TODO: add docstring
bitwise_and = _make_elementwise_binary_reference(
    prims.bitwise_and,
    type_promotion_kind=ELEMENTWISE_TYPE_PROMOTION_KIND.DEFAULT,
)

# TODO: add docstring
bitwise_left_shift = _make_elementwise_binary_reference(
    prims.shift_left,
    type_promotion_kind=ELEMENTWISE_TYPE_PROMOTION_KIND.DEFAULT,
    aten_op=torch.ops.aten.bitwise_left_shift,  # prim/aten name mismatch
)

# TODO: add docstring
bitwise_or = _make_elementwise_binary_reference(
    prims.bitwise_or,
    type_promotion_kind=ELEMENTWISE_TYPE_PROMOTION_KIND.DEFAULT,
)

# TODO: add docstring
bitwise_right_shift = _make_elementwise_binary_reference(
    prims.shift_right_arithmetic,
    type_promotion_kind=ELEMENTWISE_TYPE_PROMOTION_KIND.DEFAULT,
    aten_op=torch.ops.aten.bitwise_right_shift,  # prim/aten name mismatch
)

# TODO: add docstring
bitwise_xor = _make_elementwise_binary_reference(
    prims.bitwise_xor,
    type_promotion_kind=ELEMENTWISE_TYPE_PROMOTION_KIND.DEFAULT,
)

# TODO: add docstring
# complex =  _make_elementwise_binary_reference(prims.complex, type_promotion_kind=ELEMENTWISE_TYPE_PROMOTION_KIND.DEFAULT)

# TODO: add docstring
eq = _make_elementwise_binary_reference(
    prims.eq,
    type_promotion_kind=ELEMENTWISE_TYPE_PROMOTION_KIND.ALWAYS_BOOL,
    supports_lhs_python_scalar=False,
)

# TODO: add docstring
# Float power has its own implementation because it has unique type promotion.
# NB: aten_op not registered because CompositeExplicitAutograd
@out_wrapper
def float_power(
    a: Union[TensorLikeType, NumberType],
    b: Union[TensorLikeType, NumberType],
) -> Tensor:

    if isinstance(a, Number) and isinstance(b, Number):
        raise ValueError(
            "Receive two Number inputs to an elementwise binary operation!"
        )

    # Handles type promotion
    dtype = utils.get_higher_dtype(a, b)
    assert dtype is not None
    if utils.is_complex_dtype(dtype):
        dtype = torch.complex128
    else:
        dtype = torch.float64

    # Float power has the following contiguous cast behavior to be
    # consistent with its C++ impl
    if isinstance(a, TensorLike) and a.dtype != dtype:
        a = prims.to_dtype(a, dtype)
    if isinstance(b, TensorLike) and b.dtype != dtype:
        b = prims.to_dtype(b, dtype)

    a, b = _maybe_broadcast(a, b)
    return prims.pow(a, b)


# TODO: add docstring
ge = _make_elementwise_binary_reference(
    prims.ge,
    type_promotion_kind=ELEMENTWISE_TYPE_PROMOTION_KIND.ALWAYS_BOOL,
    supports_lhs_python_scalar=False,
)

# TODO: add docstring
gt = _make_elementwise_binary_reference(
    prims.gt,
    type_promotion_kind=ELEMENTWISE_TYPE_PROMOTION_KIND.ALWAYS_BOOL,
    supports_lhs_python_scalar=False,
)

igamma = _make_elementwise_binary_reference(
    prims.igamma,
    type_promotion_kind=ELEMENTWISE_TYPE_PROMOTION_KIND.INT_TO_FLOAT,
    supports_lhs_python_scalar=False,
    supports_rhs_python_scalar=False,
)

igammac = _make_elementwise_binary_reference(
    prims.igammac,
    type_promotion_kind=ELEMENTWISE_TYPE_PROMOTION_KIND.INT_TO_FLOAT,
    supports_lhs_python_scalar=False,
    supports_rhs_python_scalar=False,
)


def isclose(
    a: TensorLikeType,
    b: TensorLikeType,
    rtol: float = 1e-05,
    atol: float = 1e-08,
    equal_nan: bool = False,
) -> TensorLikeType:
    if a.dtype != b.dtype:
        msg = "Attempting to compare tensors of different dtypes {0} and {1}!".format(
            a.dtype, b.dtype
        )
        raise ValueError(a, b)
    if rtol < 0:
        msg = "rtol must be greater than or equal to zero, but got {0}!".format(rtol)
    if atol < 0:
        msg = "atol must be greater than or equal to zero, but got {0}!".format(atol)

    close = eq(a, b)
    if equal_nan and (utils.is_float_dtype(a.dtype) or utils.is_complex_dtype(a.dtype)):
        close = logical_or(close, logical_and(isnan(a), isnan(b)))

    # Note: In case of zero tolerances the closeness inequality degenerates to an equality check.
    # In this case, the short-circuit prevents false positives as detailed in the paragraph below.
    if atol == 0 and rtol == 0:
        return close

    # Note [closeness error computation]
    # atol and rtol are provided as doubles, so the computation
    # rtol * other will produce a float or complex tensor.
    # When the difference (self - other) is compared to it then the
    # tensor representing the difference will also be cast to float or complex.
    # However, since (self - other) in uint8 is very likely to produce a
    # negative value, this moves the cast forward so the difference is
    # always computed in a float or complex type.
    # If the values of the integer tensors cannot be exactly represented
    # by the default scalar type then this may cause an incorrect result.
    if not utils.is_float_dtype(a.dtype) and not utils.is_complex_dtype(a.dtype):
        a = prims.convert_element_type(a, torch.get_default_dtype())
        b = prims.convert_element_type(b, torch.get_default_dtype())

    allowed_error = add(atol, abs(mul(b, rtol)))
    actual_error = abs(sub(a, b))

    # Computes finite closeness
    result = logical_or(
        close, logical_and(isfinite(actual_error), le(actual_error, allowed_error))
    )

    return result


# TODO: add docstring
le = _make_elementwise_binary_reference(
    prims.le,
    type_promotion_kind=ELEMENTWISE_TYPE_PROMOTION_KIND.ALWAYS_BOOL,
    supports_lhs_python_scalar=False,
)


def _logical_and(a: TensorLikeType, b: TensorLikeType):
    if not utils.is_boolean_dtype(a.dtype):
        a = ne(a, 0)
    if not utils.is_boolean_dtype(b.dtype):
        b = ne(b, 0)
    return bitwise_and(a, b)


logical_and = _make_elementwise_binary_reference(
    _logical_and,
    type_promotion_kind=ELEMENTWISE_TYPE_PROMOTION_KIND.ALWAYS_BOOL,
    aten_op=torch.ops.aten.logical_and,
)


def _logical_or(a: TensorLikeType, b: TensorLikeType):
    if not utils.is_boolean_dtype(a.dtype):
        a = ne(a, 0)
    if not utils.is_boolean_dtype(b.dtype):
        b = ne(b, 0)
    return bitwise_or(a, b)


logical_or = _make_elementwise_binary_reference(
    _logical_or,
    type_promotion_kind=ELEMENTWISE_TYPE_PROMOTION_KIND.ALWAYS_BOOL,
    aten_op=torch.ops.aten.logical_or,
)

# TODO: add docstring
lt = _make_elementwise_binary_reference(
    prims.lt,
    type_promotion_kind=ELEMENTWISE_TYPE_PROMOTION_KIND.ALWAYS_BOOL,
    supports_lhs_python_scalar=False,
)

# TODO: add docstring
maximum = _make_elementwise_binary_reference(
    prims.maximum,
    type_promotion_kind=ELEMENTWISE_TYPE_PROMOTION_KIND.DEFAULT,
)

# TODO: add docstring
minimum = _make_elementwise_binary_reference(
    prims.minimum,
    type_promotion_kind=ELEMENTWISE_TYPE_PROMOTION_KIND.DEFAULT,
)

# TODO: add docstring
mul = _make_elementwise_binary_reference(
    prims.mul,
    type_promotion_kind=ELEMENTWISE_TYPE_PROMOTION_KIND.DEFAULT,
)

# TODO: add docstring
ne = _make_elementwise_binary_reference(
    prims.ne,
    type_promotion_kind=ELEMENTWISE_TYPE_PROMOTION_KIND.ALWAYS_BOOL,
    supports_lhs_python_scalar=False,
)

# TODO: add docstring
nextafter = _make_elementwise_binary_reference(
    prims.nextafter,
    type_promotion_kind=ELEMENTWISE_TYPE_PROMOTION_KIND.NO_OPMATH,
    supports_lhs_python_scalar=False,
    supports_rhs_python_scalar=False,
)

# TODO: add docstring
pow = _make_elementwise_binary_reference(
    prims.pow,
    type_promotion_kind=ELEMENTWISE_TYPE_PROMOTION_KIND.BOOL_TO_LONG,
)

# TODO: add docstring
# TODO: consider refactoring this with add impl
# sub has its own implementation because it has an alpha argument
@register_decomposition(torch.ops.aten.sub)
@out_wrapper
@elementwise_type_promotion_wrapper(
    type_promoting_args=("a", "b"),
    type_promotion_kind=ELEMENTWISE_TYPE_PROMOTION_KIND.DEFAULT,
)
def sub(
    a: Union[TensorLikeType, NumberType],
    b: Union[TensorLikeType, NumberType],
    *,
    alpha: Optional[NumberType] = None,
):
    """
    Reference implementation of torch.add
    """

    if isinstance(a, Number) and isinstance(b, Number):
        raise ValueError(
            "Receive two Number inputs to an elementwise binary operation!"
        )

    a, b = _maybe_broadcast(a, b)

    if alpha is not None:
        dtype = a.dtype if isinstance(a, TensorLike) else b.dtype  # type: ignore[union-attr]
        python_type = utils.dtype_to_type(dtype)
        if not utils.is_weakly_lesser_type(type(alpha), python_type):
            msg = (
                "alpha argument of type {0} cannot be safely cast to type {1}!".format(
                    type(alpha), python_type
                )
            )
            raise ValueError(msg)
        b = prims.mul(b, alpha)

    return prims.sub(a, b)


# TODO: add docstring
true_divide = _make_elementwise_binary_reference(
    prims.div,
    type_promotion_kind=ELEMENTWISE_TYPE_PROMOTION_KIND.INT_TO_FLOAT,
    aten_op=None,  # CompositeImplicitAutograd
)

#
# Conditional references
#

# https://pytorch.org/docs/stable/generated/torch.where.html
# TODO: implement alternate where
@register_decomposition(torch.ops.aten.where)
@out_wrapper
@elementwise_type_promotion_wrapper(
    type_promoting_args=("a", "b"),
    type_promotion_kind=ELEMENTWISE_TYPE_PROMOTION_KIND.NO_OPMATH,
)
def where(
    pred: Tensor,
    a: Optional[Union[TensorLikeType, NumberType]] = None,
    b: Optional[Union[TensorLikeType, NumberType]] = None,
):
    """ """

    if a is None or b is None:
        raise NotImplementedError

    pred, a, b = _maybe_broadcast(pred, a, b)
    return prims.select(pred, a, b)


#
# Data Movement References
#
def clone(
    a: TensorLikeType, *, memory_format: torch.memory_format = torch.preserve_format
) -> TensorLikeType:

    return prims.clone(a, memory_format=memory_format)


def copy_to(a: Tensor, b: Tensor, *, allow_cross_device=True):
    if not allow_cross_device and a.device != b.device:
        msg = "Attempting to copy from device {0} to device {1}, but cross-device copies are not allowed!".format(
            b.device, a.device
        )
        raise RuntimeError(msg)

    return prims.copy_to(a, b)


#
# Reduction references
#


def _reduction(
    a: Tensor,
    prim: Callable,
    *,
    has_identity: bool = True,
    accepts_dim_tuple: bool = True,  # to handle min/argmin that accept single dim only
    dims: Optional[DimsType] = None,
    keepdims: bool = False,
    dtype: Optional[torch.dtype] = None,  # should be specified for ops that support it
    out: Optional[Tensor] = None,
    output_dtype_kind: REDUCTION_OUTPUT_TYPE_KIND,
):  # it is usually SAME, but I want
    # ref writers to actually think about what to put here
    assert isinstance(a, TensorLike)
    if out is not None:
        assert isinstance(out, TensorLike)
        if dtype is not None:
            # TODO - this is true for eager mode currently, but it's wrong behavior for complex norms
            if dtype != out.dtype:
                raise RuntimeError(
                    "dtype argument and out dtype must match in reduction"
                )
    if not accepts_dim_tuple:
        assert dims is None or isinstance(dims, int)
    if isinstance(dims, int):
        dims = (dims,)  # type: ignore[assignment]
    dims = utils.reduction_dims(a.shape, dims)
    if not has_identity:
        valid_shape = all(a.shape[i] for i in range(a.ndim) if i in dims)
        if not valid_shape:
            raise RuntimeError(
                "reducing over zero-size dimension for reduction operation without identity"
            )
    # even though some reductions, like amin or amax, don't strictly require type promotion,
    # all the math ops (including comparisons) are still defined only for a computation type,
    # so promotion will still happen. We are doing it explicitly here
    inp_dtype = dtype if dtype is not None else a.dtype
    computation_dtype = utils._get_computation_dtype(inp_dtype)
    a_converted = prims.convert_element_type(a, computation_dtype)
    result = prim(a_converted, dims)

    if keepdims:
        output_shape = [a.shape[i] if i not in dims else 1 for i in range(a.ndim)]
        broadcast_dims = [i for i in range(a.ndim) if i not in dims]
        result = prims.broadcast_in_dim(result, output_shape, broadcast_dims)
    if out is not None:
        if dtype is None:
            if output_dtype_kind == REDUCTION_OUTPUT_TYPE_KIND.SAME:
                if out.dtype != a.dtype:
                    raise RuntimeError("Expected the dtype for input and out to match")
            elif output_dtype_kind == REDUCTION_OUTPUT_TYPE_KIND.ALWAYS_BOOL:
                if out.dtype != torch.bool:
                    raise RuntimeError("Expected the dtype for input and out to match")
        out = _maybe_resize_out(out, result.shape)
        return copy_to(out, result, allow_cross_device=False)  # type: ignore[arg-type]

    if output_dtype_kind == REDUCTION_OUTPUT_TYPE_KIND.SAME:
        result_dtype = dtype if dtype else a.dtype
        if result.dtype != result_dtype:
            result = prims.convert_element_type(result, result_dtype)
    return result


# TODO: register decomp after stride logic is fixed
def sum(
    a: Tensor,
    dim: Union[Optional[int], Optional[List[int]]] = None,
    keepdim: bool = False,
    *,
    dtype=None,
    out: Optional[Tensor] = None,
):
    if dtype is None:
        if utils.is_boolean_dtype(a.dtype) or utils.is_integer_dtype(a.dtype):
            dtype = torch.int64
        else:
            dtype = a.dtype
    # reduces over all dimensions if dim=() is passed
    if dim == () or dim == []:
        dim = None
    return _reduction(
        a,
        prims.sum,
        dims=dim,
        keepdims=keepdim,
        dtype=dtype,
        out=out,
        output_dtype_kind=REDUCTION_OUTPUT_TYPE_KIND.SAME,
    )


def amin(
    a: Tensor,
    dim: Union[Optional[int], Optional[List[int]]] = None,
    keepdim: bool = False,
    *,
    out: Optional[Tensor] = None,
):
    # reduces over all dimensions if dim=() is passed
    if dim == () or dim == []:
        dim = None

    if a.ndim > 64:
        raise RuntimeError(
            "Received a tensor with {0} dimensions, but only tensors with up to 64 dims are supported!".format(
                a.ndim
            )
        )

    return _reduction(
        a,
        prims.amin,
        dims=dim,
        keepdims=keepdim,
        dtype=None,
        out=out,
        has_identity=False,
        output_dtype_kind=REDUCTION_OUTPUT_TYPE_KIND.SAME,
    )


def amax(
    a: Tensor,
    dim: Union[Optional[int], Optional[List[int]]] = None,
    keepdim: bool = False,
    *,
    out: Optional[Tensor] = None,
):
    # reduces over all dimensions if dim=() is passed
    if dim == () or dim == []:
        dim = None

    if a.ndim > 64:
        raise RuntimeError(
            "Received a tensor with {0} dimensions, only tensors with up to 64 dims are supported!".format(
                a.ndim
            )
        )

    return _reduction(
        a,
        prims.amax,
        dims=dim,
        keepdims=keepdim,
        dtype=None,
        out=out,
        has_identity=False,
        output_dtype_kind=REDUCTION_OUTPUT_TYPE_KIND.SAME,
    )


def as_strided(
    a: TensorLikeType, size: ShapeType, stride: StrideType, storage_offset: int = 0
) -> TensorLikeType:
    return prims.as_strided(a, size, stride, storage_offset)


@out_wrapper
@elementwise_type_promotion_wrapper(
    type_promoting_args=("tensors",),
    type_promotion_kind=ELEMENTWISE_TYPE_PROMOTION_KIND.NO_OPMATH,
)
def cat(tensors: TensorSequenceType, dim: int = 0) -> TensorLikeType:
    _dim = utils.canonicalize_dims(tensors[0].ndim, dim)
    return prims.concatenate(tensors, _dim)


def chunk(a: TensorLikeType, chunks: int, dim: int = 0) -> Tuple[TensorLikeType, ...]:
    if chunks <= 0:
        msg = "Expected at least one chunk, but got {0}!".format(chunks)
        raise ValueError(msg)

    dim = utils.canonicalize_dim(a.ndim, dim)
    length = a.shape[dim]
    chunk_size = math.ceil(length / chunks)
    full_chunks = math.floor(length / chunk_size)
    tail_chunk_size = length % chunk_size

    result = []
    for i in range(full_chunks):
        result.append(narrow(a, dim, i * chunk_size, chunk_size))

    if tail_chunk_size != 0:
        result.append(narrow(a, dim, full_chunks * chunk_size, tail_chunk_size))

    return tuple(result)


# Note: flatten, unlike prim.collapse and prim.collapse_view has an inclusive end_dim
# Note: flatten, unlike other shape operators, returns the input tensor on a no-op (unless
# a 0D tensor is flattened, in which case it's returned in 1D)
def flatten(a: TensorLikeType, start_dim: int = 0, end_dim: int = -1) -> TensorLikeType:
    start_dim = utils.canonicalize_dim(a.ndim, start_dim)
    end_dim = utils.canonicalize_dim(a.ndim, end_dim)

    # Short-circuits on no-op
    if start_dim == end_dim and a.ndim != 0:
        return a

    # Tries to take a view
    # TODO: we could look at directing collapse_view to skip its meta function here (unsafe_collapse_view)
    new_shape, new_strides = prims._collapse_view_helper(a, start_dim, end_dim + 1)
    if new_shape is not None:
        return prims.collapse_view(a, start_dim, end_dim + 1)

    # Makes a copy if it can't make a view
    return prims.collapse(a, start_dim, end_dim + 1)


@register_decomposition(torch.ops.aten.flip)
def flip(a: TensorLikeType, dims: DimsSequenceType) -> TensorLikeType:
    if not isinstance(dims, tuple) and not isinstance(dims, list):
        raise ValueError("dims has to be a sequence of ints")
    dims = utils.canonicalize_dims(a.ndim, dims)  # type: ignore[assignment]
    utils.validate_no_repeating_dims(dims)
    return prims.rev(a, dims)


def narrow(a: TensorLikeType, dim: int, start: int, length: int) -> TensorLikeType:
    dim = utils.canonicalize_dim(a.ndim, dim)
    return prims.slice_in_dim(a, start, start + length, axis=dim)


def permute(a: TensorLikeType, dims: DimsSequenceType) -> TensorLikeType:
    _permutation = utils.canonicalize_dims(a.ndim, dims)
    return prims.transpose(a, _permutation)


def _reshape_view_helper(
    a: TensorLikeType, shape: ShapeType, *, allow_copy: bool
) -> TensorLikeType:
    # NOTE: Reshape may be given a shape with a -1 length
    # This indicates that the dimension's length should be inferred
    # Creates a valid shape

    for idx in range(len(shape)):
        if shape[idx] == -1:
            # Verifies there's only one dimension of length -1 in the shape
            if shape.count(-1) > 1:
                msg = "Can only infer the length of one dimension, but got shape {0}!".format(
                    str(shape)
                )
                raise ValueError(msg)

            # TODO: improve error message
            if a.numel() > 0:
                length = reduce(
                    operator.floordiv, (x for x in shape if x != -1), a.numel()
                )
            else:
                msg = "Cannot reshape a tensor of zero elements into shape {0} because the unspecified length is ambiguous!".format(
                    str(shape)
                )
                raise ValueError(msg)

            shape = list(shape)
            shape[idx] = length
            break

    # Short-circuits if shape is the same
    utils.validate_shape(shape)
    if tuple(a.shape) == tuple(shape):
        return prims.view_of(a)

    numel = reduce(operator.mul, shape) if len(shape) > 0 else 1
    if a.numel() != numel:
        msg = "Attempting to reshape a tensor with shape {0} and {1} elements to a shape {2} with {3} elements!".format(
            str(a.shape), a.numel(), str(shape), numel
        )
        raise ValueError(msg)

    # Special-cases tensors with no elements
    if a.numel() == 0:
        return as_strided(a, shape, utils.make_contiguous_strides_for(shape))

    # Special-cases reshaping zero dim tensors
    if a.ndim == 0:
        _a = a
        for length in shape:
            assert length == 1
            _a = unsqueeze(_a, -1)
        return _a

    # Special-cases reshaping to zero dim tensors
    if len(shape) == 0:
        _a = a
        for length in a.shape:
            assert length == 1
            _a = squeeze(_a, -1)
        return _a

    # Handles general case: a 1+D tensor reshaped into a distinct 1+D shape

    # NOTE [Reshape Algorithm]
    # This algorithm works by attempting to greedily construct the desired dimensions in
    # the output shape, left to right. It does this by, conceptually, accumulating
    # dimensions of the original tensor, also left to right, until the dimension
    # can be constructed using prims.split_dim.
    # The algorithm also has special handling for tail squeezes/unsqueezes, like
    # if a reshape from (5, 5) to (5, 5, 1) or vice versa.
    #
    # This algorithm does not flatten the original tensor and then split dims as appropriate
    # because that would create copies more often than this algorithm. flatten is the only
    # operation below which can create a view or a copy, and while it prefers creating
    # views it may sometimes create a copy if the tensor's strides do not permit a view.
    # As a result, this algorithm tries to minimize flattening.
    #
    # Note that a better version of this algorithm may exist. Regions which could be
    # flattened without creating a copy can be identified in advance, and that might
    # allow fewer flatten calls or faster short-circuiting to make a copy.
    idx = 0
    a_ = a
    for length in shape:
        # Handles tail unsqueezes
        if idx >= a_.ndim:
            assert length == 1
            last_dim = a_.ndim - 1
            # NOTE: using split_dim instead of unsqueeze may seem silly here,
            # but it's necessary to get the strides correct
            a_ = prims.split_dim(a_, last_dim, a_.shape[last_dim])
            idx = idx + 1
            continue

        # Skips dimensions that are already the correct length
        if length == a_.shape[idx]:
            idx = idx + 1
            continue

        # Gathers enough original dimensions such that this new dimension can be created
        # Note that this accumulation will terminate because we've verified a and the shape
        # specify the same number of elements above
        accum = a_.shape[idx]
        end = idx
        while accum % length != 0:
            end = end + 1
            accum = accum * a_.shape[end]
        if end != idx:
            # NOTE: in this case multiple dimensions must be flatten to create the desired dimension
            # This flattening is why reshape sometimes creates a copy -- because flattening
            # may return a view of a copy

            # Checks if collapse can be a view and short-circuits to copying reshape if it can't
            new_shape, new_strides = prims._collapse_view_helper(a_, idx, end + 1)
            if new_shape is None:
                if allow_copy:
                    return prims.reshape(a, shape)

                msg = "Cannot view a tensor with shape {0} and strides {1} as a tensor with shape {2}!".format(
                    a.shape, a.stride(), shape
                )
                raise ValueError(msg)

            a_ = flatten(a_, idx, end)

        # Splits the (possibly flattened) dimension to create the desired dim length
        if accum != length:
            a_ = prims.split_dim(a_, idx, length)

        idx = idx + 1

    # Squeezes tail
    while idx < a_.ndim:
        assert a_.shape[idx] == 1
        a_ = squeeze(a_, idx)

    return a_


def reshape(a: TensorLikeType, shape: ShapeType) -> TensorLikeType:
    return _reshape_view_helper(a, shape, allow_copy=True)


# update to cat then view instead of unsqueezing each tensor
@out_wrapper
def stack(tensors: TensorSequenceType, dim: int = 0) -> TensorLikeType:
    tensors = tuple(unsqueeze(a, dim) for a in tensors)
    return cat(tensors, dim)


# Note: although squeeze is documented as having the out= kwarg it doesn't
def squeeze(a: TensorLikeType, dim: Optional[int] = None) -> TensorLikeType:
    if dim is not None:
        dim = utils.canonicalize_dim(a.ndim, dim)
        # Short-circuits if the tensor has no dimensions
        if len(a.shape) == 0:
            assert dim == 0
            return prims.view_of(a)

        # Note: squeeze does not modify tensors when the given dim is not a dimension of length 1
        if a.shape[dim] != 1:
            return prims.view_of(a)
        return prims.squeeze(a, (dim,))

    dims = tuple(idx for idx in range(len(a.shape)) if a.shape[idx] == 1)
    return prims.squeeze(a, dims)


# Note: does not work with TensorMetas because of data-dependent control-flow
def tensor_split(
    a: TensorLikeType,
    indices_or_sections: Union[Tensor, DimsType],
    dim: int = 0,
) -> Tuple[TensorLikeType, ...]:
    _dim = utils.canonicalize_dim(a.ndim, dim)
    if a.ndim == 0:
        msg = "tensor_split: received a rank zero tensor, but expected a tensor of rank one or greater!"
        raise ValueError(msg)

    # If indices_or_sections is a tensor, it must be a CPU Long tensor
    if isinstance(indices_or_sections, TensorLike):
        if indices_or_sections.device != torch.device("cpu"):
            msg = "tensor_split: if indices_or_sections is a tensor it must be on the CPU, but received one on {0}".format(
                indices_or_sections.device
            )
            raise ValueError(msg)
        if indices_or_sections.dtype != torch.long:
            msg = "tensor_split: if indices_or_sections is a tensor it must have long dtype, "
            " but received one with dtype {0}".format(indices_or_sections.dtype)
            raise ValueError(msg)

    # Case 0 -- indices_or_sections is an integer or a scalar tensor n and a is split along dim into n parts of equal-ish length
    if isinstance(indices_or_sections, int) or (
        isinstance(indices_or_sections, TensorLike) and indices_or_sections.ndim == 0
    ):
        sections: int = (
            indices_or_sections  # type: ignore[assignment]
            if isinstance(indices_or_sections, Number)
            else indices_or_sections.item()
        )

        if sections <= 0:
            msg = "tensor_split: number of sections must be greater than 0, but was {0}".format(
                sections
            )
            raise ValueError(msg)

        splits = []
        dim_size = a.shape[_dim]
        min_split_size = math.floor(dim_size / sections)
        num_splits_one_extra = dim_size % sections
        start_idx = 0
        for split_idx in range(sections):
            split_size = (
                min_split_size + 1
                if (split_idx < num_splits_one_extra)
                else min_split_size
            )
            s = prims.slice_in_dim(a, start_idx, start_idx + split_size, axis=_dim)
            splits.append(s)
            start_idx = start_idx + split_size

        return tuple(splits)
    # Case 1 -- indices_or_sections is a sequence of integers or a 1D tensor describing the splits
    else:
        indices = indices_or_sections
        if isinstance(indices_or_sections, TensorLike):
            if indices_or_sections.ndim != 1:
                msg = "tensor_split: non-scalar indices_or_sections tensors must have only one dimension, "
                "but received a tensor with {0} dimensions".format(
                    indices_or_sections.ndim
                )
                raise ValueError(msg)

            indices = indices_or_sections.tolist()

        splits = []
        start_idx = 0
        for x in indices:
            splits.append(prims.slice_in_dim(a, start_idx, x, axis=_dim))
            start_idx = x
        splits.append(prims.slice_in_dim(a, start_idx, a.shape[_dim], axis=_dim))
        return tuple(splits)


def transpose(a: TensorLikeType, dim0: int, dim1: int) -> TensorLikeType:
    _dim0, _dim1 = utils.canonicalize_dims(a.ndim, (dim0, dim1))  # type: ignore[misc]

    if a.ndim <= 1:
        return prims.view_of(a)

    _permutation = list(range(0, a.ndim))
    _permutation[_dim0] = _dim1
    _permutation[_dim1] = _dim0
    return prims.transpose(a, _permutation)


# Aliases for transpose
swap_axes = transpose


def unsqueeze(a: TensorLikeType, dim: int) -> TensorLikeType:
    # Note that unsqueeze canonicalizes with rank + 1 because it allows
    # a new innermost dimension to be specified
    dim = utils.canonicalize_dim(a.ndim + 1, dim)
    return prims.expand_dims(a, (dim,))


def view(a: TensorLikeType, shape: ShapeType) -> TensorLikeType:
    return _reshape_view_helper(a, shape, allow_copy=False)


@out_wrapper
def empty(
    *shape,
    dtype: Optional[torch.dtype] = None,
    device: Optional[torch.device] = None,
    requires_grad: bool = False,
) -> TensorLikeType:
    dtype = torch.get_default_dtype() if dtype is None else dtype
    device = torch.device("cpu") if device is None else device
    if len(shape) > 0 and isinstance(shape[0], tuple):
        return prims.empty(
            *shape, dtype=dtype, device=device, requires_grad=requires_grad
        )
    return prims.empty(shape, dtype=dtype, device=device, requires_grad=requires_grad)


def empty_like(
    a: TensorLikeType,
    *,
    dtype: Optional[torch.dtype] = None,
    device: Optional[torch.device] = None,
    requires_grad: bool = False,
) -> TensorLikeType:
    dtype = a.dtype if dtype is None else dtype
    device = a.device if device is None else device
    return prims.empty_like(a, dtype=dtype, device=device, requires_grad=requires_grad)


@out_wrapper
def full(
    shape: ShapeType,
    fill_value: NumberType,
    *,
    dtype: torch.dtype,
    device: torch.device,
    requires_grad: bool,
) -> TensorLikeType:
    dtype = torch.get_default_dtype() if dtype is None else dtype
    device = torch.device("cpu") if device is None else device
    return prims.full(
        shape, fill_value, dtype=dtype, device=device, requires_grad=requires_grad
    )


def full_like(
    a: TensorLikeType,
    fill_value: NumberType,
    *,
    dtype: Optional[torch.dtype] = None,
    device: Optional[torch.device] = None,
    requires_grad: bool = False,
) -> TensorLikeType:
    dtype = a.dtype if dtype is None else dtype
    device = a.device if device is None else device
    return prims.full_like(
        a, fill_value, dtype=dtype, device=device, requires_grad=requires_grad
    )


def ones_like(
    a: TensorLikeType,
    *,
    dtype: Optional[torch.dtype] = None,
    device: Optional[torch.device] = None,
    requires_grad: bool = False,
) -> TensorLikeType:
    return full_like(a, 1, dtype=dtype, device=device, requires_grad=requires_grad)<|MERGE_RESOLUTION|>--- conflicted
+++ resolved
@@ -243,16 +243,12 @@
 
 # TODO: add type promotion support
 def _make_elementwise_unary_reference(
-<<<<<<< HEAD
-    prim: Callable, *, type_promotion_kind, aten_op=infer_aten_op, disable_meta=False
-=======
     prim: Callable,
     *,
     type_promotion_kind,
     aten_op=infer_aten_op,
-    register_meta=False,
+    disable_meta=False,
     extra_meta=None,
->>>>>>> 580a0538
 ) -> Callable:
     @out_wrapper
     @elementwise_type_promotion_wrapper(
@@ -457,13 +453,9 @@
     type_promotion_kind,
     aten_op=infer_aten_op,
     has_out=True,
-<<<<<<< HEAD
-    disable_meta=False,
-=======
     supports_lhs_python_scalar=True,
     supports_rhs_python_scalar=True,
-    register_meta=False,
->>>>>>> 580a0538
+    disable_meta=False,
 ) -> Callable:
     @elementwise_type_promotion_wrapper(
         type_promoting_args=("a", "b"),
