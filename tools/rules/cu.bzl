--- conflicted
+++ resolved
@@ -3,11 +3,6 @@
 NVCC_COPTS = [
     "--expt-relaxed-constexpr",
     "--expt-extended-lambda",
-<<<<<<< HEAD
-    "--compiler-options=-Werror=type-limits",
-    "--compiler-options=-Werror=unused-function",
-    "--compiler-options=-Werror=unused-variable",
-=======
 
     "--compiler-options=-Werror=all",
     # The following warnings come from -Wall. We downgrade them from
@@ -43,7 +38,6 @@
     # clean up some of the clear-cut cases that could be risky, but we
     # still likely want to have this disabled for the most part.
     "-Wno-missing-field-initializers",
->>>>>>> 88e2229a
 ]
 
 def cu_library(name, srcs, copts = [], **kwargs):
