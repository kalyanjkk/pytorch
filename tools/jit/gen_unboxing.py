--- conflicted
+++ resolved
@@ -2,13 +2,13 @@
 import argparse
 import os
 import pathlib
-<<<<<<< HEAD
-=======
 import sys
+from dataclasses import dataclass
+from typing import Union, Sequence, List
 
 import yaml
->>>>>>> 95937de706b ([retake][mobile] Fix lightweight dispatch OOM error by introducing selective build)
-from dataclasses import dataclass
+from typing_extensions import Literal
+
 from torchgen.api import cpp
 from torchgen.api import unboxing
 from torchgen.api.translate import translate
@@ -19,8 +19,6 @@
 from torchgen.model import NativeFunction, NativeFunctionsGroup, Variant, Argument
 from torchgen.selective_build.selector import SelectiveBuilder
 from torchgen.utils import Target, FileManager, mapMaybe, make_file_manager
-from typing import Union, Sequence, List
-from typing_extensions import Literal
 
 
 # Generates UnboxingFunctions.h & UnboxingFunctions.cpp.
