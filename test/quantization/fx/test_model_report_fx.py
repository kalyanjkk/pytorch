# -*- coding: utf-8 -*-
# Owner(s): ["oncall: quantization"]

import torch
import torch.ao.quantization.quantize_fx
from torch.ao.quantization import QConfig, QConfigMapping
from torch.ao.quantization.fx._model_report._detector import _detect_per_channel
import torch.nn.functional as F
from torch.ao.quantization.fx._model_report.model_report_observer import (
    ModelReportObserver,
)
from torch.ao.quantization.observer import (
    default_per_channel_weight_observer,
    HistogramObserver,
)
from torch.nn.intrinsic.modules.fused import ConvReLU2d, LinearReLU
from torch.testing._internal.common_quantization import (
    ConvModel,
    QuantizationTestCase,
    SingleLayerLinearModel,
    skipIfNoFBGEMM,
    skipIfNoQNNPACK,
    TwoLayerLinearModel,
)

"""
Partition of input domain:

Model contains: conv or linear, both conv and linear
    Model contains: ConvTransposeNd (not supported for per_channel)

Model is: post training quantization model, quantization aware training model
Model is: composed with nn.Sequential, composed in class structure

QConfig utilizes per_channel weight observer, backend uses non per_channel weight observer
QConfig_dict uses only one default qconfig, Qconfig dict uses > 1 unique qconfigs

Partition on output domain:

There are possible changes / suggestions, there are no changes / suggestions
"""

# Default output for string if no optimizations are possible
DEFAULT_NO_OPTIMS_ANSWER_STRING = "Further Optimizations for backend {}: \nNo further per_channel optimizations possible."

# Example Sequential Model with multiple Conv and Linear with nesting involved
NESTED_CONV_LINEAR_EXAMPLE = torch.nn.Sequential(
    torch.nn.Conv2d(3, 3, 2, 1),
    torch.nn.Sequential(torch.nn.Linear(9, 27), torch.nn.ReLU()),
    torch.nn.Linear(27, 27),
    torch.nn.ReLU(),
    torch.nn.Conv2d(3, 3, 2, 1),
)

# Example Sequential Model with Conv sub-class example
LAZY_CONV_LINEAR_EXAMPLE = torch.nn.Sequential(
    torch.nn.LazyConv2d(3, 3, 2, 1),
    torch.nn.Sequential(torch.nn.Linear(5, 27), torch.nn.ReLU()),
    torch.nn.ReLU(),
    torch.nn.Linear(27, 27),
    torch.nn.ReLU(),
    torch.nn.LazyConv2d(3, 3, 2, 1),
)

# Example Sequential Model with Fusion directly built into model
FUSION_CONV_LINEAR_EXAMPLE = torch.nn.Sequential(
    ConvReLU2d(torch.nn.Conv2d(3, 3, 2, 1), torch.nn.ReLU()),
    torch.nn.Sequential(LinearReLU(torch.nn.Linear(9, 27), torch.nn.ReLU())),
    LinearReLU(torch.nn.Linear(27, 27), torch.nn.ReLU()),
    torch.nn.Conv2d(3, 3, 2, 1),
)


class TestModelReportFxDetector(QuantizationTestCase):

    """Prepares and callibrate the model"""

    def _prepare_model_and_run_input(self, model, q_config_mapping, input):
        model_prep = torch.ao.quantization.quantize_fx.prepare_fx(
            model, q_config_mapping, input
        )  # prep model
        model_prep(input).sum()  # callibrate the model
        return model_prep

    """Case includes:
        one conv or linear
        post training quantiztion
        composed as module
        qconfig uses per_channel weight observer
        Only 1 qconfig in qconfig dict
        Output has no changes / suggestions
    """

    def test_simple_conv(self):
        torch.backends.quantized.engine = "onednn"

        q_config_mapping = QConfigMapping()
        q_config_mapping.set_global(
            torch.ao.quantization.get_default_qconfig(torch.backends.quantized.engine)
        )

        input = torch.randn(1, 3, 10, 10)
        prepared_model = self._prepare_model_and_run_input(
            ConvModel(), q_config_mapping, input
        )

        # run the detector
        optims_str, per_channel_info = _detect_per_channel(prepared_model)

        # no optims possible and there should be nothing in per_channel_status
        self.assertEqual(
            optims_str,
            DEFAULT_NO_OPTIMS_ANSWER_STRING.format(torch.backends.quantized.engine),
        )
        self.assertEqual(per_channel_info["backend"], torch.backends.quantized.engine)
        self.assertEqual(len(per_channel_info["per_channel_status"]), 1)
        self.assertEqual(list(per_channel_info["per_channel_status"])[0], "conv")
        self.assertEqual(
            per_channel_info["per_channel_status"]["conv"]["per_channel_supported"],
            True,
        )
        self.assertEqual(
            per_channel_info["per_channel_status"]["conv"]["per_channel_used"], True
        )

    """Case includes:
        Multiple conv or linear
        post training quantization
        composed as module
        qconfig doesn't use per_channel weight observer
        Only 1 qconfig in qconfig dict
        Output has possible changes / suggestions
    """

    @skipIfNoQNNPACK
    def test_multi_linear_model_without_per_channel(self):
        torch.backends.quantized.engine = "qnnpack"

        q_config_mapping = QConfigMapping()
        q_config_mapping.set_global(
            torch.ao.quantization.get_default_qconfig(torch.backends.quantized.engine)
        )

        prepared_model = self._prepare_model_and_run_input(
            TwoLayerLinearModel(),
            q_config_mapping,
            TwoLayerLinearModel().get_example_inputs()[0],
        )

        # run the detector
        optims_str, per_channel_info = _detect_per_channel(prepared_model)

        # there should be optims possible
        self.assertNotEqual(
            optims_str,
            DEFAULT_NO_OPTIMS_ANSWER_STRING.format(torch.backends.quantized.engine),
        )
        self.assertEqual(per_channel_info["backend"], torch.backends.quantized.engine)
        self.assertEqual(len(per_channel_info["per_channel_status"]), 2)

        # for each linear layer, should be supported but not used
        for linear_key in per_channel_info["per_channel_status"].keys():
            module_entry = per_channel_info["per_channel_status"][linear_key]

            self.assertEqual(module_entry["per_channel_supported"], True)
            self.assertEqual(module_entry["per_channel_used"], False)

    """Case includes:
        Multiple conv or linear
        post training quantization
        composed as Module
        qconfig doesn't use per_channel weight observer
        More than 1 qconfig in qconfig dict
        Output has possible changes / suggestions
    """

    @skipIfNoQNNPACK
    def test_multiple_q_config_options(self):
        torch.backends.quantized.engine = "qnnpack"

        # qconfig with support for per_channel quantization
        per_channel_qconfig = QConfig(
            activation=HistogramObserver.with_args(reduce_range=True),
            weight=default_per_channel_weight_observer,
        )

        # we need to design the model
        class ConvLinearModel(torch.nn.Module):
            def __init__(self):
                super().__init__()
                self.conv1 = torch.nn.Conv2d(3, 3, 2, 1)
                self.fc1 = torch.nn.Linear(9, 27)
                self.relu = torch.nn.ReLU()
                self.fc2 = torch.nn.Linear(27, 27)
                self.conv2 = torch.nn.Conv2d(3, 3, 2, 1)

            def forward(self, x):
                x = self.conv1(x)
                x = self.fc1(x)
                x = self.relu(x)
                x = self.fc2(x)
                x = self.conv2(x)
                return x

        q_config_mapping = QConfigMapping()
        q_config_mapping.set_global(
            torch.ao.quantization.get_default_qconfig(torch.backends.quantized.engine)
        ).set_object_type(torch.nn.Conv2d, per_channel_qconfig)

        prepared_model = self._prepare_model_and_run_input(
            ConvLinearModel(),
            q_config_mapping,
            torch.randn(1, 3, 10, 10),
        )

        # run the detector
        optims_str, per_channel_info = _detect_per_channel(prepared_model)

        # the only suggestions should be to linear layers

        # there should be optims possible
        self.assertNotEqual(
            optims_str,
            DEFAULT_NO_OPTIMS_ANSWER_STRING.format(torch.backends.quantized.engine),
        )

        # to ensure it got into the nested layer
        self.assertEqual(len(per_channel_info["per_channel_status"]), 4)

        # for each layer, should be supported but not used
        for key in per_channel_info["per_channel_status"].keys():
            module_entry = per_channel_info["per_channel_status"][key]
            self.assertEqual(module_entry["per_channel_supported"], True)

            # if linear False, if conv2d true cuz it uses different config
            if "fc" in key:
                self.assertEqual(module_entry["per_channel_used"], False)
            elif "conv" in key:
                self.assertEqual(module_entry["per_channel_used"], True)
            else:
                raise ValueError(
                    "Should only contain conv and linear layers as key values"
                )

    """Case includes:
        Multiple conv or linear
        post training quantization
        composed as sequential
        qconfig doesn't use per_channel weight observer
        Only 1 qconfig in qconfig dict
        Output has possible changes / suggestions
    """

    @skipIfNoQNNPACK
    def test_sequential_model_format(self):
        torch.backends.quantized.engine = "qnnpack"

        q_config_mapping = QConfigMapping()
        q_config_mapping.set_global(
            torch.ao.quantization.get_default_qconfig(torch.backends.quantized.engine)
        )

        prepared_model = self._prepare_model_and_run_input(
            NESTED_CONV_LINEAR_EXAMPLE,
            q_config_mapping,
            torch.randn(1, 3, 10, 10),
        )

        # run the detector
        optims_str, per_channel_info = _detect_per_channel(prepared_model)

        # there should be optims possible
        self.assertNotEqual(
            optims_str,
            DEFAULT_NO_OPTIMS_ANSWER_STRING.format(torch.backends.quantized.engine),
        )

        # to ensure it got into the nested layer
        self.assertEqual(len(per_channel_info["per_channel_status"]), 4)

        # for each layer, should be supported but not used
        for key in per_channel_info["per_channel_status"].keys():
            module_entry = per_channel_info["per_channel_status"][key]

            self.assertEqual(module_entry["per_channel_supported"], True)
            self.assertEqual(module_entry["per_channel_used"], False)

    """Case includes:
        Multiple conv or linear
        post training quantization
        composed as sequential
        qconfig doesn't use per_channel weight observer
        Only 1 qconfig in qconfig dict
        Output has possible changes / suggestions
    """

    @skipIfNoQNNPACK
    def test_conv_sub_class_considered(self):
        torch.backends.quantized.engine = "qnnpack"

        q_config_mapping = QConfigMapping()
        q_config_mapping.set_global(
            torch.ao.quantization.get_default_qconfig(torch.backends.quantized.engine)
        )

        prepared_model = self._prepare_model_and_run_input(
            LAZY_CONV_LINEAR_EXAMPLE,
            q_config_mapping,
            torch.randn(1, 3, 10, 10),
        )

        # run the detector
        optims_str, per_channel_info = _detect_per_channel(prepared_model)

        # there should be optims possible
        self.assertNotEqual(
            optims_str,
            DEFAULT_NO_OPTIMS_ANSWER_STRING.format(torch.backends.quantized.engine),
        )

        # to ensure it got into the nested layer and it considered the lazyConv2d
        self.assertEqual(len(per_channel_info["per_channel_status"]), 4)

        # for each layer, should be supported but not used
        for key in per_channel_info["per_channel_status"].keys():
            module_entry = per_channel_info["per_channel_status"][key]

            self.assertEqual(module_entry["per_channel_supported"], True)
            self.assertEqual(module_entry["per_channel_used"], False)

    """Case includes:
        Multiple conv or linear
        post training quantization
        composed as sequential
        qconfig uses per_channel weight observer
        Only 1 qconfig in qconfig dict
        Output has no possible changes / suggestions
    """

    @skipIfNoFBGEMM
    def test_fusion_layer_in_sequential(self):
        torch.backends.quantized.engine = "fbgemm"

        q_config_mapping = QConfigMapping()
        q_config_mapping.set_global(
            torch.ao.quantization.get_default_qconfig(torch.backends.quantized.engine)
        )

        prepared_model = self._prepare_model_and_run_input(
            FUSION_CONV_LINEAR_EXAMPLE,
            q_config_mapping,
            torch.randn(1, 3, 10, 10),
        )

        # run the detector
        optims_str, per_channel_info = _detect_per_channel(prepared_model)

        # no optims possible and there should be nothing in per_channel_status
        self.assertEqual(
            optims_str,
            DEFAULT_NO_OPTIMS_ANSWER_STRING.format(torch.backends.quantized.engine),
        )

        # to ensure it got into the nested layer and it considered all the nested fusion components
        self.assertEqual(len(per_channel_info["per_channel_status"]), 4)

        # for each layer, should be supported but not used
        for key in per_channel_info["per_channel_status"].keys():
            module_entry = per_channel_info["per_channel_status"][key]
            self.assertEqual(module_entry["per_channel_supported"], True)
            self.assertEqual(module_entry["per_channel_used"], True)

    """Case includes:
        Multiple conv or linear
        quantitative aware training
        composed as model
        qconfig does not use per_channel weight observer
        Only 1 qconfig in qconfig dict
        Output has possible changes / suggestions
    """

    @skipIfNoQNNPACK
    def test_qat_aware_model_example(self):

        # first we want a QAT model
        class QATConvLinearReluModel(torch.nn.Module):
            def __init__(self):
                super(QATConvLinearReluModel, self).__init__()
                # QuantStub converts tensors from floating point to quantized
                self.quant = torch.quantization.QuantStub()
                self.conv = torch.nn.Conv2d(1, 1, 1)
                self.bn = torch.nn.BatchNorm2d(1)
                self.relu = torch.nn.ReLU()
                # DeQuantStub converts tensors from quantized to floating point
                self.dequant = torch.quantization.DeQuantStub()

            def forward(self, x):
                x = self.quant(x)
                x = self.conv(x)
                x = self.bn(x)
                x = self.relu(x)
                x = self.dequant(x)
                return x

        # create a model instance
        model_fp32 = QATConvLinearReluModel()

        model_fp32.qconfig = torch.quantization.get_default_qat_qconfig("qnnpack")

        # model must be in eval mode for fusion
        model_fp32.eval()
        model_fp32_fused = torch.quantization.fuse_modules(
            model_fp32, [["conv", "bn", "relu"]]
        )

        # model must be set to train mode for QAT logic to work
        model_fp32_fused.train()

        # prepare the model for QAT, different than for post training quantization
        model_fp32_prepared = torch.quantization.prepare_qat(model_fp32_fused)

        # run the detector
        optims_str, per_channel_info = _detect_per_channel(model_fp32_prepared)

        # there should be optims possible
        self.assertNotEqual(
            optims_str,
            DEFAULT_NO_OPTIMS_ANSWER_STRING.format(torch.backends.quantized.engine),
        )

        # make sure it was able to find the single conv in the fused model
        self.assertEqual(len(per_channel_info["per_channel_status"]), 1)

        # for the one conv, it should still give advice to use different qconfig
        for key in per_channel_info["per_channel_status"].keys():
            module_entry = per_channel_info["per_channel_status"][key]
            self.assertEqual(module_entry["per_channel_supported"], True)
            self.assertEqual(module_entry["per_channel_used"], False)


"""
Partition on Domain / Things to Test

- All zero tensor
- Multiple tensor dimensions
- All of the outward facing functions
- Epoch min max are correctly updating
- Batch range is correctly averaging as expected
- Reset for each epoch is correctly resetting the values

Partition on Output
- the calcuation of the ratio is occurring correctly

"""


class TestModelReportObserver(QuantizationTestCase):
    class NestedModifiedSingleLayerLinear(torch.nn.Module):
        def __init__(self):
            super().__init__()
            self.obs1 = ModelReportObserver()
            self.mod1 = SingleLayerLinearModel()
            self.obs2 = ModelReportObserver()
            self.fc1 = torch.nn.Linear(5, 5).to(dtype=torch.float)
            self.relu = torch.nn.ReLU()

        def forward(self, x):
            x = self.obs1(x)
            x = self.mod1(x)
            x = self.obs2(x)
            x = self.fc1(x)
            x = self.relu(x)
            return x

    def run_model_and_common_checks(self, model, ex_input, num_epochs, batch_size):
        # split up data into batches
        split_up_data = torch.split(ex_input, batch_size)
        for epoch in range(num_epochs):
            # reset all model report obs
            model.apply(
                lambda module: module.reset_batch_and_epoch_values()
                if isinstance(module, ModelReportObserver)
                else None
            )

            # quick check that a reset occurred
            self.assertEqual(
                getattr(model, "obs1").average_batch_activation_range,
                torch.tensor(float(0)),
            )
            self.assertEqual(
                getattr(model, "obs1").epoch_activation_min, torch.tensor(float("inf"))
            )
            self.assertEqual(
                getattr(model, "obs1").epoch_activation_max, torch.tensor(float("-inf"))
            )

            # loop through the batches and run through
            for index, batch in enumerate(split_up_data):

                num_tracked_so_far = getattr(model, "obs1").num_batches_tracked
                self.assertEqual(num_tracked_so_far, index)

                # get general info about the batch and the model to use later
                batch_min, batch_max = torch.aminmax(batch)
                current_average_range = getattr(
                    model, "obs1"
                ).average_batch_activation_range
                current_epoch_min = getattr(model, "obs1").epoch_activation_min
                current_epoch_max = getattr(model, "obs1").epoch_activation_max

                # run input through
                model(ex_input)

                # check that average batch activation range updated correctly
                correct_updated_value = (
                    current_average_range * num_tracked_so_far + (batch_max - batch_min)
                ) / (num_tracked_so_far + 1)
                self.assertEqual(
                    getattr(model, "obs1").average_batch_activation_range,
                    correct_updated_value,
                )

                if current_epoch_max - current_epoch_min > 0:
                    self.assertEqual(
                        getattr(model, "obs1").get_batch_to_epoch_ratio(),
                        correct_updated_value / (current_epoch_max - current_epoch_min),
                    )

    """Case includes:
        all zero tensor
        dim size = 2
        run for 1 epoch
        run for 10 batch
        tests input data observer
    """

    def test_zero_tensor_errors(self):
        # initialize the model
        model = self.NestedModifiedSingleLayerLinear()

        # generate the desired input
        ex_input = torch.zeros((10, 1, 5))

        # run it through the model and do general tests
        self.run_model_and_common_checks(model, ex_input, 1, 1)

        # make sure final values are all 0
        self.assertEqual(getattr(model, "obs1").epoch_activation_min, 0)
        self.assertEqual(getattr(model, "obs1").epoch_activation_max, 0)
        self.assertEqual(getattr(model, "obs1").average_batch_activation_range, 0)

        # we should get an error if we try to calculate the ratio
        with self.assertRaises(ValueError):
            ratio_val = getattr(model, "obs1").get_batch_to_epoch_ratio()

    """Case includes:
    non-zero tensor
    dim size = 2
    run for 1 epoch
    run for 1 batch
    tests input data observer
    """

    def test_single_batch_of_ones(self):
        # initialize the model
        model = self.NestedModifiedSingleLayerLinear()

        # generate the desired input
        ex_input = torch.ones((1, 1, 5))

        # run it through the model and do general tests
        self.run_model_and_common_checks(model, ex_input, 1, 1)

        # make sure final values are all 0 except for range
        self.assertEqual(getattr(model, "obs1").epoch_activation_min, 1)
        self.assertEqual(getattr(model, "obs1").epoch_activation_max, 1)
        self.assertEqual(getattr(model, "obs1").average_batch_activation_range, 0)

        # we should get an error if we try to calculate the ratio
        with self.assertRaises(ValueError):
            ratio_val = getattr(model, "obs1").get_batch_to_epoch_ratio()

    """Case includes:
    non-zero tensor
    dim size = 2
    run for 10 epoch
    run for 15 batch
    tests non input data observer
    """

    def test_observer_after_relu(self):

        # model specific to this test
        class NestedModifiedObserverAfterRelu(torch.nn.Module):
            def __init__(self):
                super().__init__()
                self.obs1 = ModelReportObserver()
                self.mod1 = SingleLayerLinearModel()
                self.obs2 = ModelReportObserver()
                self.fc1 = torch.nn.Linear(5, 5).to(dtype=torch.float)
                self.relu = torch.nn.ReLU()

            def forward(self, x):
                x = self.obs1(x)
                x = self.mod1(x)
                x = self.fc1(x)
                x = self.relu(x)
                x = self.obs2(x)
                return x

        # initialize the model
        model = NestedModifiedObserverAfterRelu()

        # generate the desired input
        ex_input = torch.randn((15, 1, 5))

        # run it through the model and do general tests
        self.run_model_and_common_checks(model, ex_input, 10, 15)

        # make sure final values are all 0
        self.assertTrue(getattr(model, "obs2").get_batch_to_epoch_ratio() >= 0)

    """Case includes:
        non-zero tensor
        dim size = 2
        run for multiple epoch
        run for multiple batch
        tests input data observer
    """

    def test_random_epochs_and_batches(self):

        # set up a basic model
        class TinyNestModule(torch.nn.Module):
            def __init__(self):
                super().__init__()
                self.obs1 = ModelReportObserver()
                self.fc1 = torch.nn.Linear(5, 5).to(dtype=torch.float)
                self.relu = torch.nn.ReLU()
                self.obs2 = ModelReportObserver()

            def forward(self, x):
                x = self.obs1(x)
                x = self.fc1(x)
                x = self.relu(x)
                x = self.obs2(x)
                return x

        class LargerIncludeNestModel(torch.nn.Module):
            def __init__(self):
                super().__init__()
                self.obs1 = ModelReportObserver()
                self.nested = TinyNestModule()
                self.fc1 = SingleLayerLinearModel()
                self.relu = torch.nn.ReLU()

            def forward(self, x):
                x = self.obs1(x)
                x = self.nested(x)
                x = self.fc1(x)
                x = self.relu(x)
                return x

        class ThreeOps(torch.nn.Module):
            def __init__(self, batch_norm_dim):
                super(ThreeOps, self).__init__()
                self.obs1 = ModelReportObserver()
                self.linear = torch.nn.Linear(7, 3, 2)
                self.obs2 = ModelReportObserver()

                if batch_norm_dim == 2:
                    self.bn = torch.nn.BatchNorm2d(2)
                elif batch_norm_dim == 3:
                    self.bn = torch.nn.BatchNorm3d(4)
                else:
                    raise ValueError("Dim should only be 2 or 3")

                self.relu = torch.nn.ReLU()

            def forward(self, x):
                x = self.obs1(x)
                x = self.linear(x)
                x = self.obs2(x)
                x = self.bn(x)
                x = self.relu(x)
                return x

        class HighDimensionNet(torch.nn.Module):
            def __init__(self):
                super(HighDimensionNet, self).__init__()
                self.obs1 = ModelReportObserver()
                self.fc1 = torch.nn.Linear(3, 7)
                self.block1 = ThreeOps(3)
                self.fc2 = torch.nn.Linear(3, 7)
                self.block2 = ThreeOps(3)
                self.fc3 = torch.nn.Linear(3, 7)

            def forward(self, x):
                x = self.obs1(x)
                x = self.fc1(x)
                x = self.block1(x)
                x = self.fc2(x)
                y = self.block2(x)
                y = self.fc3(y)
                z = x + y
                z = F.relu(z)
                return z

        # the purpose of this test is to give the observers a variety of data examples
        # initialize the model
        models = [self.NestedModifiedSingleLayerLinear(), LargerIncludeNestModel(), ThreeOps(2), HighDimensionNet()]

        # get random number of epochs and batches
        num_epochs = torch.randint(1, 10, (1,))  # cap epochs at 10
        num_batches = torch.randint(1, 15, (1,))  # cap batches at 15

        input_shapes = [(1, 5), (1, 5), (2, 3, 7), (4, 1, 8, 3)]

        # generate the desired inputs
        inputs = []
        for shape in input_shapes:
            ex_input = torch.randn((num_batches, *shape))
            inputs.append(ex_input)

        # run it through the model and do general tests
<<<<<<< HEAD
        self.run_model_and_common_checks(model, ex_input, num_epochs, num_batches)


class TestModelReportDetectDynamicStatic(QuantizationTestCase):

    def run_simple_pass(self):
        pass
=======
        for index, model in enumerate(models):
            self.run_model_and_common_checks(model, inputs[index], num_epochs, num_batches)
>>>>>>> aee0355f
<|MERGE_RESOLUTION|>--- conflicted
+++ resolved
@@ -2,26 +2,22 @@
 # Owner(s): ["oncall: quantization"]
 
 import torch
-import torch.ao.quantization.quantize_fx
+import torch.ao.quantization.quantize_fx as quantize_fx
+import torch.nn.functional as F
 from torch.ao.quantization import QConfig, QConfigMapping
-from torch.ao.quantization.fx._model_report._detector import _detect_per_channel
-import torch.nn.functional as F
-from torch.ao.quantization.fx._model_report.model_report_observer import (
-    ModelReportObserver,
-)
-from torch.ao.quantization.observer import (
-    default_per_channel_weight_observer,
-    HistogramObserver,
-)
+from torch.ao.quantization.fx._model_report._detector import _detect_dynamic_vs_static, _detect_per_channel
+from torch.ao.quantization.fx._model_report.model_report_observer import ModelReportObserver
+from torch.ao.quantization.observer import HistogramObserver, default_per_channel_weight_observer
 from torch.nn.intrinsic.modules.fused import ConvReLU2d, LinearReLU
 from torch.testing._internal.common_quantization import (
     ConvModel,
     QuantizationTestCase,
     SingleLayerLinearModel,
+    TwoLayerLinearModel,
     skipIfNoFBGEMM,
     skipIfNoQNNPACK,
-    TwoLayerLinearModel,
 )
+
 
 """
 Partition of input domain:
@@ -41,7 +37,9 @@
 """
 
 # Default output for string if no optimizations are possible
-DEFAULT_NO_OPTIMS_ANSWER_STRING = "Further Optimizations for backend {}: \nNo further per_channel optimizations possible."
+DEFAULT_NO_OPTIMS_ANSWER_STRING = (
+    "Further Optimizations for backend {}: \nNo further per_channel optimizations possible."
+)
 
 # Example Sequential Model with multiple Conv and Linear with nesting involved
 NESTED_CONV_LINEAR_EXAMPLE = torch.nn.Sequential(
@@ -76,9 +74,7 @@
     """Prepares and callibrate the model"""
 
     def _prepare_model_and_run_input(self, model, q_config_mapping, input):
-        model_prep = torch.ao.quantization.quantize_fx.prepare_fx(
-            model, q_config_mapping, input
-        )  # prep model
+        model_prep = torch.ao.quantization.quantize_fx.prepare_fx(model, q_config_mapping, input)  # prep model
         model_prep(input).sum()  # callibrate the model
         return model_prep
 
@@ -95,14 +91,10 @@
         torch.backends.quantized.engine = "onednn"
 
         q_config_mapping = QConfigMapping()
-        q_config_mapping.set_global(
-            torch.ao.quantization.get_default_qconfig(torch.backends.quantized.engine)
-        )
+        q_config_mapping.set_global(torch.ao.quantization.get_default_qconfig(torch.backends.quantized.engine))
 
         input = torch.randn(1, 3, 10, 10)
-        prepared_model = self._prepare_model_and_run_input(
-            ConvModel(), q_config_mapping, input
-        )
+        prepared_model = self._prepare_model_and_run_input(ConvModel(), q_config_mapping, input)
 
         # run the detector
         optims_str, per_channel_info = _detect_per_channel(prepared_model)
@@ -119,9 +111,7 @@
             per_channel_info["per_channel_status"]["conv"]["per_channel_supported"],
             True,
         )
-        self.assertEqual(
-            per_channel_info["per_channel_status"]["conv"]["per_channel_used"], True
-        )
+        self.assertEqual(per_channel_info["per_channel_status"]["conv"]["per_channel_used"], True)
 
     """Case includes:
         Multiple conv or linear
@@ -137,9 +127,7 @@
         torch.backends.quantized.engine = "qnnpack"
 
         q_config_mapping = QConfigMapping()
-        q_config_mapping.set_global(
-            torch.ao.quantization.get_default_qconfig(torch.backends.quantized.engine)
-        )
+        q_config_mapping.set_global(torch.ao.quantization.get_default_qconfig(torch.backends.quantized.engine))
 
         prepared_model = self._prepare_model_and_run_input(
             TwoLayerLinearModel(),
@@ -238,9 +226,7 @@
             elif "conv" in key:
                 self.assertEqual(module_entry["per_channel_used"], True)
             else:
-                raise ValueError(
-                    "Should only contain conv and linear layers as key values"
-                )
+                raise ValueError("Should only contain conv and linear layers as key values")
 
     """Case includes:
         Multiple conv or linear
@@ -256,9 +242,7 @@
         torch.backends.quantized.engine = "qnnpack"
 
         q_config_mapping = QConfigMapping()
-        q_config_mapping.set_global(
-            torch.ao.quantization.get_default_qconfig(torch.backends.quantized.engine)
-        )
+        q_config_mapping.set_global(torch.ao.quantization.get_default_qconfig(torch.backends.quantized.engine))
 
         prepared_model = self._prepare_model_and_run_input(
             NESTED_CONV_LINEAR_EXAMPLE,
@@ -299,9 +283,7 @@
         torch.backends.quantized.engine = "qnnpack"
 
         q_config_mapping = QConfigMapping()
-        q_config_mapping.set_global(
-            torch.ao.quantization.get_default_qconfig(torch.backends.quantized.engine)
-        )
+        q_config_mapping.set_global(torch.ao.quantization.get_default_qconfig(torch.backends.quantized.engine))
 
         prepared_model = self._prepare_model_and_run_input(
             LAZY_CONV_LINEAR_EXAMPLE,
@@ -342,9 +324,7 @@
         torch.backends.quantized.engine = "fbgemm"
 
         q_config_mapping = QConfigMapping()
-        q_config_mapping.set_global(
-            torch.ao.quantization.get_default_qconfig(torch.backends.quantized.engine)
-        )
+        q_config_mapping.set_global(torch.ao.quantization.get_default_qconfig(torch.backends.quantized.engine))
 
         prepared_model = self._prepare_model_and_run_input(
             FUSION_CONV_LINEAR_EXAMPLE,
@@ -409,9 +389,7 @@
 
         # model must be in eval mode for fusion
         model_fp32.eval()
-        model_fp32_fused = torch.quantization.fuse_modules(
-            model_fp32, [["conv", "bn", "relu"]]
-        )
+        model_fp32_fused = torch.quantization.fuse_modules(model_fp32, [["conv", "bn", "relu"]])
 
         # model must be set to train mode for QAT logic to work
         model_fp32_fused.train()
@@ -488,12 +466,8 @@
                 getattr(model, "obs1").average_batch_activation_range,
                 torch.tensor(float(0)),
             )
-            self.assertEqual(
-                getattr(model, "obs1").epoch_activation_min, torch.tensor(float("inf"))
-            )
-            self.assertEqual(
-                getattr(model, "obs1").epoch_activation_max, torch.tensor(float("-inf"))
-            )
+            self.assertEqual(getattr(model, "obs1").epoch_activation_min, torch.tensor(float("inf")))
+            self.assertEqual(getattr(model, "obs1").epoch_activation_max, torch.tensor(float("-inf")))
 
             # loop through the batches and run through
             for index, batch in enumerate(split_up_data):
@@ -503,9 +477,7 @@
 
                 # get general info about the batch and the model to use later
                 batch_min, batch_max = torch.aminmax(batch)
-                current_average_range = getattr(
-                    model, "obs1"
-                ).average_batch_activation_range
+                current_average_range = getattr(model, "obs1").average_batch_activation_range
                 current_epoch_min = getattr(model, "obs1").epoch_activation_min
                 current_epoch_max = getattr(model, "obs1").epoch_activation_max
 
@@ -513,9 +485,9 @@
                 model(ex_input)
 
                 # check that average batch activation range updated correctly
-                correct_updated_value = (
-                    current_average_range * num_tracked_so_far + (batch_max - batch_min)
-                ) / (num_tracked_so_far + 1)
+                correct_updated_value = (current_average_range * num_tracked_so_far + (batch_max - batch_min)) / (
+                    num_tracked_so_far + 1
+                )
                 self.assertEqual(
                     getattr(model, "obs1").average_batch_activation_range,
                     correct_updated_value,
@@ -662,9 +634,9 @@
                 x = self.relu(x)
                 return x
 
-        class ThreeOps(torch.nn.Module):
+        class ModifiedThreeOps(torch.nn.Module):
             def __init__(self, batch_norm_dim):
-                super(ThreeOps, self).__init__()
+                super(ModifiedThreeOps, self).__init__()
                 self.obs1 = ModelReportObserver()
                 self.linear = torch.nn.Linear(7, 3, 2)
                 self.obs2 = ModelReportObserver()
@@ -691,9 +663,9 @@
                 super(HighDimensionNet, self).__init__()
                 self.obs1 = ModelReportObserver()
                 self.fc1 = torch.nn.Linear(3, 7)
-                self.block1 = ThreeOps(3)
+                self.block1 = ModifiedThreeOps(3)
                 self.fc2 = torch.nn.Linear(3, 7)
-                self.block2 = ThreeOps(3)
+                self.block2 = ModifiedThreeOps(3)
                 self.fc3 = torch.nn.Linear(3, 7)
 
             def forward(self, x):
@@ -709,7 +681,12 @@
 
         # the purpose of this test is to give the observers a variety of data examples
         # initialize the model
-        models = [self.NestedModifiedSingleLayerLinear(), LargerIncludeNestModel(), ThreeOps(2), HighDimensionNet()]
+        models = [
+            self.NestedModifiedSingleLayerLinear(),
+            LargerIncludeNestModel(),
+            ModifiedThreeOps(2),
+            HighDimensionNet(),
+        ]
 
         # get random number of epochs and batches
         num_epochs = torch.randint(1, 10, (1,))  # cap epochs at 10
@@ -724,15 +701,107 @@
             inputs.append(ex_input)
 
         # run it through the model and do general tests
-<<<<<<< HEAD
-        self.run_model_and_common_checks(model, ex_input, num_epochs, num_batches)
-
-
-class TestModelReportDetectDynamicStatic(QuantizationTestCase):
-
-    def run_simple_pass(self):
-        pass
-=======
         for index, model in enumerate(models):
             self.run_model_and_common_checks(model, inputs[index], num_epochs, num_batches)
->>>>>>> aee0355f
+
+
+"""
+Partition on domain / things to test
+
+There is only a single test case for now.
+
+This will be more thoroughly tested with the implementation of the full end to end tool coming soon.
+"""
+
+
+class TestModelReportDetectDynamicStatic(QuantizationTestCase):
+    @skipIfNoFBGEMM
+    def test_nested_detection_case(self):
+        class SingleLinear(torch.nn.Module):
+            def __init__(self):
+                super(SingleLinear, self).__init__()
+                self.linear = torch.nn.Linear(3, 3)
+
+            def forward(self, x):
+                x = self.linear(x)
+                return x
+
+        class TwoBlockNet(torch.nn.Module):
+            def __init__(self):
+                super(TwoBlockNet, self).__init__()
+                self.block1 = SingleLinear()
+                self.block2 = SingleLinear()
+
+            def forward(self, x):
+                x = self.block1(x)
+                y = self.block2(x)
+                z = x + y
+                z = F.relu(z)
+                return z
+
+        # create model, example input, and qconfig mapping
+        torch.backends.quantized.engine = "fbgemm"
+        model = TwoBlockNet()
+        example_input = torch.randint(-10, 0, (1, 3, 3, 3))
+        example_input = example_input.to(torch.float)
+        q_config_mapping = QConfigMapping()
+        q_config_mapping.set_global(torch.ao.quantization.get_default_qconfig("fbgemm"))
+
+        # set the weights to be 1s so then we get the same values as outputs
+        # with torch.no_grad():
+        #     model.block1.linear.weight = torch.nn.Parameter(torch.ones_like(model.block1.linear.weight))
+        #     model.block2.linear.weight = torch.nn.Parameter(torch.ones_like(model.block2.linear.weight))
+
+        # prep model and select observer
+        model_prep = quantize_fx.prepare_fx(model, q_config_mapping, example_input)
+        obs_ctr = ModelReportObserver
+
+        # find layer to attach to and store
+        linear_fqn = "block2.linear"  # fqn of target linear
+
+        target_linear = None
+        for node in model_prep.graph.nodes:
+            if node.target == linear_fqn:
+                target_linear = node
+                break
+
+        # insert into both module and graph pre and post
+
+        # set up to insert before target_linear (pre_observer)
+        with model_prep.graph.inserting_before(target_linear):
+            obs_to_insert = obs_ctr()
+            pre_obs_fqn = linear_fqn + ".model_report_pre_observer"
+            model_prep.add_submodule(pre_obs_fqn, obs_to_insert)
+            model_prep.graph.create_node(op="call_module", target=pre_obs_fqn, args=target_linear.args)
+
+        # set up and insert after the target_linear (post_observer)
+        with model_prep.graph.inserting_after(target_linear):
+            obs_to_insert = obs_ctr()
+            post_obs_fqn = linear_fqn + ".model_report_post_observer"
+            model_prep.add_submodule(post_obs_fqn, obs_to_insert)
+            model_prep.graph.create_node(op="call_module", target=post_obs_fqn, args=(target_linear,))
+
+        # need to recompile module after submodule added and pass input through
+        model_prep.recompile()
+
+        num_iterations = 10
+        for i in range(num_iterations):
+            if i % 2 == 0:
+                example_input = torch.randint(-10, 0, (1, 3, 3, 3)).to(torch.float)
+            else:
+                example_input = torch.randint(0, 10, (1, 3, 3, 3)).to(torch.float)
+            model_prep(example_input)
+
+        # run it through the dynamic vs static detector
+        dynam_vs_stat_str, dynam_vs_stat_dict = _detect_dynamic_vs_static(model_prep, tolerance=0.5)
+
+        # one of the stats should be stationary, and the other non-stationary
+        # as a result, dynamic should be recommended
+        data_dist_info = [
+            dynam_vs_stat_dict[linear_fqn]["pre_observer_data_dist"],
+            dynam_vs_stat_dict[linear_fqn]["post_observer_data_dist"],
+        ]
+
+        self.assertTrue("stationary" in data_dist_info)
+        self.assertTrue("non-stationary" in data_dist_info)
+        self.assertTrue(dynam_vs_stat_dict[linear_fqn]["dynamic_recommended"])