import os
import sys

import torch
import warnings
from typing import List, Any, Dict, Tuple, Optional

# Make the helper files in test/ importable
pytorch_test_dir = os.path.dirname(os.path.dirname(os.path.realpath(__file__)))
sys.path.append(pytorch_test_dir)
from torch.testing._internal.jit_utils import JitTestCase

if __name__ == "__main__":
    raise RuntimeError(
        "This test file is not meant to be run directly, use:\n\n"
        "\tpython test/test_jit.py TESTNAME\n\n"
        "instead."
    )

# Tests for torch.jit.isinstance
class TestIsinstance(JitTestCase):
    def test_int(self):
        def int_test(x: Any):
            assert torch.jit.isinstance(x, int)
            assert not torch.jit.isinstance(x, float)

        x = 1
        self.checkScript(int_test, (x,))

    def test_float(self):
        def float_test(x: Any):
            assert torch.jit.isinstance(x, float)
            assert not torch.jit.isinstance(x, int)

        x = 1.0
        self.checkScript(float_test, (x,))

    def test_bool(self):
        def bool_test(x: Any):
            assert torch.jit.isinstance(x, bool)
            assert not torch.jit.isinstance(x, float)

        x = False
        self.checkScript(bool_test, (x,))

    def test_list(self):
        def list_str_test(x: Any):
            assert torch.jit.isinstance(x, List[str])
            assert not torch.jit.isinstance(x, List[int])
            assert not torch.jit.isinstance(x, Tuple[int])

        x = ["1", "2", "3"]
        self.checkScript(list_str_test, (x,))

    def test_list_tensor(self):
        def list_tensor_test(x: Any):
            assert torch.jit.isinstance(x, List[torch.Tensor])
            assert not torch.jit.isinstance(x, Tuple[int])

        x = [torch.tensor([1]), torch.tensor([2]), torch.tensor([3])]
        self.checkScript(list_tensor_test, (x,))

    def test_dict(self):
        def dict_str_int_test(x: Any):
            assert torch.jit.isinstance(x, Dict[str, int])
            assert not torch.jit.isinstance(x, Dict[int, str])
            assert not torch.jit.isinstance(x, Dict[str, str])

        x = {"a": 1, "b": 2}
        self.checkScript(dict_str_int_test, (x,))

    def test_dict_tensor(self):
        def dict_int_tensor_test(x: Any):
            assert torch.jit.isinstance(x, Dict[int, torch.Tensor])

        x = {2: torch.tensor([2])}
        self.checkScript(dict_int_tensor_test, (x,))

    def test_tuple(self):
        def tuple_test(x: Any):
            assert torch.jit.isinstance(x, Tuple[str, int, str])
            assert not torch.jit.isinstance(x, Tuple[int, str, str])
            assert not torch.jit.isinstance(x, Tuple[str])

        x = ("a", 1, "b")
        self.checkScript(tuple_test, (x,))

    def test_tuple_tensor(self):
        def tuple_tensor_test(x: Any):
            assert torch.jit.isinstance(x, Tuple[torch.Tensor, torch.Tensor])

        x = (torch.tensor([1]), torch.tensor([[2], [3]]))
        self.checkScript(tuple_tensor_test, (x,))

    def test_optional(self):
        def optional_test(x: Any):
            assert torch.jit.isinstance(x, Optional[torch.Tensor])
            assert not torch.jit.isinstance(x, Optional[str])

        x = torch.ones(3, 3)
        self.checkScript(optional_test, (x,))

    def test_optional_none(self):
        def optional_test_none(x: Any):
            assert torch.jit.isinstance(x, Optional[torch.Tensor])
            # assert torch.jit.isinstance(x, Optional[str])
            # TODO: above line in eager will evaluate to True while in
            #       the TS interpreter will evaluate to False as the
            #       first torch.jit.isinstance refines the 'None' type

        x = None
        self.checkScript(optional_test_none, (x,))

    def test_list_nested(self):
        def list_nested(x: Any):
            assert torch.jit.isinstance(x, List[Dict[str, int]])
            assert not torch.jit.isinstance(x, List[List[str]])

        x = [{"a": 1, "b": 2}, {"aa": 11, "bb": 22}]
        self.checkScript(list_nested, (x,))

    def test_dict_nested(self):
        def dict_nested(x: Any):
            assert torch.jit.isinstance(x, Dict[str, Tuple[str, str, str]])
            assert not torch.jit.isinstance(x, Dict[str, Tuple[int, int, int]])

        x = {"a": ("aa", "aa", "aa"), "b": ("bb", "bb", "bb")}
        self.checkScript(dict_nested, (x,))

    def test_tuple_nested(self):
        def tuple_nested(x: Any):
            assert torch.jit.isinstance(
                x, Tuple[Dict[str, Tuple[str, str, str]], List[bool], Optional[str]]
            )
            assert not torch.jit.isinstance(x, Dict[str, Tuple[int, int, int]])
            assert not torch.jit.isinstance(x, Tuple[str])
            assert not torch.jit.isinstance(x, Tuple[List[bool], List[str], List[int]])

        x = (
            {"a": ("aa", "aa", "aa"), "b": ("bb", "bb", "bb")},
            [True, False, True],
            None,
        )
        self.checkScript(tuple_nested, (x,))

    def test_optional_nested(self):
        def optional_nested(x: Any):
            assert torch.jit.isinstance(x, Optional[List[str]])

        x = ["a", "b", "c"]
        self.checkScript(optional_nested, (x,))

    def test_list_tensor_type_true(self):
        def list_tensor_type_true(x: Any):
            assert torch.jit.isinstance(x, List[torch.Tensor])

        x = [torch.rand(3, 3), torch.rand(4, 3)]
        self.checkScript(list_tensor_type_true, (x,))

    def test_tensor_type_false(self):
        def list_tensor_type_false(x: Any):
            assert not torch.jit.isinstance(x, List[torch.Tensor])

        x = [1, 2, 3]
        self.checkScript(list_tensor_type_false, (x,))

    def test_in_if(self):
        def list_in_if(x: Any):
            if torch.jit.isinstance(x, List[int]):
                assert True
            if torch.jit.isinstance(x, List[str]):
                assert not True

        x = [1, 2, 3]
        self.checkScript(list_in_if, (x,))

    def test_if_else(self):
        def list_in_if_else(x: Any):
            if torch.jit.isinstance(x, Tuple[str, str, str]):
                assert True
            else:
                assert not True

        x = ("a", "b", "c")
        self.checkScript(list_in_if_else, (x,))

    def test_in_while_loop(self):
        def list_in_while_loop(x: Any):
            count = 0
            while torch.jit.isinstance(x, List[Dict[str, int]]) and count <= 0:
                count = count + 1
            assert count == 1

        x = [{"a": 1, "b": 2}, {"aa": 11, "bb": 22}]
        self.checkScript(list_in_while_loop, (x,))

    def test_type_refinement(self):
        def type_refinement(obj: Any):
            hit = False
            if torch.jit.isinstance(obj, List[torch.Tensor]):
                hit = not hit
                for el in obj:
                    # perform some tensor operation
                    y = el.clamp(0, 0.5)
            if torch.jit.isinstance(obj, Dict[str, str]):
                hit = not hit
                str_cat = ""
                for val in obj.values():
                    str_cat = str_cat + val
                assert "111222" == str_cat
            assert hit

        x = [torch.rand(3, 3), torch.rand(4, 3)]
        self.checkScript(type_refinement, (x,))
        x = {"1": "111", "2": "222"}
        self.checkScript(type_refinement, (x,))

    def test_list_no_contained_type(self):
        def list_no_contained_type(x: Any):
            assert torch.jit.isinstance(x, List)

        x = ["1", "2", "3"]

        err_msg = "Attempted to use List without a contained type. " \
            r"Please add a contained type, e.g. List\[int\]"

        with self.assertRaisesRegex(RuntimeError, err_msg,):
            torch.jit.script(list_no_contained_type)
        with self.assertRaisesRegex(RuntimeError, err_msg,):
            list_no_contained_type(x)



    def test_tuple_no_contained_type(self):
        def tuple_no_contained_type(x: Any):
            assert torch.jit.isinstance(x, Tuple)

        x = ("1", "2", "3")

        err_msg = "Attempted to use Tuple without a contained type. " \
            r"Please add a contained type, e.g. Tuple\[int\]"

        with self.assertRaisesRegex(RuntimeError, err_msg,):
            torch.jit.script(tuple_no_contained_type)
        with self.assertRaisesRegex(RuntimeError, err_msg,):
            tuple_no_contained_type(x)

    def test_optional_no_contained_type(self):
        def optional_no_contained_type(x: Any):
            assert torch.jit.isinstance(x, Optional)

        x = ("1", "2", "3")

        err_msg = "Attempted to use Optional without a contained type. " \
            r"Please add a contained type, e.g. Optional\[int\]"

        with self.assertRaisesRegex(RuntimeError, err_msg,):
            torch.jit.script(optional_no_contained_type)
        with self.assertRaisesRegex(RuntimeError, err_msg,):
            optional_no_contained_type(x)

    def test_dict_no_contained_type(self):
        def dict_no_contained_type(x: Any):
            assert torch.jit.isinstance(x, Dict)

        x = {"a": "aa"}

        err_msg = "Attempted to use Dict without contained types. " \
            r"Please add contained type, e.g. Dict\[int, int\]"

        with self.assertRaisesRegex(RuntimeError, err_msg,):
            torch.jit.script(dict_no_contained_type)
        with self.assertRaisesRegex(RuntimeError, err_msg,):
            dict_no_contained_type(x)

    def test_tuple_rhs(self):
        def fn(x: Any):
            assert torch.jit.isinstance(x, (int, List[str]))
            assert not torch.jit.isinstance(x, (List[float], Tuple[int, str]))
            assert not torch.jit.isinstance(x, (List[float], str))

        self.checkScript(fn, (2,))
        self.checkScript(fn, (["foo", "bar", "baz"],))

    def test_nontuple_container_rhs_throws_in_eager(self):
        def fn1(x: Any):
            assert torch.jit.isinstance(x, [int, List[str]])

        def fn2(x: Any):
            assert not torch.jit.isinstance(x, {List[str], Tuple[int, str]})

        err_highlight = "must be a type or a tuple of types"

        with self.assertRaisesRegex(RuntimeError, err_highlight):
            fn1(2)

        with self.assertRaisesRegex(RuntimeError, err_highlight):
            fn2(2)

    def test_empty_container_throws_warning_in_eager(self):
        def fn(x: Any):
            torch.jit.isinstance(x, List[int])

        with warnings.catch_warnings(record=True) as w:
            x: List[int] = []
            fn(x)
            self.assertEqual(len(w), 1)

        with warnings.catch_warnings(record=True) as w:
            x: int = 2
            fn(x)
<<<<<<< HEAD
            self.assertEqual(len(w), 0)
=======
            self.assertEqual(len(w), 0)

    def test_empty_container_special_cases(self):
        # Should not throw "Boolean value of Tensor with no values is
        # ambiguous" error
        torch._jit_internal.check_empty_containers(torch.Tensor([]))

        # Should not throw "Boolean value of Tensor with more than
        # one value is ambiguous" error
        torch._jit_internal.check_empty_containers(torch.rand(2, 3))
>>>>>>> fccaa4a3
<|MERGE_RESOLUTION|>--- conflicted
+++ resolved
@@ -309,9 +309,6 @@
         with warnings.catch_warnings(record=True) as w:
             x: int = 2
             fn(x)
-<<<<<<< HEAD
-            self.assertEqual(len(w), 0)
-=======
             self.assertEqual(len(w), 0)
 
     def test_empty_container_special_cases(self):
@@ -321,5 +318,4 @@
 
         # Should not throw "Boolean value of Tensor with more than
         # one value is ambiguous" error
-        torch._jit_internal.check_empty_containers(torch.rand(2, 3))
->>>>>>> fccaa4a3
+        torch._jit_internal.check_empty_containers(torch.rand(2, 3))