# -*- coding: utf-8 -*-
# Owner(s): ["module: unknown"]

import logging
import random
import torch
from torch.nn.utils.parametrize import is_parametrized
from torch.testing._internal.common_utils import TestCase
from torch.ao.sparsity import BaseDataSparsifier
from typing import Tuple
from torch import nn

logging.basicConfig(format='%(asctime)s - %(name)s - %(levelname)s - %(message)s', level=logging.INFO)


class ImplementedSparsifier(BaseDataSparsifier):
    def __init__(self, **kwargs):
        super().__init__(**kwargs)

    def update_mask(self, name, data, **kwargs):
        mask = self.get_mask(name)
        mask[0] = 0
        linear_state = self.state[name]
        linear_state['step_count'] = linear_state.get('step_count', 0) + 1


class TestBaseDataSparsiferType(TestCase):
    def __init__(self, data_list, defaults, data_with_config):
        self.data_list = data_list
        self.defaults = defaults
        self.data_with_config = data_with_config

    def get_name_data_config(self, some_data):
        if isinstance(some_data, Tuple):
            # dealing with data_list
            name, data = some_data
            config = self.defaults
        else:
            # dealing with data_with_config
            name, data, config = some_data['name'], some_data['data'], some_data['config']
        return name, data, config

    def get_sparsifier(self):
        sparsifier = ImplementedSparsifier(data_list=self.data_list, **self.defaults)
        assert len(sparsifier.data_groups) == len(self.data_list)
        for data_config_dict in self.data_with_config:
            name, data, config = data_config_dict['name'], data_config_dict['data'], data_config_dict['config']
            sparsifier.add_data(name=name, data=data, **config)
        return sparsifier

    def test_constructor(self):
        sparsifier = self.get_sparsifier()
        assert len(sparsifier.data_groups) == len(self.data_list) + len(self.data_with_config)

        all_data = self.data_list + self.data_with_config

        for some_data in all_data:
            name, _, config = self.get_name_data_config(some_data)
            assert name in sparsifier.data_groups
            assert sparsifier.data_groups[name] == config

    def test_step(self):
        sparsifier = self.get_sparsifier()
        all_data = self.data_list + self.data_with_config

        # Check data and mask before doing the step
        for some_data in all_data:
            name, data, _ = self.get_name_data_config(some_data)
            data = sparsifier._extract_weight(data)
            sparsified_data = sparsifier.get_data(name=name, return_original=False)
            original_data = sparsifier.get_data(name=name, return_original=True)
            mask = sparsifier.get_mask(name=name)
            assert torch.all(sparsified_data == data)
            assert torch.all(original_data == data)
            assert torch.all(mask[0] == 1)

        step_count = 3

        for _ in range(0, step_count):
            sparsifier.step()
        for some_data in all_data:
            name, data, _ = self.get_name_data_config(some_data)
            data = sparsifier._extract_weight(data)
            sparsified_data = sparsifier.get_data(name=name, return_original=False)
            original_data = sparsifier.get_data(name=name, return_original=True)
            mask = sparsifier.get_mask(name=name)
            assert torch.all(sparsified_data[0] == 0)
            assert torch.all(original_data == data)
            assert torch.all(mask[0] == 0)
            assert 'step_count' in sparsifier.state[name]
            assert sparsifier.state[name]['step_count'] == 3

    def test_squash_mask(self):
        sparsifier = self.get_sparsifier()
        all_data = self.data_list + self.data_with_config
        for some_data in all_data:
            name, _, _ = self.get_name_data_config(some_data)
            assert hasattr(sparsifier._container, name)
            assert is_parametrized(sparsifier._container, name)
        sparsifier.step()
        sparsifier.squash_mask()

        for some_data in all_data:
            name, _, _ = self.get_name_data_config(some_data)
            assert not is_parametrized(sparsifier._container, name)  # not parametrized anymore
            with self.assertRaises(ValueError):
                sparsifier.get_data(name, return_original=True)

    def test_add_data(self):
        sparsifier = self.get_sparsifier()
        all_data = self.data_list + self.data_with_config
        for some_data in all_data:
            name1, data1, _ = self.get_name_data_config(some_data)
            data1 = sparsifier._extract_weight(data1)
            assert torch.all(data1 == sparsifier.get_data(name=name1))
            # get some other data at random and with the same name
            rand_idx = random.randint(0, len(all_data) - 1)
            _, data2, _ = self.get_name_data_config(all_data[rand_idx])
            data2 = sparsifier._extract_weight(data2)
            sparsifier.add_data(name=name1, data=data2)
            assert torch.all(data2 == sparsifier.get_data(name=name1))

    def run_tests(self):
        self.test_constructor()
        self.test_squash_mask()
        self.test_add_data()
        self.test_step()
        self.test_state_dict()

    def test_state_dict(self):
        sparsifier1 = self.get_sparsifier()
        sparsifier2 = ImplementedSparsifier(data_list=[self.data_list[0]])
        sparsifier1.step()

        state_dict1 = sparsifier1.state_dict()

        assert sparsifier1.state != sparsifier2.state
        name, _, _ = self.get_name_data_config(self.data_list[0])
        self.assertNotEqual(sparsifier1.get_mask(name), sparsifier2.get_mask(name))

        sparsifier2.load_state_dict(state_dict1)
        assert len(sparsifier1.state) == len(sparsifier2.state)
        assert len(sparsifier1.data_groups) == len(sparsifier2.data_groups)

        for name in sparsifier1.state.keys():
            # compare mask
            assert name in sparsifier2.state
            assert 'mask' in sparsifier2.state[name]
            assert 'mask' in sparsifier1.state[name]
            mask1, mask2 = sparsifier1.state[name]['mask'], sparsifier2.state[name]['mask']
            assert torch.all(mask1 == mask2)

            # compare data_groups
            dg1, dg2 = sparsifier1.data_groups, sparsifier2.data_groups
            assert name in dg1 and name in dg2
            assert dg1[name] == dg2[name]

            # compare container
            container1, container2 = sparsifier1._container, sparsifier2._container
            assert torch.all(getattr(container1, name) == getattr(container2, name))
            assert is_parametrized(container1, name) == is_parametrized(container2, name)
            if is_parametrized(container1, name):
                param1 = getattr(container1.parametrizations, name)[0]
                param2 = getattr(container2.parametrizations, name)[0]
                assert hasattr(param1, 'mask')
                assert hasattr(param2, 'mask')
                self.assertEqual(param1.__dict__, param2.__dict__)


class TestBaseDataSparsifier(TestCase):
    """To add unit tests to support new data types for the BaseDataSparsifier, create the following
        data_list: List of tuples of name, data to be added to the constructor
        defaults: default config for the above data in data_list
        data_with_config: list of dictionaries defining name, data and config (look test_tensors())

    Once the above is done, create an instance of TestBaseDataSparsifierType and call all it's functions
    """
    def test_tensors(self):
        tensor1, tensor2, tensor3 = torch.randn(3, 3), torch.randn(4, 4), torch.randn(5, 5)
        tensor4, tensor5 = torch.randn(1, 1), torch.randn(4, 4)
        data_list = [('tensor1', tensor1), ('tensor2', tensor2), ('tensor3', tensor3)]
        defaults = {'test': 3}

        data_with_config = [
            {
                'name': 'tensor4', 'data': tensor4, 'config': {'test': 7}
            },
            {
                'name': 'tensor5', 'data': tensor5, 'config': {'test': 8}
            },
        ]
        tensor_test = TestBaseDataSparsiferType(data_list=data_list, defaults=defaults,
                                                data_with_config=data_with_config)
        tensor_test.run_tests()

    def test_nn_parameters(self):
        param1, param2, param3 = nn.Parameter(torch.randn(3, 3)), nn.Parameter(torch.randn(4, 4)), nn.Parameter(torch.randn(5, 5))
        param4, param5 = nn.Parameter(torch.randn(1, 1)), nn.Parameter(torch.randn(4, 4))
        data_list = [('param1', param1), ('param2', param2), ('param3', param3)]
        defaults = {'test': 3}

        data_with_config = [
            {
                'name': 'param4', 'data': param4, 'config': {'test': 7}
            },
            {
                'name': 'param5', 'data': param5, 'config': {'test': 8}
            },
        ]
        param_test = TestBaseDataSparsiferType(data_list=data_list, defaults=defaults,
                                               data_with_config=data_with_config)
<<<<<<< HEAD
        param_test.test_constructor()
        param_test.test_squash_mask()
        param_test.test_add_data()
        param_test.test_state_dict()

    def test_nn_embeddings(self):
        emb1, emb2, = nn.Embedding(10, 3), nn.Embedding(20, 3)
        emb1_bag, emb2_bag = nn.EmbeddingBag(10, 3), nn.EmbeddingBag(20, 3)

        emb3, emb3_bag = nn.Embedding(15, 3), nn.EmbeddingBag(20, 3)
        data_list = [('emb1', emb1), ('emb1_bag', emb1_bag), ('emb2', emb2), ('emb2_bag', emb2_bag)]
        defaults = {'test': 3}

        data_with_config = [
            {
                'name': 'emb3', 'data': emb3, 'config': {'test': 7}
            },
            {
                'name': 'emb3_bag', 'data': emb3_bag, 'config': {'test': 8}
            },
        ]
        emb_test = TestBaseDataSparsiferType(data_list=data_list, defaults=defaults,
                                             data_with_config=data_with_config)
        emb_test.test_constructor()
        emb_test.test_squash_mask()
        emb_test.test_add_data()
        emb_test.test_state_dict()
=======
        param_test.run_tests()
>>>>>>> 0d56f49a
<|MERGE_RESOLUTION|>--- conflicted
+++ resolved
@@ -209,11 +209,7 @@
         ]
         param_test = TestBaseDataSparsiferType(data_list=data_list, defaults=defaults,
                                                data_with_config=data_with_config)
-<<<<<<< HEAD
-        param_test.test_constructor()
-        param_test.test_squash_mask()
-        param_test.test_add_data()
-        param_test.test_state_dict()
+        param_test.run_tests()
 
     def test_nn_embeddings(self):
         emb1, emb2, = nn.Embedding(10, 3), nn.Embedding(20, 3)
@@ -233,10 +229,4 @@
         ]
         emb_test = TestBaseDataSparsiferType(data_list=data_list, defaults=defaults,
                                              data_with_config=data_with_config)
-        emb_test.test_constructor()
-        emb_test.test_squash_mask()
-        emb_test.test_add_data()
-        emb_test.test_state_dict()
-=======
-        param_test.run_tests()
->>>>>>> 0d56f49a
+        emb_test.run_tests()