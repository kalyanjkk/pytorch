# -*- coding: utf-8 -*-
# Owner(s): ["module: unknown"]

import logging
import random
import torch
from torch.nn.utils.parametrize import is_parametrized
from torch.testing._internal.common_utils import TestCase
from torch.ao.sparsity import BaseDataSparsifier
<<<<<<< HEAD
from torch import nn
=======
from typing import Tuple
>>>>>>> 31bad046

logging.basicConfig(format='%(asctime)s - %(name)s - %(levelname)s - %(message)s', level=logging.INFO)


class ImplementedSparsifier(BaseDataSparsifier):
    def __init__(self, **kwargs):
        super().__init__(**kwargs)

    def update_mask(self, name, data, **kwargs):
        mask = self.get_mask(name)
        mask[0] = 0
        linear_state = self.state[name]
        linear_state['step_count'] = linear_state.get('step_count', 0) + 1


<<<<<<< HEAD
class TestBaseDataSparsifier(TestCase):
    def test_constructor(self):
        # Test for torch tensors
        tensor1, tensor2, tensor3 = torch.randn(3, 3), torch.randn(4, 4), torch.randn(5, 5)

        # Test for nn.Parameters
        param1, param2 = nn.Parameter(torch.randn(4, 4)), nn.Parameter(torch.randn(5, 5))
        data_list = [('tensor1', tensor1), ('tensor2', tensor2), ('param1', param1)]
        defaults = {'test': 2}

        sparsifier = ImplementedSparsifier(data_list=data_list, **defaults)
        assert len(sparsifier.data_groups) == 3

        sparsifier.add_data(name='tensor3', data=tensor3, test=3)
        assert len(sparsifier.data_groups) == 4  # should now be 4

        sparsifier.add_data(name='param2', data=param2, test=4)
        assert len(sparsifier.data_groups) == 5  # should now be 5

        # data names that should be present in the sparsifier
        name_list = ['tensor1', 'tensor2', 'tensor3', 'param1', 'param2']
        assert all(name in sparsifier.data_groups for name in name_list)

        # check if the configs are loaded correctly
        assert sparsifier.data_groups['tensor1']['test'] == 2
        assert sparsifier.data_groups['tensor2']['test'] == 2
        assert sparsifier.data_groups['tensor3']['test'] == 3
        assert sparsifier.data_groups['param1']['test'] == 2
        assert sparsifier.data_groups['param2']['test'] == 4

    def test_step(self):
        # Test for torch tensors
        tensor1 = torch.randn(3, 3)
        # Test for nn.Parameters
        param1 = nn.Parameter(torch.randn(4, 4))
        data_dict = {'tensor1': tensor1, 'param1': param1}

        sparsifier = ImplementedSparsifier()
        for name, data in data_dict.items():
            sparsifier.add_data(name=name, data=data, test=3)
        # Before step
        for name, data in data_dict.items():
            sparsified_data = sparsifier.get_data(name=name, return_sparsified=True)
            original_data = sparsifier.get_data(name=name, return_sparsified=False)
            mask = sparsifier.get_mask(name=name)
            assert original_data.requires_grad is False  # does not have the gradient
            assert sparsified_data.requires_grad is False  # does not track the gradient
            assert torch.all(sparsified_data == data)  # should not be sparsified before step
            assert torch.all(original_data == data)
            assert torch.all(mask[0] == 1)  # should not create the mask before step
=======
class TestBaseDataSparsiferType(TestCase):
    def __init__(self, data_list, defaults, data_with_config):
        self.data_list = data_list
        self.defaults = defaults
        self.data_with_config = data_with_config

    def get_name_data_config(self, some_data):
        if isinstance(some_data, Tuple):
            # dealing with data_list
            name, data = some_data
            config = self.defaults
        else:
            # dealing with data_with_config
            name, data, config = some_data['name'], some_data['data'], some_data['config']
        return name, data, config

    def get_sparsifier(self):
        sparsifier = ImplementedSparsifier(data_list=self.data_list, **self.defaults)
        assert len(sparsifier.data_groups) == len(self.data_list)
        for data_config_dict in self.data_with_config:
            name, data, config = data_config_dict['name'], data_config_dict['data'], data_config_dict['config']
            sparsifier.add_data(name=name, data=data, **config)
        return sparsifier

    def test_constructor(self):
        sparsifier = self.get_sparsifier()
        assert len(sparsifier.data_groups) == len(self.data_list) + len(self.data_with_config)

        all_data = self.data_list + self.data_with_config

        for some_data in all_data:
            name, _, config = self.get_name_data_config(some_data)
            assert name in sparsifier.data_groups
            assert sparsifier.data_groups[name] == config

    def test_step(self):
        sparsifier = self.get_sparsifier()
        all_data = self.data_list + self.data_with_config

        # Check data and mask before doing the step
        for some_data in all_data:
            name, data, _ = self.get_name_data_config(some_data)
            data = sparsifier._extract_weight(data)
            sparsified_data = sparsifier.get_data(name=name, return_original=False)
            original_data = sparsifier.get_data(name=name, return_original=True)
            mask = sparsifier.get_mask(name=name)
            assert torch.all(sparsified_data == data)
            assert torch.all(original_data == data)
            assert torch.all(mask[0] == 1)
>>>>>>> 31bad046

        step_count = 3

        for _ in range(0, step_count):
<<<<<<< HEAD
            sparsifier.step()
        # after step
        for name, data in data_dict.items():
            sparsified_data = sparsifier.get_data(name=name, return_sparsified=True)
            original_data = sparsifier.get_data(name=name, return_sparsified=False)
            assert original_data.requires_grad is False  # does not have the gradient
            assert sparsified_data.requires_grad is False  # does not track the gradient
=======
            self.sparsifier.step()
        for some_data in all_data:
            name, data, _ = self.get_name_data_config(some_data)
            data = sparsifier._extract_weight(data)
            sparsified_data = sparsifier.get_data(name=name, return_original=False)
            original_data = sparsifier.get_data(name=name, return_original=True)
            mask = sparsifier.get_mask(name=name)
>>>>>>> 31bad046
            assert torch.all(sparsified_data[0] == 0)
            assert torch.all(original_data == data)
            assert torch.all(mask[0] == 0)
            assert 'step_count' in sparsifier.state[name]
<<<<<<< HEAD
            assert sparsifier.state[name]['step_count'] == 3

    def test_squash_mask(self):
        # Test for torch tensors
        tensor1 = torch.randn(3, 3)
        # Test for nn.Parameters
        param1 = nn.Parameter(torch.randn(4, 4))
        data_dict = {'tensor1': tensor1, 'param1': param1}

        sparsifier = ImplementedSparsifier()
        # adding data into the sparsifier
        for name, data in data_dict.items():
            sparsifier.add_data(name=name, data=data, test=3)

        for name, data in data_dict.items():
            assert hasattr(sparsifier._container, name)
            assert is_parametrized(sparsifier._container, name)

        sparsifier.step()
        sparsifier.squash_mask()

        for name, _ in data_dict.items():
            assert not is_parametrized(sparsifier._container, name)  # not parametrized anymore
            with self.assertRaises(ValueError):
                sparsifier.get_data(name, return_sparsified=False)
=======
            assert sparsifier[name]['step_count'] == 3

    def test_squash_mask(self):
        sparsifier = self.get_sparsifier()
        all_data = self.data_list + self.data_with_config
        for some_data in all_data:
            name, _, _ = self.get_name_data_config(some_data)
            assert hasattr(sparsifier._container, name)
            assert is_parametrized(sparsifier._container, name)
        sparsifier.step()
        sparsifier.squash_mask()

        for some_data in all_data:
            name, _, _ = self.get_name_data_config(some_data)
            assert not is_parametrized(sparsifier._container, name)  # not parametrized anymore
            with self.assertRaises(ValueError):
                sparsifier.get_data(name, return_original=True)
>>>>>>> 31bad046

    def test_add_data(self):
        sparsifier = self.get_sparsifier()
        all_data = self.data_list + self.data_with_config
        for some_data in all_data:
            name1, data1, _ = self.get_name_data_config(some_data)
            data1 = sparsifier._extract_weight(data1)
            assert torch.all(data1 == sparsifier.get_data(name=name1))
            # get some other data at random and with the same name
            rand_idx = random.randint(0, len(all_data) - 1)
            _, data2, _ = self.get_name_data_config(all_data[rand_idx])
            data2 = sparsifier._extract_weight(data2)
            sparsifier.add_data(name=name1, data=data2)
            assert torch.all(data2 == sparsifier.get_data(name=name1))

    def test_state_dict(self):
        sparsifier1 = self.get_sparsifier()
        sparsifier2 = ImplementedSparsifier(data_list=[self.data_list[0]])
        sparsifier1.step()

        state_dict1 = sparsifier1.state_dict()

        assert sparsifier1.state != sparsifier2.state
        name, _, _ = self.get_name_data_config(self.data_list[0])
        self.assertNotEqual(sparsifier1.get_mask(name), sparsifier2.get_mask(name))

        sparsifier2.load_state_dict(state_dict1)
        assert len(sparsifier1.state) == len(sparsifier2.state)
        assert len(sparsifier1.data_groups) == len(sparsifier2.data_groups)

        for name in sparsifier1.state.keys():
            # compare mask
            assert name in sparsifier2.state
            assert 'mask' in sparsifier2.state[name]
            assert 'mask' in sparsifier1.state[name]
            mask1, mask2 = sparsifier1.state[name]['mask'], sparsifier2.state[name]['mask']
            assert torch.all(mask1 == mask2)

            # compare data_groups
            dg1, dg2 = sparsifier1.data_groups, sparsifier2.data_groups
            assert name in dg1 and name in dg2
            assert dg1[name] == dg2[name]

            # compare container
            container1, container2 = sparsifier1._container, sparsifier2._container
            assert torch.all(getattr(container1, name) == getattr(container2, name))
            assert is_parametrized(container1, name) == is_parametrized(container2, name)
            if is_parametrized(container1, name):
                param1 = getattr(container1.parametrizations, name)[0]
                param2 = getattr(container2.parametrizations, name)[0]
                assert hasattr(param1, 'mask')
                assert hasattr(param2, 'mask')
                self.assertEqual(param1.__dict__, param2.__dict__)


class TestBaseDataSparsifier(TestCase):
    """To add unit tests to support new data types for the BaseDataSparsifier, create the following
        data_list: List of tuples of name, data to be added to the constructor
        defaults: default config for the above data in data_list
        data_with_config: list of dictionaries defining name, data and config (look test_tensors())

    Once the above is done, create an instance of TestBaseDataSparsifierType and call all it's functions
    """
    def test_tensors(self):
        tensor1, tensor2, tensor3 = torch.randn(3, 3), torch.randn(4, 4), torch.randn(5, 5)
<<<<<<< HEAD
        # Test for nn params
        param1, param2 = nn.Parameter(torch.randn(6, 6)), nn.Parameter(torch.randn(7, 7))
        data_list = [('tensor1', tensor1), ('param1', param1)]
        defaults = {'test': 2}

        sparsifier = ImplementedSparsifier(data_list=data_list, **defaults)
        sparsifier.add_data(name='tensor3', data=tensor3, test=3)
        sparsifier.step()
        state_dict = sparsifier.state_dict()

        sparsifier_new = ImplementedSparsifier()
        sparsifier_new.add_data('tensor1', tensor1)
        sparsifier_new.add_data('tensor2', tensor2)
        sparsifier_new.add_data('param1', param1)
        sparsifier_new.add_data('param2', param2)

        assert sparsifier_new.state != sparsifier.state
        mask_test_names = ['tensor1', 'param1']
        for name in mask_test_names:
            mask, mask_new = sparsifier.get_mask(name), sparsifier_new.get_mask(name)
            self.assertNotEqual(mask, mask_new)

        sparsifier_new.load_state_dict(state_dict)
        assert len(sparsifier.state) == len(sparsifier_new.state)

        for name in sparsifier.state.keys():
            # compare mask and key names
            assert name in sparsifier_new.state
            assert 'mask' in sparsifier.state[name]
            assert 'mask' in sparsifier_new.state[name]
            mask = sparsifier.state[name]['mask']
            assert torch.all(mask == sparsifier_new.state[name]['mask'])

            # compare config
            dg, dg_new = sparsifier.data_groups, sparsifier_new.data_groups
            assert name in dg and name in dg_new
            assert dg[name] == dg_new[name]

            # compare container details
            container, container_new = sparsifier._container, sparsifier_new._container
            assert torch.all(getattr(container, name) == getattr(container_new, name))
            assert is_parametrized(container, name) == is_parametrized(container_new, name)
            if is_parametrized(container, name):
                param = getattr(container.parametrizations, name)[0]
                param_new = getattr(container_new.parametrizations, name)[0]
                assert hasattr(param, 'mask')
                assert hasattr(param_new, 'mask')
                self.assertEqual(param.__dict__, param_new.__dict__)
=======
        tensor4, tensor5 = torch.randn(1, 1), torch.randn(4, 4)
        data_list = [('tensor1', tensor1), ('tensor2', tensor2), ('tensor3', tensor3)]
        defaults = {'test': 3}

        data_with_config = [
            {
                'name': 'tensor4', 'data': tensor4, 'config': {'test': 7}
            },
            {
                'name': 'tensor5', 'data': tensor5, 'config': {'test': 8}
            },
        ]
        tensor_test = TestBaseDataSparsiferType(data_list=data_list, defaults=defaults,
                                                data_with_config=data_with_config)
        tensor_test.test_constructor()
        tensor_test.test_squash_mask()
        tensor_test.test_add_data()
        tensor_test.test_state_dict()
>>>>>>> 31bad046
<|MERGE_RESOLUTION|>--- conflicted
+++ resolved
@@ -7,11 +7,8 @@
 from torch.nn.utils.parametrize import is_parametrized
 from torch.testing._internal.common_utils import TestCase
 from torch.ao.sparsity import BaseDataSparsifier
-<<<<<<< HEAD
+from typing import Tuple
 from torch import nn
-=======
-from typing import Tuple
->>>>>>> 31bad046
 
 logging.basicConfig(format='%(asctime)s - %(name)s - %(levelname)s - %(message)s', level=logging.INFO)
 
@@ -27,58 +24,6 @@
         linear_state['step_count'] = linear_state.get('step_count', 0) + 1
 
 
-<<<<<<< HEAD
-class TestBaseDataSparsifier(TestCase):
-    def test_constructor(self):
-        # Test for torch tensors
-        tensor1, tensor2, tensor3 = torch.randn(3, 3), torch.randn(4, 4), torch.randn(5, 5)
-
-        # Test for nn.Parameters
-        param1, param2 = nn.Parameter(torch.randn(4, 4)), nn.Parameter(torch.randn(5, 5))
-        data_list = [('tensor1', tensor1), ('tensor2', tensor2), ('param1', param1)]
-        defaults = {'test': 2}
-
-        sparsifier = ImplementedSparsifier(data_list=data_list, **defaults)
-        assert len(sparsifier.data_groups) == 3
-
-        sparsifier.add_data(name='tensor3', data=tensor3, test=3)
-        assert len(sparsifier.data_groups) == 4  # should now be 4
-
-        sparsifier.add_data(name='param2', data=param2, test=4)
-        assert len(sparsifier.data_groups) == 5  # should now be 5
-
-        # data names that should be present in the sparsifier
-        name_list = ['tensor1', 'tensor2', 'tensor3', 'param1', 'param2']
-        assert all(name in sparsifier.data_groups for name in name_list)
-
-        # check if the configs are loaded correctly
-        assert sparsifier.data_groups['tensor1']['test'] == 2
-        assert sparsifier.data_groups['tensor2']['test'] == 2
-        assert sparsifier.data_groups['tensor3']['test'] == 3
-        assert sparsifier.data_groups['param1']['test'] == 2
-        assert sparsifier.data_groups['param2']['test'] == 4
-
-    def test_step(self):
-        # Test for torch tensors
-        tensor1 = torch.randn(3, 3)
-        # Test for nn.Parameters
-        param1 = nn.Parameter(torch.randn(4, 4))
-        data_dict = {'tensor1': tensor1, 'param1': param1}
-
-        sparsifier = ImplementedSparsifier()
-        for name, data in data_dict.items():
-            sparsifier.add_data(name=name, data=data, test=3)
-        # Before step
-        for name, data in data_dict.items():
-            sparsified_data = sparsifier.get_data(name=name, return_sparsified=True)
-            original_data = sparsifier.get_data(name=name, return_sparsified=False)
-            mask = sparsifier.get_mask(name=name)
-            assert original_data.requires_grad is False  # does not have the gradient
-            assert sparsified_data.requires_grad is False  # does not track the gradient
-            assert torch.all(sparsified_data == data)  # should not be sparsified before step
-            assert torch.all(original_data == data)
-            assert torch.all(mask[0] == 1)  # should not create the mask before step
-=======
 class TestBaseDataSparsiferType(TestCase):
     def __init__(self, data_list, defaults, data_with_config):
         self.data_list = data_list
@@ -128,20 +73,10 @@
             assert torch.all(sparsified_data == data)
             assert torch.all(original_data == data)
             assert torch.all(mask[0] == 1)
->>>>>>> 31bad046
 
         step_count = 3
 
         for _ in range(0, step_count):
-<<<<<<< HEAD
-            sparsifier.step()
-        # after step
-        for name, data in data_dict.items():
-            sparsified_data = sparsifier.get_data(name=name, return_sparsified=True)
-            original_data = sparsifier.get_data(name=name, return_sparsified=False)
-            assert original_data.requires_grad is False  # does not have the gradient
-            assert sparsified_data.requires_grad is False  # does not track the gradient
-=======
             self.sparsifier.step()
         for some_data in all_data:
             name, data, _ = self.get_name_data_config(some_data)
@@ -149,38 +84,10 @@
             sparsified_data = sparsifier.get_data(name=name, return_original=False)
             original_data = sparsifier.get_data(name=name, return_original=True)
             mask = sparsifier.get_mask(name=name)
->>>>>>> 31bad046
             assert torch.all(sparsified_data[0] == 0)
             assert torch.all(original_data == data)
             assert torch.all(mask[0] == 0)
             assert 'step_count' in sparsifier.state[name]
-<<<<<<< HEAD
-            assert sparsifier.state[name]['step_count'] == 3
-
-    def test_squash_mask(self):
-        # Test for torch tensors
-        tensor1 = torch.randn(3, 3)
-        # Test for nn.Parameters
-        param1 = nn.Parameter(torch.randn(4, 4))
-        data_dict = {'tensor1': tensor1, 'param1': param1}
-
-        sparsifier = ImplementedSparsifier()
-        # adding data into the sparsifier
-        for name, data in data_dict.items():
-            sparsifier.add_data(name=name, data=data, test=3)
-
-        for name, data in data_dict.items():
-            assert hasattr(sparsifier._container, name)
-            assert is_parametrized(sparsifier._container, name)
-
-        sparsifier.step()
-        sparsifier.squash_mask()
-
-        for name, _ in data_dict.items():
-            assert not is_parametrized(sparsifier._container, name)  # not parametrized anymore
-            with self.assertRaises(ValueError):
-                sparsifier.get_data(name, return_sparsified=False)
-=======
             assert sparsifier[name]['step_count'] == 3
 
     def test_squash_mask(self):
@@ -198,7 +105,6 @@
             assert not is_parametrized(sparsifier._container, name)  # not parametrized anymore
             with self.assertRaises(ValueError):
                 sparsifier.get_data(name, return_original=True)
->>>>>>> 31bad046
 
     def test_add_data(self):
         sparsifier = self.get_sparsifier()
@@ -264,56 +170,6 @@
     """
     def test_tensors(self):
         tensor1, tensor2, tensor3 = torch.randn(3, 3), torch.randn(4, 4), torch.randn(5, 5)
-<<<<<<< HEAD
-        # Test for nn params
-        param1, param2 = nn.Parameter(torch.randn(6, 6)), nn.Parameter(torch.randn(7, 7))
-        data_list = [('tensor1', tensor1), ('param1', param1)]
-        defaults = {'test': 2}
-
-        sparsifier = ImplementedSparsifier(data_list=data_list, **defaults)
-        sparsifier.add_data(name='tensor3', data=tensor3, test=3)
-        sparsifier.step()
-        state_dict = sparsifier.state_dict()
-
-        sparsifier_new = ImplementedSparsifier()
-        sparsifier_new.add_data('tensor1', tensor1)
-        sparsifier_new.add_data('tensor2', tensor2)
-        sparsifier_new.add_data('param1', param1)
-        sparsifier_new.add_data('param2', param2)
-
-        assert sparsifier_new.state != sparsifier.state
-        mask_test_names = ['tensor1', 'param1']
-        for name in mask_test_names:
-            mask, mask_new = sparsifier.get_mask(name), sparsifier_new.get_mask(name)
-            self.assertNotEqual(mask, mask_new)
-
-        sparsifier_new.load_state_dict(state_dict)
-        assert len(sparsifier.state) == len(sparsifier_new.state)
-
-        for name in sparsifier.state.keys():
-            # compare mask and key names
-            assert name in sparsifier_new.state
-            assert 'mask' in sparsifier.state[name]
-            assert 'mask' in sparsifier_new.state[name]
-            mask = sparsifier.state[name]['mask']
-            assert torch.all(mask == sparsifier_new.state[name]['mask'])
-
-            # compare config
-            dg, dg_new = sparsifier.data_groups, sparsifier_new.data_groups
-            assert name in dg and name in dg_new
-            assert dg[name] == dg_new[name]
-
-            # compare container details
-            container, container_new = sparsifier._container, sparsifier_new._container
-            assert torch.all(getattr(container, name) == getattr(container_new, name))
-            assert is_parametrized(container, name) == is_parametrized(container_new, name)
-            if is_parametrized(container, name):
-                param = getattr(container.parametrizations, name)[0]
-                param_new = getattr(container_new.parametrizations, name)[0]
-                assert hasattr(param, 'mask')
-                assert hasattr(param_new, 'mask')
-                self.assertEqual(param.__dict__, param_new.__dict__)
-=======
         tensor4, tensor5 = torch.randn(1, 1), torch.randn(4, 4)
         data_list = [('tensor1', tensor1), ('tensor2', tensor2), ('tensor3', tensor3)]
         defaults = {'test': 3}
@@ -332,4 +188,24 @@
         tensor_test.test_squash_mask()
         tensor_test.test_add_data()
         tensor_test.test_state_dict()
->>>>>>> 31bad046
+
+    def test_nn_parameters(self):
+        param1, param2, param3 = nn.Parameter(torch.randn(3, 3)), nn.Parameter(torch.randn(4, 4)), nn.Parameter(torch.randn(5, 5))
+        param4, param5 = nn.Parameter(torch.randn(1, 1)), nn.Parameter(torch.randn(4, 4))
+        data_list = [('param1', param1), ('param2', param2), ('param3', param3)]
+        defaults = {'test': 3}
+
+        data_with_config = [
+            {
+                'name': 'param4', 'data': param4, 'config': {'test': 7}
+            },
+            {
+                'name': 'param5', 'data': param5, 'config': {'test': 8}
+            },
+        ]
+        param_test = TestBaseDataSparsiferType(data_list=data_list, defaults=defaults,
+                                               data_with_config=data_with_config)
+        param_test.test_constructor()
+        param_test.test_squash_mask()
+        param_test.test_add_data()
+        param_test.test_state_dict()