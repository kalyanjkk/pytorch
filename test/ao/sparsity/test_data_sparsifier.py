--- conflicted
+++ resolved
@@ -119,7 +119,13 @@
             sparsifier.add_data(name=name1, data=data2)
             assert torch.all(data2 == sparsifier.get_data(name=name1))
 
-<<<<<<< HEAD
+    def run_tests(self):
+        self.test_constructor()
+        self.test_squash_mask()
+        self.test_add_data()
+        self.test_step()
+        self.test_state_dict()
+
     def test_state_dict(self):
         sparsifier1 = self.get_sparsifier()
         sparsifier2 = ImplementedSparsifier(data_list=[self.data_list[0]])
@@ -158,13 +164,6 @@
                 assert hasattr(param1, 'mask')
                 assert hasattr(param2, 'mask')
                 self.assertEqual(param1.__dict__, param2.__dict__)
-=======
-    def run_tests(self):
-        self.test_constructor()
-        self.test_squash_mask()
-        self.test_add_data()
-        self.test_step()
->>>>>>> 3d9c406e
 
 
 class TestBaseDataSparsifier(TestCase):
@@ -191,11 +190,4 @@
         ]
         tensor_test = TestBaseDataSparsiferType(data_list=data_list, defaults=defaults,
                                                 data_with_config=data_with_config)
-<<<<<<< HEAD
-        tensor_test.test_constructor()
-        tensor_test.test_squash_mask()
-        tensor_test.test_add_data()
-        tensor_test.test_state_dict()
-=======
-        tensor_test.run_tests()
->>>>>>> 3d9c406e
+        tensor_test.run_tests()