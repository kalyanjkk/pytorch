# -*- coding: utf-8 -*-
# Owner(s): ["module: unknown"]

import logging
import random
import torch
from torch.nn.utils.parametrize import is_parametrized
from torch.testing._internal.common_utils import TestCase
from torch.ao.sparsity import BaseDataSparsifier, DataNormSparsifier
from typing import Tuple
from torch import nn
import itertools
import math

logging.basicConfig(format='%(asctime)s - %(name)s - %(levelname)s - %(message)s', level=logging.INFO)


class ImplementedSparsifier(BaseDataSparsifier):
    def __init__(self, **kwargs):
        super().__init__(**kwargs)

    def update_mask(self, name, data, **kwargs):
        mask = self.get_mask(name)
        mask[0] = 0
        linear_state = self.state[name]
        linear_state['step_count'] = linear_state.get('step_count', 0) + 1


class TestBaseDataSparsiferRunner(TestCase):
    r"""This helper test class takes in any supported type of and runs some tests.
        The user is required to pass in the data that needs to sparsified and the
        runner will run some tests that needs to be passed in order for the data
        type to be supported.
    """
    def __init__(self, data_list, defaults, data_with_config):
        self.data_list = data_list
        self.defaults = defaults
        self.data_with_config = data_with_config

    def get_name_data_config(self, some_data):
        if isinstance(some_data, Tuple):
            # dealing with data_list
            name, data = some_data
            config = self.defaults
        else:
            # dealing with data_with_config
            name, data, config = some_data['name'], some_data['data'], some_data['config']
        return name, data, config

    def get_sparsifier(self):
        sparsifier = ImplementedSparsifier(data_list=self.data_list, **self.defaults)
        assert len(sparsifier.data_groups) == len(self.data_list)
        for data_config_dict in self.data_with_config:
            name, data, config = data_config_dict['name'], data_config_dict['data'], data_config_dict['config']
            sparsifier.add_data(name=name, data=data, **config)
        return sparsifier

    def test_constructor(self):
        sparsifier = self.get_sparsifier()
        assert len(sparsifier.data_groups) == len(self.data_list) + len(self.data_with_config)

        all_data = self.data_list + self.data_with_config

        for some_data in all_data:
            name, _, config = self.get_name_data_config(some_data)
            assert name in sparsifier.data_groups
            assert sparsifier.data_groups[name] == config

    def test_step(self):
        sparsifier = self.get_sparsifier()
        all_data = self.data_list + self.data_with_config

        # Check data and mask before doing the step
        for some_data in all_data:
            name, data, _ = self.get_name_data_config(some_data)
            data = sparsifier._extract_weight(data)
            sparsified_data = sparsifier.get_data(name=name, return_original=False)
            original_data = sparsifier.get_data(name=name, return_original=True)
            mask = sparsifier.get_mask(name=name)
            assert torch.all(sparsified_data == data)
            assert torch.all(original_data == data)
            assert torch.all(mask[0] == 1)

        step_count = 3

        for _ in range(0, step_count):
            sparsifier.step()
        for some_data in all_data:
            name, data, _ = self.get_name_data_config(some_data)
            data = sparsifier._extract_weight(data)
            sparsified_data = sparsifier.get_data(name=name, return_original=False)
            original_data = sparsifier.get_data(name=name, return_original=True)
            mask = sparsifier.get_mask(name=name)
            assert torch.all(sparsified_data[0] == 0)
            assert torch.all(original_data == data)
            assert torch.all(mask[0] == 0)
            assert 'step_count' in sparsifier.state[name]
            assert sparsifier.state[name]['step_count'] == 3

    def test_squash_mask(self):
        sparsifier = self.get_sparsifier()
        all_data = self.data_list + self.data_with_config
        for some_data in all_data:
            name, _, _ = self.get_name_data_config(some_data)
            assert hasattr(sparsifier._container, name)
            assert is_parametrized(sparsifier._container, name)
        sparsifier.step()
        sparsifier.squash_mask()

        for some_data in all_data:
            name, _, _ = self.get_name_data_config(some_data)
            assert not is_parametrized(sparsifier._container, name)  # not parametrized anymore
            with self.assertRaises(ValueError):
                sparsifier.get_data(name, return_original=True)

    def test_add_data(self):
        sparsifier = self.get_sparsifier()
        all_data = self.data_list + self.data_with_config
        for some_data in all_data:
            name1, data1, _ = self.get_name_data_config(some_data)
            data1 = sparsifier._extract_weight(data1)
            assert torch.all(data1 == sparsifier.get_data(name=name1))
            # get some other data at random and with the same name
            rand_idx = random.randint(0, len(all_data) - 1)
            _, data2, _ = self.get_name_data_config(all_data[rand_idx])
            data2 = sparsifier._extract_weight(data2)
            sparsifier.add_data(name=name1, data=data2)
            assert torch.all(data2 == sparsifier.get_data(name=name1))

    def run_tests(self):
        self.test_constructor()
        self.test_squash_mask()
        self.test_add_data()
        self.test_step()
        self.test_state_dict()

    def test_state_dict(self):
        sparsifier1 = self.get_sparsifier()
        sparsifier2 = ImplementedSparsifier(data_list=[self.data_list[0]])
        sparsifier1.step()

        state_dict1 = sparsifier1.state_dict()

        assert sparsifier1.state != sparsifier2.state
        name, _, _ = self.get_name_data_config(self.data_list[0])
        self.assertNotEqual(sparsifier1.get_mask(name), sparsifier2.get_mask(name))

        sparsifier2.load_state_dict(state_dict1)
        assert len(sparsifier1.state) == len(sparsifier2.state)
        assert len(sparsifier1.data_groups) == len(sparsifier2.data_groups)

        for name in sparsifier1.state.keys():
            # compare mask
            assert name in sparsifier2.state
            assert 'mask' in sparsifier2.state[name]
            assert 'mask' in sparsifier1.state[name]
            mask1, mask2 = sparsifier1.state[name]['mask'], sparsifier2.state[name]['mask']
            assert torch.all(mask1 == mask2)

            # compare data_groups
            dg1, dg2 = sparsifier1.data_groups, sparsifier2.data_groups
            assert name in dg1 and name in dg2
            assert dg1[name] == dg2[name]

            # compare container
            container1, container2 = sparsifier1._container, sparsifier2._container
            assert torch.all(getattr(container1, name) == getattr(container2, name))
            assert is_parametrized(container1, name) == is_parametrized(container2, name)
            if is_parametrized(container1, name):
                param1 = getattr(container1.parametrizations, name)[0]
                param2 = getattr(container2.parametrizations, name)[0]
                assert hasattr(param1, 'mask')
                assert hasattr(param2, 'mask')
                self.assertEqual(param1.__dict__, param2.__dict__)


class TestBaseDataSparsifier(TestCase):
    """To add unit tests to support new data types for the BaseDataSparsifier, create the following
        data_list: List of tuples of name, data to be added to the constructor
        defaults: default config for the above data in data_list
        data_with_config: list of dictionaries defining name, data and config (look test_tensors())

    Once the above is done, create an instance of TestBaseDataSparsifierType and call all the run_tests()
    """
    def test_tensors(self):
        tensor1, tensor2, tensor3 = torch.randn(3, 3), torch.randn(4, 4), torch.randn(5, 5)
        tensor4, tensor5 = torch.randn(1, 1), torch.randn(4, 4)
        data_list = [('tensor1', tensor1), ('tensor2', tensor2), ('tensor3', tensor3)]
        defaults = {'test': 3}

        data_with_config = [
            {
                'name': 'tensor4', 'data': tensor4, 'config': {'test': 7}
            },
            {
                'name': 'tensor5', 'data': tensor5, 'config': {'test': 8}
            },
        ]
        tensor_test = TestBaseDataSparsiferRunner(data_list=data_list, defaults=defaults,
                                                  data_with_config=data_with_config)
        tensor_test.run_tests()

    def test_nn_parameters(self):
        param1, param2, param3 = nn.Parameter(torch.randn(3, 3)), nn.Parameter(torch.randn(4, 4)), nn.Parameter(torch.randn(5, 5))
        param4, param5 = nn.Parameter(torch.randn(1, 1)), nn.Parameter(torch.randn(4, 4))
        data_list = [('param1', param1), ('param2', param2), ('param3', param3)]
        defaults = {'test': 3}

        data_with_config = [
            {
                'name': 'param4', 'data': param4, 'config': {'test': 7}
            },
            {
                'name': 'param5', 'data': param5, 'config': {'test': 8}
            },
        ]
        param_test = TestBaseDataSparsiferRunner(data_list=data_list, defaults=defaults,
                                                 data_with_config=data_with_config)
        param_test.run_tests()

    def test_nn_embeddings(self):
        emb1, emb2, = nn.Embedding(10, 3), nn.Embedding(20, 3)
        emb1_bag, emb2_bag = nn.EmbeddingBag(10, 3), nn.EmbeddingBag(20, 3)

        emb3, emb3_bag = nn.Embedding(15, 3), nn.EmbeddingBag(20, 3)
        data_list = [('emb1', emb1), ('emb1_bag', emb1_bag), ('emb2', emb2), ('emb2_bag', emb2_bag)]
        defaults = {'test': 3}

        data_with_config = [
            {
                'name': 'emb3', 'data': emb3, 'config': {'test': 7}
            },
            {
                'name': 'emb3_bag', 'data': emb3_bag, 'config': {'test': 8}
            },
        ]
        emb_test = TestBaseDataSparsiferRunner(data_list=data_list, defaults=defaults,
                                               data_with_config=data_with_config)
        emb_test.run_tests()


class TestNormDataSparsifierRunner(TestBaseDataSparsiferRunner):
    r"""This helper test class takes in any supported type of and runs some tests.
        This inherits the TestBaseDataSparsifierRuner wherein some functions are
        over-ridden to take accomodate the specific sparsifier.
    """
    def __init__(self, data_list, defaults, data_with_config, norm_type='L1'):
        super().__init__(data_list=data_list, defaults=defaults, data_with_config=data_with_config)
        assert norm_type in ['L1', 'L2']
        self.norm_type = norm_type

    def get_bounds_on_actual_sparsity(self, config, tensor_shape):
        r"""This function gets the bounds on actual sparsity.
            Note::
                Although we specify the sparsity_level parameter, this does not mean that
                the actual sparsity obtained after sparsification is the same as sparsity_level.
                The actual sparsity depends largely on the shape and the data itself.
        """
        sparsity_level = config['sparsity_level']
        zeros_per_block = config['zeros_per_block']
        sparse_block_shape = config['sparse_block_shape']

        height, width = tensor_shape[-2], tensor_shape[-1]
        block_height, block_width = sparse_block_shape
        number_blocks = math.ceil(height / block_height) * math.ceil(width / block_width)
        values_per_block = block_height * block_width

        if zeros_per_block == 0:
            return (1.0, 1.0)
        else:
            # min value assumes zeros_per_block is 1
            min_values_sparsified = number_blocks * sparsity_level
            # max value assumes actual zeros_per_block
            max_values_sparsified = min_values_sparsified * min(values_per_block, zeros_per_block)
            lower_bound = min_values_sparsified / (height * width)
            upper_bound = min(1.0, max_values_sparsified / (height * width))

            lower_bound, upper_bound = round(lower_bound, 3), round(upper_bound, 3)
            return lower_bound, upper_bound

    def get_sparsifier(self):
        sparsifier = DataNormSparsifier(data_list=self.data_list, norm=self.norm_type, **self.defaults)
        assert len(sparsifier.data_groups) == len(self.data_list)
        for data_config_dict in self.data_with_config:
            name, data, config = data_config_dict['name'], data_config_dict['data'], data_config_dict['config']
            sparsifier.add_data(name=name, data=data, **config)
        return sparsifier

    def test_step(self):
        sparsifier = self.get_sparsifier()
        all_data = self.data_list + self.data_with_config

        # mask before step() should not be sparsified
        for some_data in all_data:
            name, _, _ = self.get_name_data_config(some_data)
            mask = sparsifier.get_mask(name=name)
            assert (1.0 - mask.mean()) == 0  # checking sparsity level is 0

        sparsifier.step()

        for some_data in all_data:
            name, _, _ = self.get_name_data_config(some_data)
            mask = sparsifier.get_mask(name=name)
            config = sparsifier.data_groups[name]
            lb, ub = self.get_bounds_on_actual_sparsity(config, mask.shape)
            mask = mask.to(torch.float)
            actual_sparsity = round(1 - mask.mean().item(), 3)
            assert actual_sparsity >= lb and actual_sparsity <= ub
            assert actual_sparsity > 0.0  # exact sparsity level cannot be achieved due to size of tensor

        iters_before_collapse = 100

        test_sparsifier = DataNormSparsifier(sparsity_level=0.5, sparse_block_shape=(1, 4), zeros_per_block=4, norm=self.norm_type)

        for _ in range(iters_before_collapse):
            new_data = torch.randn(20, 20)
            test_sparsifier.add_data(name='test_data', data=new_data)
            test_sparsifier.step()
            mask = test_sparsifier.get_mask(name='test_data')
            mask = mask.to(torch.float)
            assert (1.0 - mask.mean().item()) > 0  # some sparsity achieved

    def test_step_2_of_4(self):
        # overriding default config for test purposes
        default_config = {'sparsity_level': 1.0, 'zeros_per_block': 2, 'sparse_block_shape': (1, 4)}
        data_list = [('test_data', torch.randn(4, 4))]

        sparsifier = DataNormSparsifier(data_list=data_list, norm=self.norm_type, **default_config)
        sparsifier.step()

        for some_data in data_list:
            name, _ = some_data
            mask = sparsifier.get_mask(name=name)
            mask = mask.to(torch.float)
            self.assertAlmostEqual(1.0 - mask.mean().item(), 0.5, places=2)
            for row in mask:
                for idx in range(0, len(row), 4):
                    block = row[idx:idx + 4]
                    block, _ = block.sort()
                    assert (block[:2] == 0).all()
                    assert (block[2:] != 0).all()

    def test_sparsity_level(self):
        sparsity_levels = [-1.0, 0.0, 0.5, 1.0, 2.0]
        sparse_block_shapes = [(1, 1), (1, 4), (2, 2), (4, 1)]
        zeros_per_blocks = [0, 1, 2, 3, 4]
        sparsifier = self.get_sparsifier()
        testcases = itertools.tee(itertools.product(sparsity_levels,
                                                    sparse_block_shapes,
                                                    zeros_per_blocks))

        # get some data
        name, data, _ = self.data_with_config['name'], self.data_with_config['data']
        for sl, sbs, zpb in testcases[0]:
            new_name = f'{name}_{sl}_{sbs}_{zpb}'
            current_config = {'sparsity_level': sl, 'sparse_block_shape': sbs, 'zeros_per_block': zpb}
            sparsifier.add_data(name=new_name, data=data, **current_config)
            if zpb > sbs[0] * sbs[1]:
                continue

        sparsifier.step()
        sparsifier.squash_mask()
        for sl, sbs, zpb in testcases[0]:
            new_name = f'{name}_{sl}_{sbs}_{zpb}'
            sparsified_data = sparsifier.get_data(name=new_name, original=False)
            # sparse mask
            sparse_mask = (sparsified_data == 0).float()
            if zpb == 0:
                assert sparse_mask.mean() == 0
            else:
                # Ratio of individual zeros in the tensor
                true_sl = min(max(sl, 0.0), 1.0)
                true_sl = true_sl * zpb / sbs[0] / sbs[1]
                assert sparse_mask.mean() == true_sl

    def run_tests(self):
        self.test_constructor()
        self.test_squash_mask()
        self.test_add_data()
        self.test_state_dict()
        self.test_step()
        self.test_step_2_of_4()


class TestNormDataSparsifiers(TestCase):
    """To add unit tests to support new data types for the NormDataSparsifier, create the following
        data_list: List of tuples of name, data to be added to the constructor
        defaults: default config for the above data in data_list
        data_with_config: list of dictionaries defining name, data and config (look test_tensors())

        Once the above is done, create an instance of TestNormDataSparsifierRunner and call run_tests()
    """
    def test_tensors(self):
        tensor1, tensor2, tensor3 = torch.randn(3, 3), torch.randn(4, 4), torch.randn(5, 5)
        tensor4, tensor5 = torch.randn(10, 10), torch.randn(4, 4)
        data_list = [('tensor1', tensor1), ('tensor2', tensor2), ('tensor3', tensor3)]
        defaults = {'sparsity_level': 0.5, 'sparse_block_shape': (1, 4), 'zeros_per_block': 4}

        data_with_config = [
            {
                'name': 'tensor4', 'data': tensor4,
                'config': {'sparsity_level': 0.7, 'sparse_block_shape': (2, 3), 'zeros_per_block': 6}
            },
            {
                'name': 'tensor5', 'data': tensor5,
                'config': {'sparsity_level': 0.3, 'sparse_block_shape': (2, 3), 'zeros_per_block': 6}
            },
        ]
        tensor_test_l1 = TestNormDataSparsifierRunner(data_list=data_list, defaults=defaults,
                                                      data_with_config=data_with_config, norm_type='L1')
        tensor_test_l1.run_tests()

        tensor_test_l2 = TestNormDataSparsifierType(data_list=data_list, defaults=defaults,
                                                    data_with_config=data_with_config, norm_type='L2')
        tensor_test_l2.run_tests()

    def test_nn_parameters(self):
        param1, param2, param3 = nn.Parameter(torch.randn(3, 3)), nn.Parameter(torch.randn(4, 4)), nn.Parameter(torch.randn(5, 5))
        param4, param5 = nn.Parameter(torch.randn(10, 10)), nn.Parameter(torch.randn(4, 4))
        data_list = [('param1', param1), ('param2', param2), ('param3', param3)]
        defaults = {'sparsity_level': 0.5, 'sparse_block_shape': (1, 4), 'zeros_per_block': 4}

        data_with_config = [
            {
                'name': 'param4', 'data': param4,
                'config': {'sparsity_level': 0.7, 'sparse_block_shape': (2, 3), 'zeros_per_block': 6}
            },
            {
                'name': 'param5', 'data': param5,
                'config': {'sparsity_level': 0.3, 'sparse_block_shape': (2, 3), 'zeros_per_block': 6}
            },
        ]
        param_test_l1 = TestNormDataSparsifierRunner(data_list=data_list, defaults=defaults,
                                                     data_with_config=data_with_config, norm_type='L1')
        param_test_l1.run_tests()

        param_test_l2 = TestNormDataSparsifierType(data_list=data_list, defaults=defaults,
                                                   data_with_config=data_with_config, norm_type='L2')
        param_test_l2.run_tests()

    def test_nn_embeddings(self):
        emb1, emb2, = nn.Embedding(10, 3), nn.Embedding(20, 3)
        emb1_bag, emb2_bag = nn.EmbeddingBag(10, 3), nn.EmbeddingBag(20, 3)

        emb3, emb3_bag = nn.Embedding(15, 3), nn.EmbeddingBag(20, 3)
        data_list = [('emb1', emb1), ('emb1_bag', emb1_bag), ('emb2', emb2), ('emb2_bag', emb2_bag)]
        defaults = {'sparsity_level': 0.5, 'sparse_block_shape': (1, 4), 'zeros_per_block': 4}

        data_with_config = [
            {
                'name': 'emb3', 'data': emb3,
                'config': {'sparsity_level': 0.7, 'sparse_block_shape': (2, 3), 'zeros_per_block': 6}
            },
            {
                'name': 'emb3_bag', 'data': emb3_bag,
                'config': {'sparsity_level': 0.3, 'sparse_block_shape': (2, 3), 'zeros_per_block': 6}
            },
        ]
<<<<<<< HEAD
        emb_test_l1 = TestNormDataSparsifierType(data_list=data_list, defaults=defaults,
                                                 data_with_config=data_with_config, norm_type='L1')
        emb_test_l1.run_tests()

        emb_test_l2 = TestNormDataSparsifierType(data_list=data_list, defaults=defaults,
                                                 data_with_config=data_with_config, norm_type='L2')

        emb_test_l2.run_tests()
=======
        emb_test_l1 = TestNormDataSparsifierRunner(data_list=data_list, defaults=defaults,
                                                   data_with_config=data_with_config, norm_type='L1')
        emb_test_l1.run_tests()
>>>>>>> 5f989f4e
<|MERGE_RESOLUTION|>--- conflicted
+++ resolved
@@ -410,8 +410,8 @@
                                                       data_with_config=data_with_config, norm_type='L1')
         tensor_test_l1.run_tests()
 
-        tensor_test_l2 = TestNormDataSparsifierType(data_list=data_list, defaults=defaults,
-                                                    data_with_config=data_with_config, norm_type='L2')
+        tensor_test_l2 = TestNormDataSparsifierRunner(data_list=data_list, defaults=defaults,
+                                                      data_with_config=data_with_config, norm_type='L2')
         tensor_test_l2.run_tests()
 
     def test_nn_parameters(self):
@@ -434,8 +434,8 @@
                                                      data_with_config=data_with_config, norm_type='L1')
         param_test_l1.run_tests()
 
-        param_test_l2 = TestNormDataSparsifierType(data_list=data_list, defaults=defaults,
-                                                   data_with_config=data_with_config, norm_type='L2')
+        param_test_l2 = TestNormDataSparsifierRunner(data_list=data_list, defaults=defaults,
+                                                     data_with_config=data_with_config, norm_type='L2')
         param_test_l2.run_tests()
 
     def test_nn_embeddings(self):
@@ -456,17 +456,11 @@
                 'config': {'sparsity_level': 0.3, 'sparse_block_shape': (2, 3), 'zeros_per_block': 6}
             },
         ]
-<<<<<<< HEAD
-        emb_test_l1 = TestNormDataSparsifierType(data_list=data_list, defaults=defaults,
-                                                 data_with_config=data_with_config, norm_type='L1')
-        emb_test_l1.run_tests()
-
-        emb_test_l2 = TestNormDataSparsifierType(data_list=data_list, defaults=defaults,
-                                                 data_with_config=data_with_config, norm_type='L2')
-
-        emb_test_l2.run_tests()
-=======
         emb_test_l1 = TestNormDataSparsifierRunner(data_list=data_list, defaults=defaults,
                                                    data_with_config=data_with_config, norm_type='L1')
         emb_test_l1.run_tests()
->>>>>>> 5f989f4e
+
+        emb_test_l2 = TestNormDataSparsifierRunner(data_list=data_list, defaults=defaults,
+                                                   data_with_config=data_with_config, norm_type='L2')
+
+        emb_test_l2.run_tests()