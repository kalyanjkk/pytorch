--- conflicted
+++ resolved
@@ -191,11 +191,7 @@
         ]
         tensor_test = TestBaseDataSparsiferType(data_list=data_list, defaults=defaults,
                                                 data_with_config=data_with_config)
-<<<<<<< HEAD
-        tensor_test.test_constructor()
-        tensor_test.test_squash_mask()
-        tensor_test.test_add_data()
-        tensor_test.test_state_dict()
+        tensor_test.run_tests()
 
     def test_nn_parameters(self):
         param1, param2, param3 = nn.Parameter(torch.randn(3, 3)), nn.Parameter(torch.randn(4, 4)), nn.Parameter(torch.randn(5, 5))
@@ -213,10 +209,4 @@
         ]
         param_test = TestBaseDataSparsiferType(data_list=data_list, defaults=defaults,
                                                data_with_config=data_with_config)
-        param_test.test_constructor()
-        param_test.test_squash_mask()
-        param_test.test_add_data()
-        param_test.test_state_dict()
-=======
-        tensor_test.run_tests()
->>>>>>> 44541000
+        param_test.run_tests()