# Owner(s): ["module: autograd"]

import contextlib
import gc
import io
import math
import os
import random
import sys
import tempfile
import threading
import time
import unittest
import uuid
import warnings
import operator
import subprocess
from copy import deepcopy
from collections import OrderedDict
from itertools import product
from operator import mul
from functools import reduce, partial
import torch

from torch import nn
from torch._six import inf, nan
from torch.autograd.function import once_differentiable
from torch.autograd.profiler import (profile, record_function, emit_nvtx)
from torch.autograd.profiler_util import (_format_time, EventList, FunctionEvent, FunctionEventAvg)
from torch.utils.checkpoint import checkpoint
from torch.testing import make_tensor
from torch.testing._internal.common_cuda import TEST_CUDA
from torch.testing._internal.common_utils import (
    TestCase, run_tests, skipIfNoLapack, slowTest, IS_WINDOWS, IS_MACOS,
    disable_gc, gradcheck, gradgradcheck, parametrize,
    instantiate_parametrized_tests, skipIfMps)
from torch.autograd import Variable, Function, detect_anomaly, kineto_available
from torch.autograd.function import InplaceFunction
import torch.autograd.forward_ad as fwAD
from torch.testing._internal.common_methods_invocations import mask_not_all_zeros
from torch.testing._internal.common_device_type import (instantiate_device_type_tests, skipCUDAIfRocm,
                                                        onlyCPU, onlyCUDA, dtypes, dtypesIfCUDA,
                                                        deviceCountAtLeast, skipMeta, dtypesIfMPS)
from torch.testing._internal.common_dtype import floating_types_and
from torch.utils._mode_utils import no_dispatch

import pickle


def graph_desc(fn):
    if fn is None:
        return 'None'
    result = type(fn).__name__ + '('
    next_functions = fn.next_functions
    for next_fn, _ in next_functions:
        result += graph_desc(next_fn)
        result += ', '
    if next_functions:
        result = result[:-2]
    return result + ')'


class TestAutograd(TestCase):

    def test_tensor_grad_warnings(self):
        dummy = torch.empty(1)

        with warnings.catch_warnings(record=True) as w:
            # Accessing .grad on leaf
            dummy.requires_grad_()
            foo = dummy.grad
            self.assertEqual(len(w), 0)

            # Accessing .grad on non-leaf
            dummy = dummy.clone()
            foo = dummy.grad
            self.assertEqual(len(w), 1)

            # Accessing .grad on non-leaf that retains gradients
            dummy.retain_grad()
            foo = dummy.grad
            self.assertEqual(len(w), 1)

    def _function_test(self, cls):
        x = torch.randn(5, 5, requires_grad=True)
        y = torch.randn(5, 5, requires_grad=True)
        result = cls.apply(x, 2, y)
        go = torch.ones((), requires_grad=True)
        result.sum().backward(go, create_graph=True)

        self.assertEqual(x.grad, y + torch.ones(5, 5))
        self.assertEqual(y.grad, x + torch.ones(5, 5) * 2)
        self.assertIsNotNone(x.grad.grad_fn)
        self.assertIsNotNone(y.grad.grad_fn)

        return x, y

    def test_function(self):
        class MyFunction(Function):

            @staticmethod
            def forward(ctx, tensor1, pyscalar, tensor2):
                ctx.pyscalar = pyscalar
                ctx.save_for_backward(tensor1, tensor2)
                return tensor1 + pyscalar * tensor2 + tensor1 * tensor2

            @staticmethod
            def backward(ctx, grad_output):
                var1, var2 = ctx.saved_tensors
                # NOTE: self is the test case here
                self.assertIsInstance(var1, torch.Tensor)
                self.assertIsInstance(var2, torch.Tensor)
                self.assertIsInstance(grad_output, torch.Tensor)
                return (grad_output + grad_output * var2, None,
                        grad_output * ctx.pyscalar + grad_output * var1)

        x, y = self._function_test(MyFunction)

        x_grad_desc = graph_desc(x.grad.grad_fn)
        y_grad_desc = graph_desc(y.grad.grad_fn)
        self.assertExpected(x_grad_desc, "x_grad_desc")
        self.assertExpected(y_grad_desc, "y_grad_desc")

    def test_once_differentiable(self):
        class MyFunction(Function):

            @staticmethod
            def forward(ctx, tensor1, pyscalar, tensor2):
                ctx.pyscalar = pyscalar
                ctx.save_for_backward(tensor1, tensor2)
                return tensor1 + pyscalar * tensor2 + tensor1 * tensor2

            @staticmethod
            @once_differentiable
            def backward(ctx, grad_output):
                self.assertFalse(torch.is_grad_enabled())
                t1, t2 = ctx.saved_tensors
                return (grad_output + grad_output * t2, None,
                        grad_output * ctx.pyscalar + grad_output * t1)

        x, y = self._function_test(MyFunction)
        self.assertEqual(graph_desc(x.grad.grad_fn),
                         'CopyBackwards(None, Error(AccumulateGrad(), None, AccumulateGrad()))')
        self.assertEqual(graph_desc(y.grad.grad_fn),
                         'CopyBackwards(None, Error(AccumulateGrad(), None, AccumulateGrad()))')

    def test_function_returns_input(self):
        class MyFunction(Function):
            @staticmethod
            def forward(ctx, x):
                return x

            @staticmethod
            def backward(ctx, grad):
                return grad * 2

        for shape in [(1,), ()]:
            v = torch.ones(shape, requires_grad=True)
            MyFunction.apply(v).backward()
            self.assertEqual(v.grad, torch.full(shape, 2.))

            with torch.no_grad():
                v.grad.zero_()
            MyFunction.apply(v.clone()).backward()
            self.assertEqual(v.grad, torch.full(shape, 2.))

    def test_function_returns_undefined_tensor(self):
        class MyFunction(Function):
            @staticmethod
            def forward(ctx, x):
                return x * 2

            @staticmethod
            def backward(ctx, grad):
                return None

        # Test that undefined tensors returned from custom backward function
        # are propagated as undefined and not tensor full of zeroes
        x = torch.ones(1, requires_grad=True)

        MyFunction.apply(x).backward()
        self.assertIsNone(x.grad)

        MyFunction.apply(x ** 2).backward()
        self.assertIsNone(x.grad)

        MyFunction.apply(x).sum().backward()
        self.assertIsNone(x.grad)

        self.assertIsNone(torch.autograd.grad(MyFunction.apply(x), x, allow_unused=True)[0])

    def test_materialize_grads(self):
        class MyFunction(Function):
            @staticmethod
            def forward(ctx, x):
                return x

            @staticmethod
            def backward(ctx, grad):
                self.assertEqual(grad, torch.zeros(1))
                return grad

        x = torch.ones(1, requires_grad=True)
        torch._C._functions.UndefinedGrad()(MyFunction.apply(x)).backward()

    def test_dont_materialize_grads(self):
        class MyFunction(Function):
            @staticmethod
            def forward(ctx, x):
                ctx.set_materialize_grads(False)
                return x

            @staticmethod
            def backward(ctx, grad):
                self.assertIsNone(grad)
                return grad

        x = torch.ones(1, requires_grad=True)
        torch._C._functions.UndefinedGrad()(MyFunction.apply(x)).backward()

    def test_legacy_function_deprecation_exception(self):
        # Trigger exception
        class MyFunction(Function):
            def forward(self, x):
                return x

            def backward(self, grad_output):
                return grad_output

        # Check exception occurs
        with self.assertRaisesRegex(
                RuntimeError,
                'Legacy autograd function with non-static forward method is deprecated'):
            MyFunction()(torch.randn(3, 4))

    class SimulateBackwardError(Function):

        @staticmethod
        def forward(ctx, input):
            return input.clone()

        @staticmethod
        @once_differentiable
        def backward(ctx, input):
            raise Exception("Simulate error on backward pass")

    def test_custom_function_exception(self):

        t1 = torch.rand((3, 3), requires_grad=True)
        t2 = torch.rand((3, 3), requires_grad=True)

        tmp = (t1 + t2) * (t1 + t2)
        t3 = TestAutograd.SimulateBackwardError.apply(tmp)
        with self.assertRaisesRegex(Exception, "Simulate error on backward pass"):
            t3.sum().backward()

    def test_custom_function_non_tensor_inputs_outputs(self):
        class MyFunction(Function):

            @staticmethod
            def forward(ctx, t1, t2, scale, t3):
                t4 = t1 + t2 * t3
                t5 = t1 * t2 + t3
                t4 *= scale
                t5 *= scale

                # Save scale
                ctx.scale = scale
                ctx.save_for_backward(t1, t2, t3)
                return scale, t4, None, True, t5, "bar", t1

            @staticmethod
            @once_differentiable
            def backward(ctx, *grads):
                # Verify grads
                self.assertEqual(7, len(grads))
                self.assertIsNone(grads[0])
                self.assertIsNone(grads[2])
                self.assertIsNone(grads[3])
                self.assertIsNone(grads[5])

                scale = ctx.scale
                var1, var2, var3 = ctx.saved_tensors
                return (
                    grads[1] * scale + grads[4] * var2 * scale + grads[6],
                    grads[1] * var3 * scale + grads[4] * var1 * scale,
                    None,
                    grads[1] * var2 * scale + grads[4] * scale,
                )

        t1 = torch.rand(10, dtype=torch.double, requires_grad=True)
        t2 = torch.rand(10, dtype=torch.double, requires_grad=True)
        t3 = torch.rand(10, dtype=torch.double)
        scale = random.randint(0, 10)
        res = MyFunction.apply(t1, t2, scale, t3)
        self.assertEqual(scale, res[0])
        self.assertEqual((t1 + t2 * t3) * scale, res[1])
        self.assertEqual(None, res[2])
        self.assertEqual(True, res[3])
        self.assertEqual((t1 * t2 + t3) * scale, res[4])
        self.assertEqual("bar", res[5])
        self.assertEqual(t1, res[6])

        # Validate running backward.
        torch.autograd.backward([res[1].sum(), res[4].sum(), res[6].sum()])
        self.assertIsNotNone(t1.grad)
        self.assertIsNotNone(t2.grad)
        self.assertIsNone(t3.grad)

        # Test gradcheck
        def foo(t1, t2, t3):
            res = MyFunction.apply(t1, t2, scale, t3)
            return res[1], res[4], res[6]

        gradcheck(foo, (t1, t2, t3))

    def test_custom_function_no_tensors(self):
        class MyFunction(Function):

            @staticmethod
            def forward(ctx, t1, t2, scale, t3):
                t4 = t1 + t2 * t3
                t5 = t1 * t2 + t3
                t4 *= scale
                t5 *= scale
                return scale, t4, None, True, t5, "bar", t1

            @staticmethod
            @once_differentiable
            def backward(ctx, *args):
                return (args[0], args[1], None, args[2])

        t1 = random.random()
        t2 = random.random()
        t3 = random.random()
        scale = random.randint(0, 10)
        res = MyFunction.apply(t1, t2, scale, t3)
        self.assertEqual(scale, res[0])
        self.assertEqual((t1 + t2 * t3) * scale, res[1])
        self.assertEqual(None, res[2])
        self.assertEqual(True, res[3])
        self.assertEqual((t1 * t2 + t3) * scale, res[4])
        self.assertEqual("bar", res[5])
        self.assertEqual(t1, res[6])

    def test_invalid_gradients(self):
        class MyFunction(Function):
            @staticmethod
            def forward(ctx, x):
                return x * 2

            @staticmethod
            def backward(ctx, grad_output):
                return torch.randn(10, dtype=torch.float)

        with self.assertRaisesRegex(RuntimeError, 'expected shape'):
            input = torch.randn(5, 5, dtype=torch.float, requires_grad=True)
            MyFunction.apply(input).sum().backward()

    def test_unrelated_inputs(self):
        # test to ensure grad(grad)check runs successfully even if there is an
        # unrelated (but differentiable) inputs

        def my_function(x, y):
            return x * x

        x = torch.rand(10, dtype=torch.double, requires_grad=True)
        y = torch.rand(10, dtype=torch.double, requires_grad=True)

        gradcheck(my_function, (x, y))
        gradgradcheck(my_function, (x, y))

    def test_not_implemented_grad(self):
        a = torch.rand(2, requires_grad=True)
        # if grad for nextafter ends up being implemented, this should be changed
        y = torch.nextafter(a, a).sum()
        with self.assertRaisesRegex(
                NotImplementedError,
                'the derivative for .* is not implemented'):
            y.backward()

    def test_not_implemented_fwad(self):
        x = torch.randn(3)
        v = torch.rand(3)

        with fwAD.dual_level():
            dual_x = fwAD.make_dual(x, v)

            err_msg = r"Trying to use forward AD with .* that does not support it"
            hint_msg = "Running forward AD for an OP that does not implement it should raise a NotImplementedError"

            with self.assertRaisesRegex(NotImplementedError, err_msg, msg=hint_msg):
                # if forward AD ends up being implemented for torch.igamma, choose a different op
                torch.igamma(dual_x, dual_x)

    def test_accumulate_grad(self):
        grad_output = torch.ones(5, 5)

        def compute_grad(create_graph):
            x = torch.randn(5, 5, requires_grad=True)
            y = x + 2
            y.backward(grad_output, retain_graph=True)
            x_grad = x.grad
            x_grad_clone = x.grad.clone()
            y.backward(grad_output, create_graph=create_graph)
            return x_grad, x_grad_clone

        # Accumulate in-place when create_graph is False
        x_grad, x_grad_clone = compute_grad(create_graph=False)
        self.assertEqual(x_grad, x_grad_clone * 2)

        # Accumulate out-of-place when create_graph is False
        x_grad, x_grad_clone = compute_grad(create_graph=True)
        self.assertEqual(x_grad, x_grad_clone)

    def test_accumulate_grad_tensor_reference(self):
        def _test_grad_tensor(params_grad_tensor, backward_grad_tensor, should_preserve_reference, create_graph):
            params = torch.tensor([1.5, 1.5]).requires_grad_()
            params.grad = params_grad_tensor
            grad_saved = params.grad
            params.backward(backward_grad_tensor, create_graph=create_graph)
            self.assertEqual(id(grad_saved) == id(params.grad), should_preserve_reference)

        for create_graph in (False, True):
            # Accumulate dense gradient to sparse gradient will change the `params.grad` reference
            _test_grad_tensor(
                torch.sparse_coo_tensor(torch.tensor([[1, 1]]).long(), torch.tensor([1., 1.])),
                torch.tensor([1.5, 1.5]),
                False,  # never accumulates in-place
                create_graph)

            # Accumulate dense gradient to dense gradient will preserve the `params.grad` reference,
            # but only if create_graph=False.
            _test_grad_tensor(
                torch.tensor([1.5, 1.5]),
                torch.tensor([1.5, 1.5]),
                not create_graph,
                create_graph)

            # Accumulate sparse gradient to sparse gradient will preserve the `params.grad` reference,
            # but only if create_graph=False.
            _test_grad_tensor(
                torch.sparse_coo_tensor(torch.tensor([[1, 1]]).long(), torch.tensor([1., 1.])),
                torch.sparse_coo_tensor(torch.tensor([[1, 1]]).long(), torch.tensor([1., 1.])),
                not create_graph,
                create_graph)

    def test_accumulate_grad_with_zero_numel_grad(self):
        a = torch.rand(4, 0, requires_grad=True)
        b = torch.rand(4, 1, requires_grad=True)
        c = a + b
        assert c.shape == (4, 0)
        c.sum().backward()

        self.assertEqual(b.grad, torch.zeros(4, 1))
        self.assertEqual(a.grad, torch.zeros(4, 0))

    def test_hessian_vector(self):
        x = torch.randn(2, 2, requires_grad=True)
        y = torch.randn(2, 2, requires_grad=True)

        z = x ** 2 + y * x + y ** 2
        z.backward(torch.ones(2, 2), create_graph=True)

        with torch.no_grad():
            x_grad = 2 * x + y
            y_grad = x + 2 * y
        self.assertEqual(x.grad, x_grad)
        self.assertEqual(y.grad, y_grad)

        grad_sum = 2 * x.grad + y.grad
        grad_sum.backward(torch.ones(2, 2))
        x_hv = torch.ones(2, 2) * 5
        y_hv = torch.ones(2, 2) * 4
        self.assertEqual(x.grad, x_grad + x_hv)
        self.assertEqual(y.grad, y_grad + y_hv)

    def test_grad(self):
        x = torch.randn(2, 2, requires_grad=True)
        y = torch.randn(2, 2, requires_grad=True)
        z = x ** 2 + y * x + y ** 2
        z.backward(torch.ones(2, 2), create_graph=True)

        x_grad = 2 * x + y
        y_grad = x + 2 * y
        self.assertEqual(x.grad, x_grad)
        self.assertEqual(y.grad, y_grad)

        grad_sum = 2 * x.grad + y.grad
        x_hv = torch.autograd.grad(
            outputs=[grad_sum], grad_outputs=[torch.ones(2, 2)],
            inputs=[x], create_graph=True)
        expected_x_hv = torch.ones(2, 2) * 5
        expected_y_hv = torch.ones(2, 2) * 4

        self.assertEqual(x_hv[0], expected_x_hv)
        self.assertEqual(x.grad, x_grad)
        self.assertEqual(y.grad, y_grad)

        # Test that grad_outputs and outputs have the same shape
        grad_out = torch.ones(2)
        try:
            torch.autograd.grad(
                outputs=[grad_sum], grad_outputs=[grad_out],
                inputs=[x], create_graph=True)
            self.assertFail()
        except RuntimeError as error:
            self.assertEqual(str(error), "Mismatch in shape: grad_output[0] has a shape of "
                             + str(grad_out.shape) + " and output[0] has a shape of "
                             + str(grad_sum.shape) + ".")

    def test_grad_nonleaf(self):
        x_init = torch.randn(2, 2, requires_grad=True)
        x = x_init
        y = torch.randn(2, 2, requires_grad=True)
        grad_output = torch.ones(2, 2)

        def fn(x):
            return x ** 2 + y * x + y ** 2

        for _ in range(5):
            grad_x, = torch.autograd.grad(
                fn(x), x, grad_outputs=grad_output, create_graph=True)

            grad_x_expected = 2 * x + y
            self.assertIsNone(y.grad)
            self.assertIsNone(x.grad)
            self.assertEqual(grad_x, grad_x_expected)

            x = x + 0.05 * grad_x

        val_init = fn(x_init).sum()
        val_final = fn(x).sum()
        self.assertGreater(val_final, val_init)

        x.backward(grad_output)
        self.assertIsNotNone(y.grad)
        self.assertIsNotNone(x_init.grad)

    def test_grad_nonleaf_many_outputs(self):
        # This checks an edge case for function callbacks
        # We want to capture two grads of a function, but can only
        # register a single callback.
        x = torch.randn(4, 2, requires_grad=True)
        a, b = x.chunk(2)

        def hook(*grads):
            hook_called[0] = True
        hook_called = [False]
        x.register_hook(hook)

        go = torch.randn(2, 2)
        grad_a, grad_b = torch.autograd.grad(
            (a + 2 * b), [a, b], grad_outputs=go, create_graph=True)

        self.assertEqual(grad_a, go)
        self.assertEqual(grad_b, go * 2)
        self.assertFalse(hook_called[0])
        self.assertIsNone(x.grad)

    def test_grad_nonleaf_register_hook(self):
        # This checks an edge case for register_hook.
        # We want to capture grad of a nonleaf tensor,
        # but avoid segfault during backward of other nonleaf tensors
        x = torch.randn(5, requires_grad=True)
        x_list = x.unbind()

        x0 = x_list[0]
        hook_results = [None]

        def hook(grad):
            hook_results[0] = grad
        x0.register_hook(hook)

        x_list[0].backward()
        self.assertEqual(hook_results[0], torch.tensor(1.))
        expected_grad = torch.tensor([1., 0, 0, 0, 0])
        self.assertEqual(x.grad, expected_grad)
        self.assertIsNone(x_list[0].grad)

        for i in range(1, 5, 1):
            x_list[i].backward()
            self.assertEqual(hook_results[0], None)
            expected_grad[i] = 1.0
            self.assertEqual(x.grad, expected_grad)
            self.assertIsNone(x_list[i].grad)

    def test_hook_with_no_name(self):
        # Create a hook that do not have a __name__ attribute
        class MyHookClass:
            def __call__(self, grad):
                return grad.clone()

        x = torch.randn(5, requires_grad=True).clone()
        x.register_hook(MyHookClass())
        x.sum().backward()
        # Should run fine

    def test_sharded_grad(self):
        leaves = [torch.zeros(5, 5, requires_grad=True) for _ in range(10)]
        intermediates = [l * i + l * l for i, l in enumerate(leaves)]
        loss = sum(v * i for i, v in enumerate(intermediates)).sum()

        # define a helper for dividing intermediates into groups
        def group(l, group_size):
            return (l[i:i + group_size] for i in range(0, len(l), group_size))

        # Compute the d loss / d intermediates in chunks of shard_size
        shard_size = 2
        d_intermediates = [d_i for intermediates_batch in group(intermediates, shard_size)
                           for d_i in torch.autograd.grad(loss, intermediates_batch)]
        # Compute rest of backward pass
        torch.autograd.backward(intermediates, d_intermediates)

        for i, l in enumerate(leaves):
            self.assertEqual(l.grad, i * i * (1 + l))

    def test_backward_badcalls(self):
        x = torch.ones(1)
        with self.assertRaisesRegex(RuntimeError, 'does not require grad'):
            x.backward()

    def test_grad_badcalls(self):
        x = torch.ones(1)
        y = x ** 2
        with self.assertRaisesRegex(RuntimeError, 'does not require grad'):
            torch.autograd.grad(x, y)
        with self.assertRaisesRegex(RuntimeError, 'does not require grad'):
            torch.autograd.grad(y, x)

        x = torch.ones(1, requires_grad=True)
        y = x ** 2
        torch.autograd.grad(y, x)  # this should succeed now

    def test_grad_empty_inputs(self):
        x = torch.tensor([1.0], requires_grad=True)
        with self.assertRaisesRegex(ValueError, "grad requires non-empty inputs."):
            torch.autograd.grad(2 * x, [], grad_outputs=torch.tensor([1.0]))

    def test_grad_fn_badcalls(self):
        error_regex = 'expected .* arguments, got .* instead'
        x = torch.ones(1, requires_grad=True)
        y = x ** 2
        with self.assertRaisesRegex(TypeError, error_regex):
            y.grad_fn(x.detach(), x.detach())  # too many
        with self.assertRaisesRegex(TypeError, error_regex):
            y.grad_fn()  # too few

        y.grad_fn(x.detach())  # this should succeed

    def test_grad_unreachable(self):
        x = torch.ones(1, requires_grad=True)
        y = torch.ones(1, requires_grad=True)
        # Make sure x and y have grad accumulators allocated
        z = x * 2
        w = y * 2

        grad_x, grad_y = torch.autograd.grad(x * 2, [x, y], allow_unused=True)
        self.assertEqual(grad_x, x * 2)
        self.assertIsNone(grad_y)

        # This is slightly different than the case above, because z doesn't even
        # have a grad accumulator allocated.
        z = torch.ones(1, requires_grad=True)
        grad_x, grad_z = torch.autograd.grad(x * 2, [x, z], allow_unused=True)
        self.assertEqual(grad_x, x * 2)
        self.assertIsNone(grad_z)

        # allow_unused=False, but grads contains None inside, should throw
        with self.assertRaisesRegex(RuntimeError,
                                    "Set allow_unused=True"):
            grad_x, grad_y = torch.autograd.grad(x * 2, [x, y], allow_unused=False)

    def test_grad_unreachable_discovery(self):
        # Test that certain nodes are not erroneously executed when an input
        # is unreachable. See #39784
        class MyFunc(torch.autograd.Function):
            @staticmethod
            def forward(ctx, x):
                return x

            @staticmethod
            def backward(ctx, x):
                self.fail("This node should not be executed!")

        x = MyFunc.apply(torch.randn(1, requires_grad=True) * 2)
        y = torch.randn(1, requires_grad=True)
        (gY,) = torch.autograd.grad(x, (y, ), allow_unused=True)
        self.assertIsNone(gY)

        x = MyFunc.apply(torch.randn(1, requires_grad=True) * 2)
        y = torch.randn(1, requires_grad=True)
        z = torch.randn(1, requires_grad=True)
        (gY, gZ) = torch.autograd.grad(x + z, (y, z), allow_unused=True)
        self.assertIsNone(gY)
        self.assertIsNotNone(gZ)

        x = MyFunc.apply(torch.randn(1, requires_grad=True) * 2)
        y = torch.randn(1, requires_grad=True)
        torch.autograd.backward(x, inputs=(y, ))  # allow_unused is implicitly True!
        self.assertIsNone(y.grad)

    def test_grad_batched_grad(self):
        x = torch.randn(2, 2, requires_grad=True)

        out = x.clone()  # Size([2, 2])
        batched_grad = torch.arange(3).expand(2, 2, 3).transpose(0, 2)  # Size([3, 2, 2])
        grad, = torch.autograd.grad(out, (x,), (batched_grad,), is_grads_batched=True)
        self.assertEqual(grad, torch.arange(3).expand(2, 2, 3).transpose(0, 2).to(dtype=grad.dtype))

        # Detect shape mismatch
        grad_out = torch.ones(2, 2)
        with self.assertRaisesRegex(RuntimeError, "If `is_grads_batched=True`, we interpret the first"):
            torch.autograd.grad(outputs=out, grad_outputs=(grad_out,), inputs=(x,), is_grads_batched=True)

        # Scalar outputs
        out = x.sum()  # Size([])
        batched_grad = torch.arange(3)  # Size([3])
        grad, = torch.autograd.grad(out, (x,), (batched_grad,), is_grads_batched=True)
        self.assertEqual(grad, torch.arange(3).expand(2, 2, 3).transpose(0, 2).to(dtype=grad.dtype))

        # We consider scalar and sized-1 to be a mismatch. This is consistent with current non-batched behavior.
        grad_out = torch.ones(2).unsqueeze(1)
        with self.assertRaisesRegex(RuntimeError, "If `is_grads_batched=True`, we interpret the first"):
            torch.autograd.grad(outputs=out, grad_outputs=(grad_out,), inputs=(x,), is_grads_batched=True)

    def test_hooks(self):
        x = torch.ones(5, 5, requires_grad=True)
        y = torch.ones(5, 5) * 4
        y.requires_grad_(True)

        counter = [0]

        def bw_hook(inc, grad):
            self.assertIsInstance(grad, torch.Tensor)
            counter[0] += inc

        z = x ** 2 + x * 2 + x * y + y
        x.register_hook(lambda *args: bw_hook(0, *args))
        test = z.register_hook(lambda *args: bw_hook(1, *args))
        z.backward(torch.ones(5, 5), retain_graph=True)
        self.assertEqual(counter[0], 1)

        test2 = z.register_hook(lambda *args: bw_hook(2, *args))
        z.backward(torch.ones(5, 5), retain_graph=True)
        self.assertEqual(counter[0], 4)

        test2.remove()
        z.backward(torch.ones(5, 5), retain_graph=True)
        self.assertEqual(counter[0], 5)

        def bw_hook_modify(grad):
            return grad.mul(2)

        test.remove()
        z.register_hook(bw_hook_modify)
        with torch.no_grad():
            y.grad.zero_()
        z.backward(torch.ones(5, 5), retain_graph=True)
        self.assertEqual(y.grad, (x + 1) * 2)

        y.register_hook(bw_hook_modify)
        with torch.no_grad():
            y.grad.zero_()
        z.backward(torch.ones(5, 5))
        self.assertEqual(y.grad, (x + 1) * 4)

    def test_hooks_cpp(self):
        # Tests hooks for autograd function implemented in C++
        bn = torch.nn.BatchNorm1d(5, affine=False)
        bn.double()
        bn.eval()

        counter = [0]

        def bw_hook(grad):
            counter[0] += 1
            return grad * 2

        x = torch.ones(5, 5, dtype=torch.double, requires_grad=True)
        z = bn(x)
        z.register_hook(bw_hook)
        z.sum().backward()

        self.assertEqual(counter[0], 1, msg='bw_hook not called')
        self.assertEqual(x.grad, torch.ones(5, 5, dtype=torch.double) * 2, atol=1e-5, rtol=0)

    def test_hook_none(self):
        # WARNING: this is a test for autograd internals.
        # You should never have to use such things in your code.
        class NoneGradientFunction(Function):
            @staticmethod
            def forward(ctx, x, y):
                assert ctx.needs_input_grad[0]
                assert not ctx.needs_input_grad[1]
                return x, y

            @staticmethod
            def backward(ctx, grad_x, grad_y):
                return grad_x, None

        was_called = [False]

        def hook(grad):
            self.assertIsNotNone(grad)
            was_called[0] = True

        x = torch.randn(5, 5, requires_grad=True)
        y = torch.randn(5, 5)
        rx, ry = NoneGradientFunction.apply(x, y)
        rx.register_hook(hook)
        ry.register_hook(hook)
        sum(rx, ry).sum().backward()
        self.assertTrue(was_called[0])

    def test_retain_grad(self):
        input = torch.rand(1, 3, requires_grad=True)
        h1 = input * 3
        out = (h1 * h1).sum()

        # It should be possible to call retain_grad() multiple times
        h1.retain_grad()
        h1.retain_grad()

        # Gradient should be accumulated
        out.backward(retain_graph=True)
        self.assertEqual(h1 * 2, h1.grad)
        out.backward(retain_graph=True)
        self.assertEqual(h1 * 4, h1.grad)

        with torch.no_grad():
            input.grad.zero_()
        # It should be a no-op for leaves
        input.retain_grad()
        input.retain_grad()
        out.backward()
        self.assertEqual(input * 18, input.grad)

    def test_retain_grad_cycle(self):
        x = torch.ones(5, 5, requires_grad=True)

        def run_test():
            y = x * 2
            y.retain_grad()

            return y / 2, torch._C._WeakTensorRef(y)

        z, ref = run_test()
        self.assertTrue(ref.expired())
        z.sum().backward()

    def test_backward(self):
        v = torch.randn(5, 5, requires_grad=True)
        x = torch.randn(5, 5, requires_grad=True)
        y = (torch.rand(5, 5) + 0.1).requires_grad_(True)
        z = torch.randn(5, 5, requires_grad=True)
        grad_output = torch.randn(5, 5)

        v.backward(grad_output)
        self.assertEqual(v.grad, grad_output)

        a = x + (y * z) + 4 * z ** 2 * x / y
        a.backward(grad_output)
        x_grad = 4 * z.pow(2) / y + 1
        y_grad = z - 4 * x * z.pow(2) / y.pow(2)
        z_grad = 8 * x * z / y + y
        self.assertEqual(x.grad, x_grad * grad_output)
        self.assertEqual(y.grad, y_grad * grad_output)
        self.assertEqual(z.grad, z_grad * grad_output)

    def test_sparse_mm_backward(self):
        size = (3, 3)
        sparse = torch.sparse_coo_tensor(size, requires_grad=True)
        dense = torch.randn(size, requires_grad=True)

        with self.assertRaisesRegex(
                RuntimeError,
                "The backward pass for this operation requires the 'mat1' tensor to be strided,"):
            z = dense.addmm(sparse, dense)

        mm_test_cases = [
            # a requires grad, a is sparse, b requires grad, b is sparse, error message
            (False, True, True, False, None),
            (False, False, True, True, "The backward pass for this operation requires the 'mat2'"),
            (False, True, True, True, "The backward pass for this operation requires the 'mat2'"),
            (True, False, True, True, "The backward pass for this operation requires the 'mat2'"),
            (True, True, False, False, "The backward pass for this operation requires the 'self'"),
            (True, True, True, False, "The backward pass for this operation requires the 'self'"),
            (True, True, True, True, "The backward pass for this operation requires the 'mat2'"),
        ]
        for a_req_grad, a_is_sparse, b_req_grad, b_is_sparse, err_msg in mm_test_cases:
            # We should only be testing cases with sparse inputs, and at least one
            # input needs to require grad so we can call a backward pass
            assert a_is_sparse or b_is_sparse
            assert a_req_grad or b_req_grad

            a = torch.randn(size, requires_grad=a_req_grad)
            if a_is_sparse:
                a = a.to_sparse()
            b = torch.randn(size, requires_grad=b_req_grad)
            if b_is_sparse:
                b = b.to_sparse()

            # If no error expected, check that sparse and dense cases match
            if err_msg is None:
                r = a.mm(b)
                r.sum().backward()
                a_grad = None if a.grad is None else a.grad.clone().detach()
                b_grad = None if b.grad is None else b.grad.clone().detach()

                # Redo with only dense tensors
                a = (a.to_dense() if a.is_sparse else a).clone().detach()
                a.requires_grad = a_req_grad
                b = (b.to_dense() if b.is_sparse else b).clone().detach()
                b.requires_grad = b_req_grad
                r = a.mm(b)
                r.sum().backward()

                self.assertEqual(a_grad, a.grad)
                self.assertEqual(b_grad, b.grad)

            else:
                with self.assertRaisesRegex(RuntimeError, err_msg):
                    a.mm(b)

    def test_multi_backward(self):
        x = torch.randn(5, 5, requires_grad=True)
        y = torch.randn(5, 5, requires_grad=True)

        q = torch.randn(5, 5, requires_grad=True)

        a = torch.randn(5, 5, requires_grad=True)
        b = torch.randn(5, 5, requires_grad=True)

        q2 = q * 2
        z = x + y + q2
        c = a * b + q2
        grad_z = torch.randn(5, 5)
        grad_c = torch.randn(5, 5)
        torch.autograd.backward([z, c], [grad_z, grad_c])

        self.assertEqual(x.grad, grad_z)
        self.assertEqual(y.grad, grad_z)
        self.assertEqual(a.grad, grad_c * b)
        self.assertEqual(b.grad, grad_c * a)
        self.assertEqual(q.grad, (grad_c + grad_z) * 2)

    def test_multi_backward_no_grad(self):
        x = torch.randn(5, 5, requires_grad=True)
        y = torch.randn(5, 5, requires_grad=False)

        z = x + y
        q = y * 2

        # NB: we currently raise an exception if any arguments to backwards
        # have requires_grad=False and don't have a grad_fn. We may want to
        # relax that check to a warning.
        def call_backwards():
            torch.autograd.backward([z, q], [torch.ones(5, 5), torch.ones(5, 5)])
        self.assertRaises(RuntimeError, call_backwards)

    def test_backward_with_inputs(self):
        x = torch.randn(2, 2, dtype=torch.double, requires_grad=True)
        y = torch.randn(2, 2, dtype=torch.double, requires_grad=True)

        def fn():
            return x ** 2 + y * x + y ** 2

        gradient = torch.ones(2, 2)
        x_grad_expected = 2 * x + y
        y_grad_expected = x + 2 * y

        @torch.no_grad()
        def reset_grad():
            x.grad.zero_()
            y.grad.zero_()

        torch.autograd.backward(fn(), gradient, inputs=[x, y])
        self.assertEqual(x.grad, x_grad_expected)
        self.assertEqual(y.grad, y_grad_expected)

        reset_grad()
        torch.autograd.backward(fn(), gradient, inputs=[x])
        self.assertEqual(x.grad, x_grad_expected)
        self.assertEqual(y.grad, torch.zeros(2, 2), exact_dtype=False)

        reset_grad()
        torch.autograd.backward(fn(), gradient, inputs=[y])
        self.assertEqual(y.grad, y_grad_expected)
        self.assertEqual(x.grad, torch.zeros(2, 2), exact_dtype=False)

        reset_grad()
        torch.autograd.backward(fn(), gradient, inputs=y)
        self.assertEqual(y.grad, y_grad_expected)
        self.assertEqual(x.grad, torch.zeros(2, 2), exact_dtype=False)

        reset_grad()
        self.assertRaisesRegex(RuntimeError, 'cannot be empty',
                               lambda: torch.autograd.backward(fn(), gradient, inputs=[]))

    def test_backward_with_nonleaf_inputs(self):
        x = torch.randn(2, 2, dtype=torch.double, requires_grad=True)
        x_nonleaf = x * 1
        y = torch.randn(2, 2, dtype=torch.double, requires_grad=True)
        z = torch.randn(2, 2, dtype=torch.double, requires_grad=True)

        out = x_nonleaf ** 2 + y * x_nonleaf + y ** 2

        out.backward(torch.ones(2, 2, dtype=torch.double), create_graph=True, inputs=[x, y, x_nonleaf])
        x_grad_expected = 2 * x + y
        y_grad_expected = x + 2 * y
        x_non_leaf_expected = 2 * x_nonleaf + y

        self.assertEqual(y.grad, y_grad_expected)
        self.assertEqual(x.grad, x_grad_expected)
        self.assertEqual(x_nonleaf.grad, x_non_leaf_expected)

        # backward doesn't have an allow_unused flag, so the behavior of backward
        # when variable is not part of the graph is as if allow_used were true
        # x.grad will simply be None.
        out.backward(torch.ones(2, 2, dtype=torch.double), create_graph=True, inputs=[z])
        self.assertIsNone(z.grad)

    def test_dependent_backward(self):
        x = torch.randn(10, requires_grad=True)
        y = x ** 2
        z = y ** 3

        go_y = torch.randn(10)
        go_z = torch.randn(10)
        torch.autograd.backward([y, z], [go_y, go_z])

        xd = x
        self.assertEqual(x.grad, 2 * xd * go_y + 6 * xd.pow(5) * go_z)

    def test_save_output_nr(self):
        x = torch.randn(10, requires_grad=True)

        class MultiOutputFn(Function):
            @staticmethod
            def forward(ctx, x):
                return x[:5], x[5:]

            @staticmethod
            def backward(ctx, *grad):
                return torch.cat(grad)

        a, b = MultiOutputFn.apply(x)
        self.assertEqual(b.output_nr, 1)

        class TestFn(Function):
            @staticmethod
            def forward(ctx, b):
                ctx.save_for_backward(b)
                return b * 2

            @staticmethod
            def backward(ctx, grad_b):
                b, = ctx.saved_tensors
                self.assertEqual(b.output_nr, 1)

        TestFn.apply(b).sum().backward()

    def test_free_deep_graph(self):
        def scope():
            depth = 150000
            x = torch.randn(1, requires_grad=True)
            y = x.clone()

            # build a "chain" computation graph
            for _ in range(depth):
                y = y + y * 0.000001

            # graph deletion occurs when the above locals go out of scope.
            # In this case `del y` will trigger it but it's easier to leave
            # it to Python to delete the locals.

        # Should not stack overflow
        scope()

    def test_free_deep_graph_complicated(self):
        def scope():
            depth = 100000
            randchoice = torch.randint(2, [depth, 2])
            x = torch.randn(1, requires_grad=True)
            y = x.clone()

            # Hold the two previous values
            prev_values = [None, None]

            # Build a "chain with skip connections" graph
            for _ in range(depth):
                prev_tensors = [tensor for tensor in prev_values[:-1]
                                if tensor is not None]
                prev_values.append(y)
                prev_values.pop(0)

                # Definitely pick one tensor to add
                y += y * 0.000001

                # Possibly add other tensors
                nprev = len(prev_tensors)
                if nprev == 2:
                    y += randchoice[depth].mul(torch.cat(prev_tensors)).sum()

            # graph deletion occurs when the above locals go out of scope.

        # Should not stack overflow
        scope()

    def test_free_deep_graph_pyfunction(self):
        class MyOp(Function):
            @staticmethod
            def forward(ctx, tensor1, tensor2):
                return tensor1 + tensor2

            @staticmethod
            def backward(ctx, grad_output):
                return grad_output, grad_output

        def scope():
            depth = 150000
            x = torch.randn(1, requires_grad=True)
            y = x.clone()

            # build deeply nested computation graph
            for _ in range(depth):
                y = MyOp.apply(y, y)

            # graph deletion occurs when the above locals go out of scope.

        # Should not stack overflow
        scope()

    def test_no_unnecessary_save(self):
        # If we kept x in the derivative Function of x * 2 we would
        # get an error in the backward that would complain that we've
        # modified x, which was needed for gradient computation.
        # Since we should elide unnecessary saves, this test should pass.
        mu = torch.ones(1, requires_grad=True)
        x = torch.empty(1)
        loss = 0
        for i in range(3):
            x.detach_()
            x.copy_(mu + i)
            ft = torch.tensor([float(i)])
            multiplied = x * ft
            s = multiplied.sum()
            loss += s
        loss.backward()

    def test_no_grad(self):
        x = torch.ones(5, 5, requires_grad=True)
        y = torch.ones(5, 5) * 4
        with torch.no_grad():
            w = x + y

        @torch.no_grad()
        def adder(x, y):
            return x + y

        z = adder(x, y)

        self.assertFalse(w.requires_grad)
        self.assertRaises(RuntimeError, lambda: w.backward(torch.ones(5, 5)))
        self.assertIsNone(w.grad_fn)
        self.assertFalse(z.requires_grad)
        self.assertRaises(RuntimeError, lambda: z.backward(torch.ones(5, 5)))
        self.assertIsNone(z.grad_fn)

        # test nested decorator and with-statement on no_grad
        with torch.no_grad():
            self.assertFalse(torch.is_grad_enabled())
            w = adder(x, y)
            self.assertFalse(torch.is_grad_enabled())

    def test_set_grad_generator_functions(self):
        @torch.no_grad()
        def gen_no_grad():
            for i in range(10):
                self.assertEqual(torch.is_grad_enabled(), False)
                yield i

        with torch.enable_grad():
            for _ in gen_no_grad():
                self.assertEqual(torch.is_grad_enabled(), True)

        @torch.enable_grad()
        def gen_enable_grad():
            for i in range(10):
                self.assertEqual(torch.is_grad_enabled(), True)
                yield i

        with torch.no_grad():
            for _ in gen_enable_grad():
                self.assertEqual(torch.is_grad_enabled(), False)

    def test_set_grad_generator_functions_recursive(self):
        # enable_grad_decorator_recursive and no_grad_decorator_recursive call each other
        # recursively, to ensure that the decorators preserve the caller's setting
        @torch.enable_grad()
        def enable_grad_decorator_recursive(depth):
            self.assertTrue(torch.is_grad_enabled())
            if depth > 0:
                no_grad_decorator_recursive(depth - 1)
                self.assertTrue(torch.is_grad_enabled())

        @torch.no_grad()
        def no_grad_decorator_recursive(depth):
            self.assertFalse(torch.is_grad_enabled())
            if depth > 0:
                enable_grad_decorator_recursive(depth - 1)
                self.assertFalse(torch.is_grad_enabled())

        # enable_grad_context_manager_recursive and no_grad_context_manager_recursive call
        # each other recursively, to ensure that the decorators preserve the caller's setting
        def enable_grad_context_manager_recursive(depth):
            with torch.enable_grad():
                self.assertTrue(torch.is_grad_enabled())
                if depth > 0:
                    no_grad_context_manager_recursive(depth - 1)
                    self.assertTrue(torch.is_grad_enabled())

        def no_grad_context_manager_recursive(depth):
            with torch.no_grad():
                self.assertFalse(torch.is_grad_enabled())
                if depth > 0:
                    enable_grad_context_manager_recursive(depth - 1)
                    self.assertFalse(torch.is_grad_enabled())

        with torch.enable_grad():
            self.assertTrue(torch.is_grad_enabled())
            enable_grad_decorator_recursive(10)
            self.assertTrue(torch.is_grad_enabled())
            enable_grad_context_manager_recursive(10)
            self.assertTrue(torch.is_grad_enabled())

        with torch.no_grad():
            self.assertFalse(torch.is_grad_enabled())
            enable_grad_decorator_recursive(10)
            self.assertFalse(torch.is_grad_enabled())
            enable_grad_context_manager_recursive(10)
            self.assertFalse(torch.is_grad_enabled())

    def test_set_grad_coroutines(self):
        @torch.no_grad()
        def coro_no_grad(n=10):
            self.assertFalse(torch.is_grad_enabled())
            for i in range(n):
                self.assertFalse(torch.is_grad_enabled())
                r = yield i
                self.assertFalse(torch.is_grad_enabled())
                self.assertEqual(i, r)
            self.assertFalse(torch.is_grad_enabled())

        @torch.enable_grad()
        def coro_enable_grad(n=10):
            self.assertTrue(torch.is_grad_enabled())
            for i in range(n):
                self.assertTrue(torch.is_grad_enabled())
                r = yield i
                self.assertTrue(torch.is_grad_enabled())
                self.assertEqual(i, r)
            self.assertTrue(torch.is_grad_enabled())

        with torch.enable_grad():
            self.assertTrue(torch.is_grad_enabled())
            coro, r = coro_no_grad(), None
            try:
                while True:
                    self.assertTrue(torch.is_grad_enabled())
                    r = coro.send(r)
                    self.assertTrue(torch.is_grad_enabled())

            except StopIteration:
                pass

        with torch.no_grad():
            self.assertFalse(torch.is_grad_enabled())
            coro, r = coro_enable_grad(), None
            try:
                while True:
                    self.assertFalse(torch.is_grad_enabled())
                    r = coro.send(r)
                    self.assertFalse(torch.is_grad_enabled())

            except StopIteration:
                pass

    def test_set_grad_coroutines_benign_exceptions(self):
        class RecoverableException(Exception):
            pass

        @torch.no_grad()
        def coro_no_grad(n=10):
            has_raised = False
            for i in range(n):
                try:
                    self.assertFalse(torch.is_grad_enabled())
                    yield (-i if has_raised else i)

                except RecoverableException:
                    self.assertFalse(torch.is_grad_enabled())
                    has_raised = True

        @torch.enable_grad()
        def coro_enable_grad(n=10):
            has_raised = False
            for i in range(n):
                try:
                    self.assertTrue(torch.is_grad_enabled())
                    yield (-i if has_raised else i)

                except RecoverableException:
                    self.assertTrue(torch.is_grad_enabled())
                    has_raised = True

        with torch.enable_grad():
            coro = coro_no_grad()
            assert 0 == next(coro)
            try:
                while True:
                    r = coro.throw(RecoverableException)
                    self.assertLess(r, 0)

            except StopIteration:
                pass

        with torch.no_grad():
            coro = coro_enable_grad()
            assert 0 == next(coro)
            try:
                while True:
                    r = coro.throw(RecoverableException)
                    self.assertLess(r, 0)

            except StopIteration:
                pass

    def test_set_grad_coroutines_critical_exceptions(self):
        class UnrecoverableException(Exception):
            pass

        class SecondaryException(Exception):
            pass

        @torch.no_grad()
        def coro_no_grad(n=10):
            has_raised = False
            for i in range(n):
                try:
                    self.assertFalse(torch.is_grad_enabled())
                    yield (-i if has_raised else i)

                except UnrecoverableException:
                    self.assertFalse(torch.is_grad_enabled())
                    raise SecondaryException

        @torch.enable_grad()
        def coro_enable_grad(n=10):
            has_raised = False
            for i in range(n):
                try:
                    self.assertTrue(torch.is_grad_enabled())
                    yield (-i if has_raised else i)

                except UnrecoverableException:
                    self.assertTrue(torch.is_grad_enabled())
                    raise SecondaryException

        with torch.enable_grad():
            coro = coro_no_grad()
            assert 0 == next(coro)
            with self.assertRaises(SecondaryException):
                coro.throw(UnrecoverableException)

        with torch.no_grad():
            coro = coro_enable_grad()
            assert 0 == next(coro)
            with self.assertRaises(SecondaryException):
                coro.throw(UnrecoverableException)

    def test_set_grad_coroutines_exit(self):
        @torch.no_grad()
        def coro_no_grad(state):
            for i in range(10):
                try:
                    self.assertFalse(torch.is_grad_enabled())
                    yield i

                except GeneratorExit:
                    self.assertFalse(torch.is_grad_enabled())
                    state.add('GeneratorExit')
                    raise

        @torch.enable_grad()
        def coro_enable_grad(state):
            for i in range(10):
                try:
                    self.assertTrue(torch.is_grad_enabled())
                    yield i

                except GeneratorExit:
                    self.assertTrue(torch.is_grad_enabled())
                    state.add('GeneratorExit')
                    raise

        state = set()
        with torch.enable_grad():
            coro = coro_no_grad(state)
            for i in range(5):
                next(coro)

            coro.close()
        self.assertTrue('GeneratorExit' in state)

        state = set()
        with torch.no_grad():
            coro = coro_enable_grad(state)
            for i in range(5):
                next(coro)

            coro.close()
        self.assertTrue('GeneratorExit' in state)

    def test_no_grad_python_function(self):
        """Python Functions should respect grad mode."""
        x = torch.ones(5, 5, requires_grad=True)

        class MyOp(Function):
            @staticmethod
            def forward(self, x):
                return x + 1

            @staticmethod
            def backward(self, dy):
                return dy

        with torch.no_grad():
            y = MyOp.apply(x)
        self.assertFalse(y.requires_grad)

    def test_indexing(self):
        x = torch.arange(1., 17).view(4, 4)
        y = Variable(x, requires_grad=True)

        def compare(x, y, idx, indexed_tensor, indexed_var):
            indexed_var_t = indexed_var.data
            if not isinstance(indexed_tensor, torch.Tensor):
                indexed_var_t = indexed_var_t[0]
            self.assertEqual(indexed_tensor, indexed_var_t)

            indexed_var.sum().backward()
            expected_grad = torch.empty(x.size()).fill_(0)
            expected_grad[idx] = 1
            self.assertEqual(y.grad, expected_grad)

        def check_index(x, y, idx):
            if y.grad is not None:
                with torch.no_grad():
                    y.grad.zero_()
            indexed_tensor = x[idx]
            indexed_var = y[idx]
            compare(x, y, idx, indexed_tensor, indexed_var)

        check_index(x, y, 1)
        check_index(x, y, (1, 1))
        check_index(x, y, slice(1, None))
        check_index(x, y, slice(None, 2))
        check_index(x, y, (slice(None, 2), 2))
        check_index(x, y, (slice(1, 2), 2))
        check_index(x, y, (1, slice(2, None)))
        check_index(x, y, (slice(None, None), slice(2, None)))
        check_index(x, y, torch.LongTensor([0, 2]))
        check_index(x, y, torch.rand(4, 4).bernoulli().bool())
        check_index(x, y, (Ellipsis, slice(2, None)))
        check_index(x, y, ([0], [0]))
        check_index(x, y, ([1, 2, 3], [0]))
        check_index(x, y, ([1, 2], [2, 1]))
        check_index(x, y, ([[1, 2], [3, 0]], [[0, 1], [2, 3]]))
        check_index(x, y, ([slice(None), [2, 3]]))
        check_index(x, y, ([[2, 3], slice(None)]))

        # advanced indexing, with less dim, or ellipsis
        check_index(x, y, ([0]))
        check_index(x, y, ([0], ))

        x = torch.arange(1., 49).view(4, 3, 4)
        y = Variable(x, requires_grad=True)

        check_index(x, y, (slice(None), [0], [0]))
        check_index(x, y, ([0], [0], slice(None)))
        check_index(x, y, (slice(None), [0, 1, 2], [0]))
        check_index(x, y, ([0, 1, 2], [0], slice(None)))
        check_index(x, y, (slice(None), [1, 2], [2, 1]))
        check_index(x, y, ([1, 2], [2, 1], slice(None)))
        check_index(x, y, (slice(None), [[1, 2], [2, 0]], [[0, 1], [2, 3]]))
        check_index(x, y, ([[1, 2], [3, 0]], [[0, 1], [2, 2]], slice(None)))
        check_index(x, y, (slice(None), slice(None), [2, 1]))
        check_index(x, y, (slice(None), [2, 1], slice(None)))
        check_index(x, y, ([2, 1], slice(None), slice(None)))

        # advanced indexing, with less dim, or ellipsis
        check_index(x, y, ([0], ))
        check_index(x, y, ([0], slice(None)))
        check_index(x, y, ([0], Ellipsis))
        check_index(x, y, ([1, 2], [0, 1]))
        check_index(x, y, ([1, 2], [0, 1], Ellipsis))
        check_index(x, y, (Ellipsis, [1, 2], [0, 1]))

        # advanced indexing, with a tensor wrapped in a variable
        z = torch.LongTensor([0, 1])
        zv = Variable(z, requires_grad=False)
        seq = [z, Ellipsis]
        seqv = [zv, Ellipsis]

        if y.grad is not None:
            with torch.no_grad():
                y.grad.zero_()
        indexed_tensor = x[seq]
        indexed_var = y[seqv]
        compare(x, y, seq, indexed_tensor, indexed_var)

    def test_indexing_duplicates(self):
        x = torch.arange(1., 17).view(4, 4)
        y = Variable(x, requires_grad=True)

        idx = torch.LongTensor([1, 1, 3, 2, 1, 2])
        y[idx].sum().backward()
        expected_grad = torch.zeros(4, 4)
        for i in idx:
            expected_grad[i] += 1
        self.assertEqual(y.grad, expected_grad)

        # with advanced indexing
        x = torch.arange(1., 17).view(4, 4)
        y = Variable(x, requires_grad=True)

        idx = [[1, 1, 3, 2, 1, 2], [0]]
        y[idx].sum().backward()
        expected_grad = torch.zeros(4, 4)
        for i in idx[0]:
            for j in idx[1]:
                expected_grad[i][j] += 1

        self.assertEqual(y.grad, expected_grad)

        x = torch.arange(1., 17).view(4, 4)
        y = Variable(x, requires_grad=True)
        idx = [[[1, 2], [0, 0]], [[0, 1], [1, 1]]]
        y[idx].sum().backward()
        expected_grad = torch.tensor([[0., 2., 0., 0.],
                                      [1., 0., 0., 0.],
                                      [0., 1., 0., 0.],
                                      [0., 0., 0., 0.]])
        self.assertEqual(y.grad, expected_grad)

        x = torch.arange(1., 65).view(4, 4, 4)
        y = Variable(x, requires_grad=True)

        idx = [[1, 1, 1], slice(None), slice(None)]
        y[idx].sum().backward()
        expected_grad = torch.empty(4, 4, 4).zero_()
        expected_grad[1].fill_(3)
        self.assertEqual(y.grad, expected_grad)

    def test_index_backward_does_not_save_tensor(self):
        # Example from https://github.com/pytorch/pytorch/issues/24853.
        # if `index(tensor, indices)` saves `tensor` for backwards, then it will
        # trigger a version check on `tensor` during the backward pass, which
        # will cause the following code to error because `tensor` gets modified
        # by the indexing line.
        a = torch.tensor([1., 0, 0])
        b = torch.zeros(3, requires_grad=True)
        tensor = b + 0
        tensor[a != 0] = tensor[a != 0]
        tensor.backward(torch.zeros_like(tensor))

    def test_volatile_deprecated(self):
        v = torch.autograd.torch.randn(3, 3)
        with warnings.catch_warnings(record=True) as w:
            self.assertFalse(v.volatile)
        self.assertIn('volatile', str(w[0].message))

    def test_saved_variables_deprecated(self):
        class MyFunction(Function):
            @staticmethod
            def forward(ctx, tensor1, tensor2):
                ctx.save_for_backward(tensor1, tensor2)
                return tensor1 + tensor2

            @staticmethod
            def backward(ctx, grad_output):
                var1, var2 = ctx.saved_variables
                return (grad_output, grad_output)

        with warnings.catch_warnings(record=True) as warns:
            warnings.simplefilter("always")
            x = torch.randn((3, 3), requires_grad=True)
            y = torch.randn((3, 3), requires_grad=True)
            MyFunction.apply(x, y).sum().backward()

            has_deprecated = map(lambda warn:
                                 'deprecated' in str(warn) and
                                 'saved_variables' in str(warn),
                                 warns)
            has_deprecated = reduce(lambda x, y: x or y, has_deprecated)
            self.assertTrue(has_deprecated)

    def test_requires_grad(self):
        x = torch.randn(5, 5)
        y = torch.randn(5, 5)
        z = torch.randn(5, 5, requires_grad=True)
        a = x + y
        self.assertFalse(a.requires_grad)
        b = a + z
        self.assertTrue(b.requires_grad)

        def error():
            raise RuntimeError
        # Make sure backward isn't called on these
        a._backward_hooks = OrderedDict()
        x._backward_hooks = OrderedDict()
        y._backward_hooks = OrderedDict()
        a._backward_hooks['test'] = error
        x._backward_hooks['test'] = error
        y._backward_hooks['test'] = error
        b.backward(torch.ones(5, 5))

    def test_requires_grad_(self):
        x = torch.randn(5, 5)
        y = torch.randn(5, 5, requires_grad=True)
        self.assertIs(x, x.requires_grad_())
        self.assertTrue(x.requires_grad)
        self.assertIs(y, y.requires_grad_())
        self.assertTrue(y.requires_grad)
        self.assertIs(x, x.requires_grad_(True))
        self.assertTrue(x.requires_grad)
        self.assertIs(y, y.requires_grad_(True))
        self.assertTrue(y.requires_grad)
        z = x * y
        self.assertRaises(RuntimeError, lambda: z.requires_grad_(False))
        self.assertIs(z, z.requires_grad_())
        self.assertTrue(z.requires_grad)
        self.assertIs(z, z.requires_grad_(True))
        self.assertTrue(z.requires_grad)

        self.assertIs(x, x.requires_grad_(False))
        self.assertFalse(x.requires_grad)
        self.assertIs(y, y.requires_grad_(False))
        self.assertFalse(y.requires_grad)

    def test_requires_grad_inplace(self):
        a = torch.randn(5, 5)
        b = torch.randn(5, 5, requires_grad=True)
        a += b
        self.assertTrue(a.requires_grad)

        # non-leaf
        a = torch.randn(5, 5) + 0
        b = torch.randn(5, 5, requires_grad=True)
        a += b
        self.assertTrue(a.requires_grad)

    def test_no_requires_grad_inplace(self):
        # basic case, should be able to modify inplace while requires_grad is False
        a = torch.randn(2, 3)
        a.add_(5)
        a.requires_grad = True
        a.sum().backward()
        self.assertEqual(a.grad, torch.ones(2, 3))

        # same but with a view
        a = torch.randn(2, 3)
        b = a[:]
        b.add_(5)
        a.requires_grad = True
        a.sum().backward()
        self.assertEqual(a.grad, torch.ones(2, 3))

        # should fail if requires_grad = True when we modify inplace
        a = torch.randn(2, 3)
        b = a[:]
        a.requires_grad = True
        with self.assertRaises(RuntimeError):
            a.add_(5)
        with self.assertRaises(RuntimeError):
            b.add_(5)

    def test_attribute_deletion(self):
        x = torch.randn((5, 5), requires_grad=True)
        del x.grad
        self.assertIsNone(x.grad)
        with self.assertRaises(RuntimeError):
            del x.data
        with self.assertRaises(TypeError):
            x.data = None
        with self.assertRaises(RuntimeError):
            del x.requires_grad
        with self.assertRaises(RuntimeError):
            del x._grad_fn
        with self.assertRaises(RuntimeError):
            del x._backward_hooks

    def test_duplicate_backward_root(self):
        a = torch.randn(5, 5, requires_grad=True)
        b = torch.randn(5, 5, requires_grad=True)

        x = a * b
        grad_output = torch.randn_like(x)
        torch.autograd.backward([x, x], [grad_output, grad_output])

        self.assertEqual(a.grad, b * grad_output * 2)
        self.assertEqual(b.grad, a * grad_output * 2)

    def test_backward_no_grad(self):
        a = torch.randn(5, 5, requires_grad=True)
        b = a + 2
        with self.assertRaises(RuntimeError):
            torch.autograd.backward([b], [None])

    def test_backward_twice_with_saved_values(self):
        b = torch.randn(3, requires_grad=True, dtype=torch.double)
        c = torch.zeros(3, dtype=torch.double)
        c[[1, 2]] = b[[1, 1]]
        c.backward(torch.tensor([1, 1, 1], dtype=torch.double))
        self.assertRaisesRegex(RuntimeError, 'Specify retain_graph=True',
                               lambda: c.backward(torch.tensor([1, 1, 1], dtype=torch.double)))

    def test_backward_twice_retained_graph_with_saved_values(self):
        b = torch.randn(3, requires_grad=True, dtype=torch.double)
        c = torch.zeros(3, dtype=torch.double)
        c[[1, 2]] = b[[1, 1]]
        c.backward(torch.tensor([1, 1, 1], dtype=torch.double), retain_graph=True)
        c.backward(torch.tensor([1, 1, 1], dtype=torch.double))

    def test_backward_twice_without_saved_values(self):
        b = torch.randn(3, requires_grad=True, dtype=torch.double)
        c = b + 1
        c.backward(torch.tensor([1, 1, 1], dtype=torch.double))
        c.backward(torch.tensor([1, 1, 1], dtype=torch.double))

    def test_backward_twice_retained_graph_without_saved_values(self):
        b = torch.randn(3, requires_grad=True, dtype=torch.double)
        c = torch.zeros(3, dtype=torch.double)
        c[[1, 2]] = b[[1, 1]]
        c.backward(torch.tensor([1, 1, 1], dtype=torch.double), retain_graph=True)
        c.backward(torch.tensor([1, 1, 1], dtype=torch.double))

    def test_backward_create_graph_warns(self):
        try:
            prev = torch.is_warn_always_enabled()
            torch.set_warn_always(True)

            b = torch.randn(3, requires_grad=True, dtype=torch.double)
            c = b * b
            with warnings.catch_warnings(record=True) as ws:
                c.backward(torch.ones_like(c), create_graph=True)
            b.grad = None
            self.assertTrue(any('Using backward() with create_graph=True' in str(w.message) for w in ws))

            # Should not warn for grad
            with warnings.catch_warnings(record=True) as ws:
                torch.autograd.grad(c, b, torch.ones_like(c), create_graph=True)
            self.assertFalse(any('Using backward() with create_graph=True' in str(w.message) for w in ws))

        finally:
            torch.set_warn_always(prev)

    def test_next_functions(self):
        x = torch.randn(5, 5, requires_grad=True)
        y = torch.randn(5, 5, requires_grad=True)

        a = x + y
        self.assertIsNotNone(a.grad_fn)
        next_functions = a.grad_fn.next_functions
        self.assertEqual(len(next_functions), 2)
        self.assertIsInstance(next_functions[0][0], torch._C._functions.AccumulateGrad)
        self.assertEqual(next_functions[0][1], 0)
        self.assertIsInstance(next_functions[1][0], torch._C._functions.AccumulateGrad)
        self.assertEqual(next_functions[1][1], 0)

        b = a + 5
        next_functions = b.grad_fn.next_functions
        self.assertEqual(len(next_functions), 2)
        self.assertIs(next_functions[0][0], a.grad_fn)
        self.assertIs(next_functions[1][0], None)

    def test_inplace(self):
        x = torch.ones(5, 5, requires_grad=True)
        y = Variable(torch.ones(5, 5) * 4, requires_grad=True)

        z = x * y
        q = z + y
        w = z * y
        z.add_(2)
        # Add doesn't need it's inputs to do backward, so it shouldn't raise
        q.backward(torch.ones(5, 5), retain_graph=True)
        # Mul saves both inputs in forward, so it should raise
        self.assertRaises(RuntimeError, lambda: w.backward(torch.ones(5, 5)))

        z = x * y
        q = z * y
        r = z + y
        w = z.add_(y)
        # w is a the last expression, so this should succeed
        w.backward(torch.ones(5, 5), retain_graph=True)
        # r doesn't use the modified value in backward, so it should succeed
        r.backward(torch.ones(5, 5), retain_graph=True)
        # q uses dirty z, so it should raise
        self.assertRaises(RuntimeError, lambda: q.backward(torch.ones(5, 5)))

        with torch.no_grad():
            x.grad.zero_()
        m = x / 2
        z = m + y / 8
        q = z * y
        r = z + y
        prev_version = z._version
        w = z.exp_()
        self.assertNotEqual(z._version, prev_version)
        r.backward(torch.ones(5, 5), retain_graph=True)
        self.assertEqual(x.grad, torch.ones(5, 5) / 2)
        w.backward(torch.ones(5, 5), retain_graph=True)
        self.assertEqual(x.grad, torch.empty(5, 5).fill_((1 + math.e) / 2))
        self.assertRaises(RuntimeError, lambda: q.backward(torch.ones(5, 5)))

        leaf = torch.ones(5, 5, requires_grad=True)
        x = leaf.clone()
        x.add_(10)
        self.assertEqual(x, torch.ones(5, 5) * 11)
        # x should be still usable
        y = x + 2
        y.backward(torch.ones(5, 5))
        self.assertEqual(leaf.grad, torch.ones(5, 5))
        z = x * y
        x.add_(2)
        self.assertRaises(RuntimeError, lambda: z.backward(torch.ones(5, 5)))

    def test_mark_non_differentiable(self):
        class MyFunction(Function):
            @staticmethod
            def forward(ctx, input):
                output = input > 0
                ctx.mark_non_differentiable(output)
                return output

            @staticmethod
            def backward(ctx, grad_output):
                return (grad_output * 0).to(torch.double)

        x = torch.randn(5, 5, requires_grad=True)
        mask = MyFunction.apply(x)
        self.assertFalse(mask.requires_grad)
        y = x.masked_fill(mask, 0)
        y.sum().backward()

    def test_mark_non_differentiable_mixed(self):
        class MyFunction(Function):
            @staticmethod
            def forward(ctx, input):
                a = input + 1
                b = input + 2
                ctx.mark_non_differentiable(a)
                return a, b

            @staticmethod
            def backward(ctx, grad_a, grad_b):
                self.assertTrue((grad_a == 0).all())
                self.assertTrue((grad_b == 1).all())
                return grad_b

        x = torch.randn(5, 5, requires_grad=True)
        a, b = MyFunction.apply(x)
        self.assertFalse(a.requires_grad)
        self.assertTrue(b.requires_grad)
        b.sum().backward()
        self.assertEqual(x.grad, torch.ones(5, 5))

    def test_mark_non_differentiable_none(self):
        # This used to segfault because MyFunction would send back null
        # gradients to MulBackward, which is implemented in C++. C++
        # implemented functions expect incoming  grad_ouptuts to be non-null.
        class MyFunction(Function):
            @staticmethod
            def forward(ctx, input):
                output = input.clone()
                ctx.mark_non_differentiable(output)
                return output

            @staticmethod
            def backward(ctx, grad_output):
                return None

        x = torch.randn(5, 5, requires_grad=True)
        r = MyFunction.apply(x * x)
        (r * x).sum().backward()

    def test_return_duplicate(self):
        class DoubleDuplicate(Function):
            @staticmethod
            def forward(ctx, x):
                output = x * 2
                return output, output

            @staticmethod
            def backward(ctx, grad1, grad2):
                return grad1 * 2 + grad2 * 2

        def fn(x):
            a, b = DoubleDuplicate.apply(x)
            self.assertIs(a, b)
            return a + b

        x = torch.randn(5, 5, dtype=torch.double, requires_grad=True)
        gradcheck(fn, [x])
        gradgradcheck(fn, [x])

    def test_return_duplicate_inplace(self):
        class DoubleInplace(Function):
            @staticmethod
            def forward(ctx, x):
                x.mul_(2)
                ctx.mark_dirty(x)
                return x, x

            @staticmethod
            def backward(ctx, grad1, grad2):
                return grad1 * 2 + grad2 * 2

        def inplace_fn(x):
            a, b = DoubleInplace.apply(x.clone())
            self.assertIs(a, b)
            return a + b

        x = torch.randn(5, 5, dtype=torch.double, requires_grad=True)
        gradcheck(inplace_fn, [x])
        gradgradcheck(inplace_fn, [x])

        # Can't modify leaf variables in-place
        self.assertRaises(RuntimeError, lambda: InplaceFunction.apply(x))
        # Functions which modify views in-place must return only one output
        self.assertRaises(RuntimeError, lambda: InplaceFunction.apply(x.clone()[0]))

    def _test_setitem(self, size, index):
        x = torch.ones(*size, requires_grad=True)
        y = x + 2
        y_version = y._version
        y[index] = 2
        self.assertNotEqual(y._version, y_version)
        y.backward(torch.ones(*size))
        expected_grad = torch.ones(*size)
        expected_grad[index] = 0
        self.assertEqual(x.grad, expected_grad)

    def _test_setitem_tensor(self, size, index):
        x = torch.ones(*size, requires_grad=True)
        y = x + 2
        y_version = y._version
        value = x.new(x[index].size()).fill_(7)
        value.requires_grad = True
        y[index] = value
        self.assertNotEqual(y._version, y_version)
        y.backward(torch.ones(*size))
        expected_grad_input = torch.ones(*size)
        expected_grad_input[index] = 0
        self.assertEqual(x.grad, expected_grad_input)
        self.assertEqual(value.grad, torch.ones_like(value))

        # case when x broadcasts to as y[1]
        x = torch.randn(4, requires_grad=True)
        y = torch.zeros(2, 3, 4)
        y[1] = x
        y.backward(torch.randn(2, 3, 4))
        self.assertEqual(x.size(), x.grad.size())

    def test_setitem(self):
        self._test_setitem((5, 5), 1)
        self._test_setitem((5,), 1)
        self._test_setitem((1,), 0)
        self._test_setitem((10,), [[0, 4, 2]])
        self._test_setitem((5, 5), [[0, 4], [2, 2]])
        self._test_setitem((5, 5, 5), [slice(None), slice(None), [1, 3]])
        self._test_setitem((5, 5, 5), [slice(None), [1, 3], slice(None)])
        self._test_setitem((5, 5, 5), [[1, 3], slice(None), slice(None)])
        self._test_setitem((5, 5, 5), [slice(None), [2, 4], [1, 3]])
        self._test_setitem((5, 5, 5), [[1, 3], [2, 4], slice(None)])
        self._test_setitem_tensor((5, 5), 3)
        self._test_setitem_tensor((5, 5), [[0, 1], [1, 0]])
        self._test_setitem_tensor((5,), 3)
        self._test_setitem_tensor((5,), Variable(torch.LongTensor([3]), requires_grad=False).sum())
        self._test_setitem_tensor((5,), [[0, 1, 2, 3]])
        self._test_setitem_tensor((5, 5, 5), [slice(None), slice(None), [1, 3]])
        self._test_setitem_tensor((5, 5, 5), [slice(None), [1, 3], slice(None)])
        self._test_setitem_tensor((5, 5, 5), [[1, 3], slice(None), slice(None)])
        self._test_setitem_tensor((5, 5, 5), [slice(None), [2, 4], [1, 3]])
        self._test_setitem_tensor((5, 5, 5), [[1, 3], [2, 4], slice(None)])
        self._test_setitem_tensor((5, 5, 5), [Variable(torch.LongTensor([1,
                                              3]), requires_grad=False), [2, 4], slice(None)])

    def test_setitem_mask(self):
        mask = torch.BoolTensor(5, 5).bernoulli_()
        self._test_setitem((5, 5), Variable(mask))
        self._test_setitem((5,), Variable(mask[0]))
        self._test_setitem((1,), Variable(mask[0, 0:1]))
        self._test_setitem_tensor((5, 5), Variable(mask))
        self._test_setitem_tensor((5,), Variable(mask[0]))

    def test_select_sum(self):
        # both select and sum return Scalars in ATen; ensure they work together.
        x = torch.randn(10, dtype=torch.double, requires_grad=True)

        def func(x):
            return x.select(0, 1).sum()

        gradcheck(func, [x])
        gradgradcheck(func, [x])

    def test_diagonal_expanded_v(self):
        value = torch.rand([])
        v_expanded = torch.tensor(value).expand(10)
        a = torch.rand(10, 10, dtype=torch.double, requires_grad=True)
        result, = torch.autograd.grad(a.diagonal(), a, v_expanded)
        self.assertEqual(result, torch.eye(10, dtype=torch.double) * value)

    def test_select_expanded_v(self):
        v_expanded = torch.rand(10).expand(10, 10)
        a = torch.rand(10, 10, 10, requires_grad=True)
        result, = torch.autograd.grad(a[0], a, v_expanded)
        expected = torch.zeros(10, 10, 10)
        expected[0] = v_expanded
        self.assertEqual(result, expected)

    def test_slice_expanded_v(self):
        v_expanded = torch.rand(10, 1).expand(2, 10, 10)
        a = torch.rand(10, 10, 10, requires_grad=True)
        result, = torch.autograd.grad(a[3:5], a, v_expanded)
        expected = torch.zeros(10, 10, 10)
        expected[3:5] = v_expanded
        self.assertEqual(result, expected)

    def test_unused_output(self):
        x = torch.randn(10, 10, requires_grad=True)
        outputs = x.chunk(5)
        o = outputs[2]
        o = o * 4 + 2
        o.sum().backward()
        expected_grad = torch.zeros(10, 10)
        expected_grad[4:6] = 4
        self.assertEqual(x.grad, expected_grad)

        with torch.no_grad():
            x.grad.zero_()
        grad_output = torch.randn(2, 10)
        outputs = x.chunk(5)
        outputs[0].backward(grad_output)
        expected_grad = torch.zeros(10, 10)
        expected_grad[:2] = grad_output
        self.assertEqual(x.grad, expected_grad)

    # TODO: opinfo this or move to the sparse test suite
    def _test_sparse_gather(self, size_x, size_ind, dim):
        x = torch.randn(size_x, requires_grad=True)
        if len(size_ind) > 0 and len(size_x) > 0:
            ind = torch.randint(x.size(dim), size_ind)
        else:
            ind = torch.zeros(size_ind, dtype=torch.int64)
        out = torch.gather(x, dim, ind, sparse_grad=False)
        grad = torch.rand_like(out)
        out.backward(grad)
        grad_dense = x.grad.clone()
        x.grad = None
        out = torch.gather(x, dim, ind, sparse_grad=True)
        out.backward(grad)
        self.assertEqual(grad_dense, x.grad.to_dense())

    def test_sparse_gather_dim0(self):
        self._test_sparse_gather((10, 10), (5, 10), 0)

    def test_sparse_gather_dim1(self):
        self._test_sparse_gather((10, 10, 5), (10, 5, 5), 1)

    def test_sparse_gather_dim_neg(self):
        self._test_sparse_gather((10, 10, 5), (10, 10, 2), -1)

    def test_sparse_gather_ind_scalar(self):
        self._test_sparse_gather((10,), (), 0)

    def test_sparse_gather_x_scalar(self):
        self._test_sparse_gather((), (2,), 0)

    def test_sparse_gather_both_scalar(self):
        self._test_sparse_gather((), (), 0)

    def test_gc_in_destructor(self):
        """
        Previously, if a Function destructor triggered a garbage collection,
        the Variable's tp_dealloc handler would get called twice leading to a
        segfault.
        """
        class CollectOnDelete(Function):
            def forward(self, x):
                return x

            def backward(self, grad_output):
                return grad_output

            def __del__(self):
                gc.collect()

        for _ in range(10):
            CollectOnDelete().forward(torch.randn(1, requires_grad=True)).backward()

    def test_naughty_autograd_function_attribute_access(self):
        class Id(Function):
            @staticmethod
            def forward(ctx, x):
                return x

            @staticmethod
            def backward(ctx, grad_x):
                return grad_x

        with self.assertWarnsRegex(DeprecationWarning, "should not be instantiated"):
            f = Id()

        # # After raising warning, should still return an instance
        self.assertIsInstance(f, Id)
        x = torch.zeros(1, requires_grad=True)
        with self.assertRaisesRegex(RuntimeError, "non-static forward method is deprecated"):
            f(x)
        t = Id.apply(x)
        self.assertEqual(t.grad_fn.name(), "IdBackward")

        # THPFunction is the base class of both grad_fn and autograd functions,
        # which means that a lot of accessors on them may segfault. Test that we
        # properly error in this case.
        t = torch.ones(1, requires_grad=True)
        t._backward_hooks = dict()
        with self.assertRaisesRegex(RuntimeError, "Attribute '_register_hook_dict' is invalid"):
            f._register_hook_dict(t)
        with self.assertRaisesRegex(RuntimeError, "Attribute 'register_hook' is invalid"):
            f.register_hook(lambda x, y: None)
        with self.assertRaisesRegex(RuntimeError, "Attribute 'next_functions' is invalid"):
            f.next_functions
        with self.assertRaisesRegex(RuntimeError, "Attribute 'name' is invalid"):
            f.name()
        with self.assertRaisesRegex(RuntimeError, "underlying PyNode has already been deallocated"):
            f.metadata

    @unittest.expectedFailure
    def test_naughty_anomaly_access(self):
        class MyFunction(Function):
            @staticmethod
            def forward(ctx, x):
                return x

            @staticmethod
            def backward(ctx, g):
                return g

        x = torch.zeros(1, requires_grad=True)
        y = MyFunction.apply(x)
        y.backward()
        y.grad_fn.metadata
        g = y.grad_fn
        del y
        g.metadata  # this currently fails, but shouldn't

    def test_naughty_autograd_function_stashing_ctx(self):
        saved_ctx = []

        class Id(Function):
            @staticmethod
            def forward(ctx, x):
                ctx.save_for_backward(x)
                return x

            @staticmethod
            def backward(ctx, grad_x):
                saved_ctx.append(ctx)
                return ctx.saved_tensors

        p = torch.zeros(1, requires_grad=True)
        loss = Id.apply(p)
        loss.backward(retain_graph=True)
        del loss
        # At this point in time, it complains that the graph has been freed
        # (which indeed true, although a somewhat indirect way of stating the
        # problem).
        self.assertRaises(RuntimeError, lambda: saved_ctx[0].saved_tensors)

    def test_custom_autograd_repeated_grad_grad(self):
        # This test failed the equality check in PR #22983; it's an interesting
        # and different test case worth enshrining.  mult1 is not testing
        # anything that interesting, but mult2 is the interesting case.

        def mult1(x):
            return x.prod(dim=-1).prod(dim=-1)

        class Mult(torch.autograd.Function):
            @staticmethod
            def forward(ctx, x):
                y = mult1(x)
                ctx.save_for_backward(x, y)
                return y

            @staticmethod
            def backward(ctx, grad_output):
                x, y = ctx.saved_tensors
                return (grad_output * y)[:, None, None] / x

        mult2 = Mult.apply

        def check_gradgrad_repeated(x, y):
            gy, = torch.autograd.grad(y[0], x, create_graph=True)
            ggy_1, = torch.autograd.grad(gy[0, 0, 0], x, retain_graph=True)
            gy, = torch.autograd.grad(y[0], x, create_graph=True)
            ggy_2, = torch.autograd.grad(gy[0, 0, 0], x, retain_graph=True)
            self.assertEqual(ggy_1[0, 0, 1], ggy_2[0, 0, 1])

        x = torch.ones(2, 4, 4).requires_grad_()
        check_gradgrad_repeated(x, mult1(x))
        check_gradgrad_repeated(x, mult2(x))

    def test_custom_autograd_no_early_free(self):
        # This test failed complaining that buffers had already been freed
        # prior to #22983.  Also pretty interesting test case.
        class Double(torch.autograd.Function):
            @staticmethod
            def forward(ctx, x):
                y = x ** 2
                ctx.save_for_backward(x, y)
                return y

            @staticmethod
            def backward(ctx, grad_output):
                x, _ = ctx.saved_tensors
                return grad_output * 2 * x

        # this is equivalent, but uses the output of .forward() in .backward()
        class Double2(Double):
            @staticmethod
            def backward(ctx, grad_output):
                x, y = ctx.saved_tensors
                return grad_output * 2 * y / x

        double = Double.apply
        double2 = Double2.apply

        x = torch.tensor(2).double().requires_grad_()

        self.assertTrue(gradcheck(double, x))
        self.assertTrue(gradgradcheck(double, x))
        self.assertTrue(gradcheck(double2, x))
        self.assertTrue(gradgradcheck(double2, x))

        y = double(x)
        torch.autograd.grad(y, x, create_graph=True)
        torch.autograd.grad(y, x)

        y = double2(x)
        torch.autograd.grad(y, x, create_graph=True)
        torch.autograd.grad(y, x)  # should not error!

    def test_detach(self):
        x = torch.randn(10, 10, requires_grad=True)
        y = x + 2
        y = y.detach()
        z = y * 4 + 2
        self.assertFalse(y.requires_grad)
        self.assertFalse(z.requires_grad)

        x = torch.randn(10, 10, requires_grad=True)
        y = x * 2
        y = y.detach()
        self.assertFalse(y.requires_grad)
        self.assertIsNone(y.grad_fn)
        z = x + y
        z.sum().backward()
        # This is an incorrect gradient, but we assume that's what the user
        # wanted. detach() is an advanced option.
        self.assertEqual(x.grad, torch.ones(10, 10))

        # in-place detach
        x = torch.randn(10, 10, requires_grad=True)
        y = torch.randn(10, 10, requires_grad=True)
        a = x * 2
        (y + a).sum().backward(retain_graph=True)
        a.detach_()
        self.assertFalse(a.requires_grad)
        (y + a).sum().backward()  # this won't backprop to x
        self.assertEqual(x.grad, torch.ones(10, 10) * 2)
        self.assertEqual(y.grad, torch.ones(10, 10) * 2)

        # in-place deatch on a view raises an exception
        view = x.narrow(0, 1, 4)
        self.assertRaisesRegex(RuntimeError, 'view', lambda: view.detach_())

    def test_detach_base(self):
        "detaching base does not detach view"
        x = torch.randn(10, 10, requires_grad=True)
        view = x.narrow(0, 1, 4)
        x.detach_()
        self.assertFalse(x.requires_grad)
        self.assertTrue(view.requires_grad)
        self.assertIsNotNone(view.grad_fn)
        self.assertIs(view._base, x)

    def test_detach_then_inplace_raises_in_autograd(self):
        x = torch.randn([], requires_grad=True)
        orig_x = x.detach().clone()

        y = x ** 2  # saves x
        z = x.detach()
        z.zero_()
        with self.assertRaisesRegex(RuntimeError, "has been modified by an inplace"):
            y.backward()

    def test_detach_disallows_metadata_change(self):
        x = torch.randn([], requires_grad=True)
        detached = x.detach()

        with self.assertRaisesRegex(
                RuntimeError, "not allowed on a Tensor created from .data or .detach()"):
            detached.resize_(3, 3)

    def _test_type_conversion_backward(self, t, ):
        fvar = Variable(t(torch.randn(5, 5).float()), requires_grad=True)
        fvar.double().sum().backward()
        self.assertEqual(fvar.grad, torch.ones_like(fvar))
        self.assertEqual(type(fvar.grad), type(fvar))
        dvar = Variable(t(torch.randn(5, 5).double()), requires_grad=True)
        dvar.float().sum().backward()
        self.assertEqual(dvar.grad, torch.ones_like(dvar))
        self.assertEqual(type(dvar.grad), type(dvar))

    def test_type_conversions(self):
        x = torch.randn(5, 5)
        self.assertIsInstance(x.float(), torch.FloatTensor)
        self.assertIsInstance(x.int(), torch.IntTensor)
        if torch.cuda.is_available():
            self.assertIsInstance(x.float().cuda(), torch.cuda.FloatTensor)
            self.assertIsInstance(x.int().cuda(), torch.cuda.IntTensor)
            self.assertIsInstance(x.int().cuda().cpu(), torch.IntTensor)
            if torch.cuda.device_count() >= 2:
                x2 = x.float().cuda(1)
                self.assertIsInstance(x2, torch.cuda.FloatTensor)
                self.assertIs(x2.get_device(), 1)
                x2 = x.float().cuda()
                self.assertIsInstance(x2, torch.cuda.FloatTensor)
                self.assertIs(x2.get_device(), 0)
                x2 = x2.cuda(1)
                self.assertIsInstance(x2, torch.cuda.FloatTensor)
                self.assertIs(x2.get_device(), 1)
                y = Variable(torch.randn(5).cuda(1), requires_grad=True)
                y.cpu().sum().backward()
                self.assertIs(y.grad.get_device(), 1)
                self.assertIs(y.long().get_device(), 1)

        for t in [torch.DoubleTensor, torch.FloatTensor, torch.IntTensor, torch.ByteTensor]:
            for y_var in (True, False):
                y = torch.randint(5, (5, 5), dtype=t.dtype)
                y = Variable(y) if y_var else y
                self.assertIsInstance(x.type(t), t)
                self.assertIsInstance(x.type_as(y), t)
                # TODO: t.dtype should work
                t_dtype = t().dtype
                self.assertIsInstance(x.type(t_dtype), t)
                self.assertIs(t_dtype, x.type(t_dtype).dtype)
                self.assertEqual(y.data_ptr(), y.type(t).data_ptr())
                if torch.cuda.is_available():
                    for x_cuda in (True, False):
                        for y_cuda in (True, False):
                            x_c = x.cuda() if x_cuda else x
                            y_c = y.cuda() if y_cuda else y
                            _, y_type = y_c.type().rsplit('.', 1)
                            y_typestr = ('torch.cuda.' if y_cuda else 'torch.') + y_type
                            self.assertEqual(y_c.type(), x_c.type(y_typestr).type())
                            self.assertIs(y_c.dtype, x_c.type(y_c.dtype).dtype)
                            self.assertEqual(y_c.data_ptr(), y_c.cuda().data_ptr() if y_cuda else y_c.data_ptr())

        self._test_type_conversion_backward(lambda x: x)
        if torch.cuda.is_available():
            self._test_type_conversion_backward(lambda x: x.cuda())
            if torch.cuda.device_count() >= 2:
                # one of these has to be the non-default device
                self._test_type_conversion_backward(lambda x: x.cuda(0))
                self._test_type_conversion_backward(lambda x: x.cuda(1))

    def test_isolated_node(self):
        x = torch.randn(5, 5, requires_grad=True)
        y = torch.randn(5, 5, requires_grad=True)

        a = x + y
        b = torch.max(a, 1, True)[1].repeat(1, 5).double()
        o = (b + a).sum()
        o.backward()

    def test_shape(self):
        x = torch.randn(3, 4)
        self.assertEqual(2, len(x.shape))
        self.assertEqual(x.shape[0], 3)
        self.assertEqual(x.shape[1], 4)

    def test_numpy_requires_grad(self):
        x = torch.randn(2, 2, requires_grad=True)
        err_msg_outputs = r"Can't call numpy\(\) on Tensor that requires grad. Use tensor.detach\(\).numpy\(\) instead."
        with self.assertRaisesRegex(RuntimeError, err_msg_outputs):
            x.numpy()

        with torch.no_grad():
            x.numpy()

        x = torch.randn(2, 2)
        x.numpy()

        with torch.no_grad():
            x.numpy()

    def test_return_leaf(self):
        class Identity(Function):
            @staticmethod
            def forward(ctx, a, b):
                return a, a + b

            @staticmethod
            def backward(ctx, grad_a, grad_b):
                return grad_a + grad_b, grad_b

        hook_called = [False]
        x = torch.randn(5, 5, requires_grad=True)
        y = torch.randn(5, 5, requires_grad=True)

        q, p = Identity.apply(x, y)

        # Make sure hooks only receive grad from usage of q, not x.
        def hook(grad):
            hook_called[0] = True
            self.assertEqual(grad, torch.ones(5, 5))

        q.register_hook(hook)
        (q + p + x).sum().backward()
        self.assertEqual(x.grad, torch.ones(5, 5) * 3)
        self.assertEqual(y.grad, torch.ones(5, 5))
        self.assertTrue(hook_called[0])

    def test_return_leaf_inplace(self):
        class Inplace(InplaceFunction):
            @staticmethod
            def forward(ctx, a, b):
                ctx.mark_dirty(a)
                return a.add_(b), b + 2

            @staticmethod
            def backward(ctx, grad_a, grad_b):
                return grad_a, grad_a + grad_b

        x = torch.randn(5, 5)
        y = torch.randn(5, 5, requires_grad=True)

        q, p = Inplace.apply(x, y)
        self.assertIs(q, x)
        self.assertIs(q.grad_fn.__class__, Inplace._backward_cls)
        self.assertTrue(q.requires_grad)
        q.sum().backward()
        self.assertEqual(y.grad, torch.ones(5, 5))

    def test_leaf_assignment(self):
        x = torch.randn(5, 5)
        y = torch.randn(5, requires_grad=True)
        z = torch.randn(5, requires_grad=True)

        x[0] = y
        x[1] = 2 * z
        self.assertTrue(x.requires_grad)
        self.assertIsNot(x.grad_fn, None)
        x.sum().backward()
        self.assertEqual(y.grad, torch.ones(5))
        self.assertEqual(z.grad, torch.ones(5) * 2)

    def test_no_grad_assignment(self):
        x = torch.randn(5, 5, requires_grad=True)
        y = torch.randn(5)
        with torch.no_grad():
            x[0] = y

        self.assertTrue(x.requires_grad)
        self.assertIsNone(x.grad_fn)

    def test_no_grad_modifies_version(self):
        x = torch.randn(5, requires_grad=True)
        y = torch.randn(5, requires_grad=True)
        z = (x * y).sum()
        with torch.no_grad():
            x *= 2
        self.assertRaisesRegex(RuntimeError, 'modified by an inplace operation',
                               lambda: z.backward())

    def test_no_grad_input(self):
        class MyFunction(Function):
            @staticmethod
            def forward(self, x):
                return x

            @staticmethod
            def backward(self, grad_output):
                return grad_output

        x = torch.randn(5, requires_grad=True)
        with torch.no_grad():
            y = MyFunction.apply(x)

        self.assertTrue(x.requires_grad)
        self.assertIsNone(y.grad_fn)

    def test_backward_copy(self):
        # This tests checks backward engine for a very subtle bug that appreared
        # in one of the initial versions of autograd. Gradients tensors were
        # simply stored in lists while the function waited for all its gradients
        # to be computed. However, sometimes an output was used multiple times,
        # so the gradients needed to be summed. Engine used to keep a need_copy
        # set of tensors that will need a clone upon next addition and removed
        # them from the set as soon as the clone was performed. However, this
        # could lead to incorrect results if the same gradient tensor was
        # buffered in three places in the graph:
        # 1. When accumulating gradients in one of these places it was cloned
        #    and removed from need_copy set.
        # 2. When accumulating in second place, it wasn't in the need_copy set,
        #    so the gradients were simply accumulated in-place (which already
        #    modified the grad in 3rd place)
        # 3. When accumulating in the third place, it wasn't in the need_copy set
        #    as well, so the incoming gradient was summed in-place, yielding
        #    incorrect results in all functions, except the first one.
        x = torch.ones(5, 5, requires_grad=True)
        y = torch.ones(5, 5, requires_grad=True)
        # Simulate that we're in the middle of the graph
        a = x + 2
        b = y + 2
        c = x + 2
        # This op will just return grad_output two times in backward
        add1 = a + b
        add2 = add1 + c
        # Simulate a long branch, so grad_output will get buffered.
        for _ in range(4):
            a = a * 2
            b = b * 2
            c = c * 2
        branch = a + b + c
        out = add2 + branch
        # expected gradients are:
        # for x: 34 (16 from final a, 16 from final c, 2 from add2)
        # for y: 17 (16 from final b, 1 from add2)
        grad_output = torch.ones(5, 5)
        out.backward(grad_output)
        self.assertEqual(x.grad, torch.ones(5, 5) * 34)
        self.assertEqual(y.grad, torch.ones(5, 5) * 17)

    def test_save_none_for_backward(self):
        test_case = self

        class MyFn(Function):
            @staticmethod
            def forward(ctx, input):
                ctx.save_for_backward(None, input, None)
                return input * input

            @staticmethod
            def backward(ctx, grad_output):
                n1, input, n2 = ctx.saved_tensors
                test_case.assertIsNone(n1)
                test_case.assertIsNone(n2)
                return 2 * input * grad_output

        x = torch.randn(5, 5, requires_grad=True)
        y = MyFn.apply(x)
        y.sum().backward()
        self.assertEqual(x.grad, 2 * x)

    def test_too_many_grads(self):
        class MyFn(Function):
            @staticmethod
            def forward(ctx, input):
                return input

            @staticmethod
            def backward(ctx, grad_output):
                return grad_output, None, None

        x = torch.randn(5, 5, requires_grad=True)
        y = MyFn.apply(x)
        y.sum().backward()
        self.assertEqual(x.grad, torch.ones_like(x))

    def test_pickle(self):
        x = torch.randn(10, 10, requires_grad=True)
        y = torch.randn(10, 10, requires_grad=False)

        def assert_strict_equal(var1, var2):
            self.assertEqual(var1, var2)
            self.assertEqual(var1.requires_grad, var2.requires_grad)

        serialized = [pickle.dumps([x, y], protocol=p) for p in range(3)]
        for dump in serialized:
            xc, yc = pickle.loads(dump)
            assert_strict_equal(xc, x)
            assert_strict_equal(yc, y)

    def test_dep_nograd(self):
        class F1(Function):
            @staticmethod
            def forward(ctx, input):
                out = torch.randn(input.size())
                ctx.mark_non_differentiable(out)
                return input, out

            @staticmethod
            def backward(ctx, grad_output, ignored):
                return grad_output

        class F2(Function):
            @staticmethod
            def forward(ctx, input, ignored):
                return input

            @staticmethod
            def backward(ctx, grad_output):
                return grad_output, None

        x = torch.randn(5, requires_grad=True)
        a, b = F1.apply(x)
        b = b + 1  # separate F1 from F2 by another op
        self.assertTrue(a.requires_grad)
        self.assertFalse(b.requires_grad)
        c = F2.apply(a, b)
        c.backward(torch.ones(c.size()))
        self.assertEqual(x.grad, torch.ones(x.size()))

    def test_set_grad_enabled(self):
        x = torch.tensor([1.], requires_grad=True)
        with torch.set_grad_enabled(False):
            y = x * 2
        self.assertFalse(y.requires_grad)
        with torch.set_grad_enabled(True):
            y = x * 2
        self.assertTrue(y.requires_grad)
        with torch.set_grad_enabled(False):
            torch.set_grad_enabled(True)
            y = x * 2
        self.assertTrue(y.requires_grad)

    def test_simple_reentrant(self):
        y_data = torch.randn(2, 2)

        class Reenter(Function):
            @staticmethod
            def forward(ctx, x):
                with torch.enable_grad():
                    ctx.x = Variable(x, requires_grad=True)
                    ctx.y = Variable(y_data, requires_grad=True)
                    ctx.output_var = ctx.x * ctx.y
                return ctx.output_var.detach()

            @staticmethod
            def backward(ctx, grad_output):
                with torch.enable_grad():
                    ctx.output_var.sum().backward()
                return ctx.x.grad * grad_output

        # Reentrant starts on CPU thread, finishs on GPU thread
        x = torch.randn(2, 2, requires_grad=True)
        out = Reenter.apply(x)
        out.sum().backward()
        self.assertEqual(x.grad, y_data)

    def test_reentrant_child_error(self):
        # Parent graph.
        a = torch.rand(3, 3, requires_grad=True)
        c = a * a

        # Reentrant child graph.
        b = torch.rand(3, 3, requires_grad=True)
        e = b * b
        f = TestAutograd.SimulateBackwardError.apply(e)
        reentrant_root = f.sum()

        class ReentrantFunc(Function):

            @staticmethod
            def forward(ctx, inp):
                return inp.clone()

            @staticmethod
            def backward(ctx, grad):
                # Reentrant backward in child will throw an error.
                reentrant_root.backward()
                return grad

        d = ReentrantFunc.apply(c)
        with self.assertRaisesRegex(Exception, 'Simulate error'):
            d.sum().backward()

    def test_var_mean_differentiable(self):
        dim = [2, 4]
        keepdim = False
        input1 = torch.randn(3, 4, 5, 6, 2, 3, requires_grad=True)
        input2 = deepcopy(input1)
        var1, mean1 = torch.var_mean(input1, dim=dim, keepdim=keepdim)
        var2 = input2.var(dim=dim, keepdim=keepdim)
        mean2 = input2.mean(dim=dim, keepdim=keepdim)
        grad = torch.randn(3, 4, 6, 3, requires_grad=True)

        r1 = var1 * var1 * mean1 * mean1
        r2 = var2 * var2 * mean2 * mean2
        self.assertEqual(r1, r2, rtol=0.01, atol=0.0)

        torch.autograd.backward(r1, grad)
        torch.autograd.backward(r2, grad)
        self.assertEqual(input1.grad, input2.grad, rtol=0.01, atol=0.0)

    @skipIfNoLapack
    def test_lobpcg(self):

        def func(k, A, largest=True, B=None):
            X_shape = list(A.shape)
            X_shape[-1] = k
            X = torch.eye(A.size(-2), k, dtype=A.dtype, device=A.device)
            if A.dim() > 2:
                X = X.expand(X_shape)

            D, U = torch.lobpcg(A=A, k=k, B=B, X=X, largest=largest)

            # LOBPCG uses a random initial eigenspace approximation
            # if parameter `X` is not provided.
            # This may cause a non-deterministic behavior
            # when it comes to the sign of an eigenvector
            # (note if v is an eigenvector, so is -v),
            # hence we eliminate this non-determinism
            # by making sure that each column of U
            # gets multiplied by the sign of its max (in absolute value) element.
            # Also, gradcheck changes the content of the input by +/- eps (default to 1e-06)
            # to compute the numerical gradient which can also cause the signs to flip.
            _, idx = U.abs().max(-2, keepdim=True)
            sign = U.gather(-2, idx).sign()
            U = U * sign
            return D, U

        # TODO: review if this can be ported to OpInfos or moved to test_linalg.py
        def run_symeig_test(k, sizes, largest=True):
            A = torch.rand(*sizes).double()
            A = (A @ A.mT) / 10
            A.requires_grad_(True)

            gradcheck(lambda A: func(k, A, largest), A, check_batched_grad=False)

            # Custom gradient vectors for better stability due to some
            # non-determinism in the lobpcg's forward.
            # Note it is not required if symeig is in forward instead (tested).
            D_grad = torch.rand(*A.shape[:-2], k) / 100
            U_grad = torch.rand(*A.shape[:-1], k) / 100
            gradgradcheck(lambda A: func(k, A, largest), A, [D_grad, U_grad], atol=1e-4, check_batched_grad=False)

            # check whether A.grad is symmetric
            A = A.detach().requires_grad_(True)
            D, U = func(k, A, largest)
            (D.sum() + U.sum()).backward()
            self.assertEqual(A.grad, A.grad.mT)

        for largest in [True, False]:
            run_symeig_test(1, (6, 6), largest=largest)
            run_symeig_test(1, (2, 6, 6), largest=largest)
            run_symeig_test(1, (2, 2, 6, 6), largest=largest)
            run_symeig_test(2, (6, 6), largest=largest)
            run_symeig_test(2, (2, 6, 6), largest=largest)
            run_symeig_test(2, (2, 2, 6, 6), largest=largest)
            run_symeig_test(3, (9, 9), largest=largest)
            run_symeig_test(3, (2, 9, 9), largest=largest)
            run_symeig_test(3, (2, 2, 9, 9), largest=largest)

    def test_variable_traverse(self):
        def get_out_and_unrefed_cycle():
            inp = torch.randn(10, requires_grad=True)
            tmp = inp.view(10, 1)
            out = tmp.view(10)

            # Create a reference cycle that contains an
            # intermediary Variable in the graph
            my_list = []
            my_list.append(tmp)
            my_list.append(my_list)

            return out

        out = get_out_and_unrefed_cycle()
        gc.collect()
        # This will segfault if things have been erroneously released
        out.backward(torch.randn(out.size()))

    # TODO: review porting these to OpInfo tests
    def test_pow_zero_tensor_gradient(self):
        def run_test(input_size, exponent):
            input = torch.zeros(*input_size, requires_grad=True)
            input.pow(exponent).sum().backward()
            self.assertEqual(input.grad.abs().sum(), 0)

        run_test((10,), torch.zeros(10))
        run_test((10, 10), torch.zeros(10, 10))
        run_test((10,), 0)

    def test_profiler(self):
        x = torch.randn(10, 10)

        with profile(use_kineto=kineto_available()) as p:
            self.assertTrue(torch.autograd._profiler_enabled())
            y = x * 2 + 4

        self.assertFalse(torch.autograd._profiler_enabled())

        names = ['aten::mul', 'aten::add']
        found_indices = set()
        for evt in p.function_events:
            if evt.name in names:
                found_indices.add(names.index(evt.name))
        self.assertEqual(len(found_indices), len(names))

    def test_profiler_seq_nr(self):
        with profile(use_kineto=kineto_available()) as p:
            x = torch.randn(10, 10, requires_grad=True)
            y = torch.randn(10, 10, requires_grad=True)
            z = x + y
            s = z.sum()
            s.backward()
        print(p.key_averages().table(
            sort_by="self_cpu_time_total", row_limit=-1))
        # expecting aten::add, aten::sum to have the sequence numbers,
        # expecting the corresponding backward nodes to have the same numbers
        # as the forward ops
        autograd_ops = {
            ("aten::add", "Add"): [],
            ("aten::sum", "Sum"): [],
        }
        accumulate_ops = []
        found_empty = False
        for e in p.function_events:
            for (fwd_name, bwd_name), ops in autograd_ops.items():
                if e.name == fwd_name or (bwd_name in e.name and "Backward" in e.name):
                    ops.append(e)

            if "AccumulateGrad" in e.name:
                accumulate_ops.append(e)

            # check that nested ops (e.g. empty) don't have
            # sequence number
            if e.name == "aten::empty":
                self.assertEqual(e.sequence_nr, -1)
                found_empty = True

        for (fwd_name, bwd_name), ops in autograd_ops.items():
            self.assertEqual(len(ops), 3)
            self.assertEqual(ops[0].name, fwd_name)
            self.assertEqual(ops[1].name, f"autograd::engine::evaluate_function: {bwd_name}Backward0")
            self.assertEqual(ops[2].name, f"{bwd_name}Backward0")
            self.assertGreaterEqual(ops[0].sequence_nr, 0)
            self.assertEqual(ops[1].sequence_nr, ops[0].sequence_nr)
            self.assertEqual(ops[2].sequence_nr, ops[0].sequence_nr)
            self.assertEqual(ops[0].fwd_thread, 0)
            self.assertEqual(ops[1].fwd_thread, ops[0].thread)
            self.assertEqual(ops[2].fwd_thread, ops[0].thread)
        self.assertTrue(found_empty)

    def test_profiler_unboxed_only(self):
        x = torch.rand(3, 4)

        with torch.autograd.profiler.profile(use_kineto=kineto_available()) as prof:
            x.resize_([3, 2])

    def test_profiler_propagation(self):
        def foo(x):
            with record_function("in_foo") as rf:
                return x * 2

        x = torch.rand(3, 4)
        traced_foo = torch.jit.trace(foo, x)

        def bar(x):
            with record_function("in_bar") as rf:
                # we expect that profiler will be able
                # propagate across fork
                fut = torch.jit._fork(traced_foo, x)
                y = torch.jit._wait(fut)
                # note: continuation (and rf's end) can
                # be executed in a different thread
                with record_function("in_bar_after_wait") as rf2:
                    y = y * 2
                return y

        traced_bar = torch.jit.trace(bar, x)

        with profile(use_kineto=kineto_available()) as p:
            traced_bar(x)

        found_foo = False
        found_bar = False
        found_bar_after_wait = False
        for info in p.function_events:
            if info.name == "in_foo":
                self.assertFalse(found_foo)
                found_foo = True
            elif info.name == "in_bar":
                self.assertFalse(found_bar)
                found_bar = True
            elif info.name == "in_bar_after_wait":
                self.assertFalse(found_bar_after_wait)
                found_bar_after_wait = True
        self.assertTrue(found_foo)
        self.assertTrue(found_bar)
        self.assertTrue(found_bar_after_wait)

    def test_record_function_callbacks(self):
        x = torch.randn(10, 10)
        with profile(use_kineto=kineto_available()) as p:
            with record_function("foo"):
                y = x * 2 + 4

        function_events = p.function_events
        foo_event = [event for event in function_events if "foo" in event.name][0]
        self.assertEqual(foo_event.count, 1)

    def test_record_function_new_signatures(self):
        # Test the new _record_function ops work
        # Note: Remove once record_function uses these directly
        x = torch.randn(10, 10)
        with profile(use_kineto=kineto_available()) as p:
            record = torch.ops.profiler._record_function_enter_new("bar", None)
            try:
                y = x * 2 + 4
            finally:
                torch.ops.profiler._record_function_exit(record)

        function_events = p.function_events
        foo_event = [event for event in function_events if "bar" in event.name][0]
        self.assertEqual(foo_event.count, 1)

    def test_profiler_aggregation_fake(self):
        events = EventList()
        id = [0]

        def get_id():
            id[0] = id[0] + 1
            return id[0]

        # [[thread_id, [(start, end, id), ....]], ...]
        # Using list instead of a dict so order is guaranteed for any Python
        # version
        threads = [
            [1, [(0, 1, get_id()), (1, 2, get_id())]],
            [0, [(0, 2, get_id()), (1, 2, get_id()), (1, 3, get_id())]],
        ]
        for thread, ranges in threads:
            for range in ranges:
                assert(len(range) == 3)
                events.append(
                    FunctionEvent(
                        id=range[2],
                        node_id=0,
                        name="",
                        thread=thread,
                        start_us=range[0],
                        end_us=range[1],
                    )
                )

        events._populate_cpu_children()

        # Note that [1, 3] pushes out [0, 2] first. Then we record [1, 2]
        # as a child of [1, 3]
        res = [[], [], [], [], [4]]

        def get_children_ids(event):
            return [child.id for child in event.cpu_children]

        assert([get_children_ids(event) for event in events] == res)

    def test_profiler_aggregation_table(self):
        """
        Test if the profiling result is aggregated for `str(prof)`

        See: https://github.com/pytorch/pytorch/issues/37500
        """

        x = torch.randn(1024)
        with torch.autograd.profiler.profile(use_kineto=kineto_available()) as prof:
            torch.einsum("i->", x)

        prof_str = str(prof)
        prof_table = prof.table()

        self.assertEqual(prof_table, prof_str)

    def test_profiler_function_event_avg(self):
        avg = FunctionEventAvg()
        avg.add(FunctionEvent(id=0, node_id=0, name="foo", thread=0, start_us=10, end_us=15))
        avg.add(FunctionEvent(id=1, node_id=0, name="foo", thread=0, start_us=20, end_us=30))
        avg.add(avg)
        self.assertEqual(avg.key, "foo")

        # aggregate stats
        self.assertEqual(avg.count, 4)
        self.assertEqual(avg.cpu_time_total, 30)
        self.assertEqual(avg.self_cpu_time_total, 30)
        self.assertEqual(avg.cuda_time_total, 0)

        # average stats
        self.assertEqual(avg.cpu_time, 7.5)
        self.assertEqual(avg.cuda_time_total, 0)

    def test_profiler_shapes(self):
        print("")
        layer1 = torch.nn.Linear(20, 30)
        layer2 = torch.nn.Linear(30, 40)
        input = torch.randn(128, 20)
        with profile(record_shapes=True, use_kineto=kineto_available()) as prof:
            layer2(layer1(input))

        print(prof.function_events)

        linear_expected_shapes = [
            [[128, 20], [30, 20], [30]],
            [[128, 30], [40, 30], [40]],
        ]

        found_indices = set()
        for event in prof.function_events:
            if event.name == "aten::linear":
                self.assertTrue(event.input_shapes in linear_expected_shapes)
                found_indices.add(linear_expected_shapes.index(event.input_shapes))
        self.assertEqual(len(found_indices), len(linear_expected_shapes))

    def test_profiler_aggregation_lstm(self):
        print("")
        rnn = torch.nn.LSTM(10, 20, 2)
        total_time_s = 0
        with profile(record_shapes=True, use_kineto=kineto_available()) as prof:
            for i in range(20):
                input = torch.randn(5, 3, 10)
                h = torch.randn(2, 3, 20)
                c = torch.randn(2, 3, 20)
                start = time.time()
                rnn(input, (h, c))
                end = time.time()
                total_time_s += end - start

        print(prof.table(
            sort_by="self_cpu_time_total", row_limit=10, header="TEST"))
        print(prof.key_averages(group_by_input_shape=True).table(
            sort_by="self_cpu_time_total", row_limit=10))
        print(prof.table(
            sort_by="self_cpu_time_total", row_limit=10, max_src_column_width=300, header="TEST", top_level_events_only=True))
        print(prof.key_averages(group_by_input_shape=True).table(
            sort_by="self_cpu_time_total", row_limit=10, top_level_events_only=True))

        total_time_us = total_time_s * 1000.0 * 1000.0  # make it us which is profiler default
        print(
            "Total time based on python measurements: ",
            _format_time(total_time_us)
        )
        print(
            "CPU time measurement python side overhead: {:.2f}%".format(
                (total_time_us / prof.self_cpu_time_total - 1.0) * 100.0
            )
        )

        if sys.platform != "win32":
            with tempfile.NamedTemporaryFile() as trace_file:
                prof.export_chrome_trace(trace_file.name)

    def test_record_function(self):
        x = torch.randn(10, 10)

        def forward(x):
            with record_function("outer"):
                y = x * 2 + 4
                with record_function("inner"):
                    y = y - 1
            y = y / 1

        forward(x)

        with profile(use_kineto=kineto_available()) as p:
            forward(x)

        events = p.function_events
        important_events = [
            'outer',
            'aten::mul',
            'aten::add',
            'inner',
            'aten::sub',
            'aten::div'
        ]
        idx = 0
        for info in events:
            if info.name == important_events[idx]:
                idx = idx + 1
            if idx == len(important_events):
                break
        self.assertEqual(idx, len(important_events))

        # We can also use record_function to decorate arbitrary function
        @record_function('my_func')
        def f(x, y):
            return x + y

        with profile(use_kineto=kineto_available()) as p:
            f(1, 2)

        self.assertTrue('my_func' in str(p))

    def test_record_function_multithreaded(self):
        rf = record_function("outer")
        rf.__enter__()
        with record_function("inner"):
            # test that exiting the record function after starting another one
            # doesn't throw.
            rf.__exit__(None, None, None)

        with record_function("inner"):
            rf.__enter__()
        # test that exiting the record function after ending another one
        # doesn't throw.
        rf.__exit__(None, None, None)


    def test_dir(self):
        x = torch.randn(10, 10)
        keys = dir(x)
        self.assertIn('shape', keys)

        # real and imag are only implemented for complex tensors.
        y = torch.randn(10, 10, dtype=torch.cfloat)
        imag_key = 'imag'
        self.assertRaises(RuntimeError, lambda: hasattr(x, imag_key))
        self.assertTrue(hasattr(y, imag_key))
        keys.remove(imag_key)

        for key in keys:
            self.assertTrue(hasattr(x, key))


    def test_inplace_on_view_saved_output(self):
        # Test an in-place operation on a view in which the in-place op saves
        # its output. Previously, this created a reference cycle.
        dealloc = [0]

        class IncrementOnDelete(object):
            def __del__(self):
                dealloc[0] += 1

        def test():
            root = torch.randn(3, 3, requires_grad=True)
            copy = root.clone()
            copy.grad_fn.register_hook(IncrementOnDelete())
            view = copy.view(9)
            torch.nn.functional.relu(view, inplace=True)

        test()
        self.assertEqual(dealloc[0], 1)

    def test_inplace_on_view_leaf_errors(self):
        # Issue #21875: Fail faster (when we try to modify the view vs. in backward())
        x = torch.zeros(1, requires_grad=True)
        y = x.view_as(x)
        with self.assertRaisesRegex(RuntimeError,
                                    "a view of a leaf Variable that "
                                    "requires grad is being used in "
                                    "an in-place operation."):
            y.add_(1)

    def test_inplace_on_view_backward(self):
        # Issue #10532: Make sure that this does not raise RuntimeError.
        net = nn.Sequential(
            nn.InstanceNorm2d(2),
            nn.ReLU(True)
        )

        x = torch.tensor([[[[1.0, 1.0]]]], requires_grad=True)
        g, = torch.autograd.grad(net(x).pow(2), [x], grad_outputs=x.new_ones(x.shape) , create_graph=True)
        torch.autograd.grad(g.sum(), [x])
        self.assertEqual(x, torch.tensor([[[[1.0, 1.0]]]]))

        # https://discuss.pytorch.org/t/freeing-buffer-strange-behavior/31955/8
        inputs = torch.ones((1, 3, 256, 256), requires_grad=True)

        tmp1 = (inputs + 1).view_as(inputs)
        tmp2 = torch.nn.functional.threshold(tmp1, 0., 0., True)
        prob_interpolated = torch.sigmoid(tmp2)

        gradients = torch.autograd.grad(outputs=prob_interpolated, inputs=inputs,
                                        grad_outputs=torch.ones(prob_interpolated.size()),
                                        create_graph=True, retain_graph=True)[0]

        gradient_penalty = gradients.sum()
        gradient_penalty.backward()

        fn = gradient_penalty.grad_fn.next_functions[0][0].next_functions[1][0]
        self.assertEqual(fn.name(), "ThresholdBackwardBackward0")

    def test_inplace_on_view_weak_grad_fn(self):
        # Issue 23502: Test that b's grad_fn is preserved.
        a = torch.arange(10.0, requires_grad=True)

        b = a.narrow(0, 0, 2).clone().view(-1)
        b.relu_()

        c = b.clone()
        del b
        gc.collect()

        s = c.sum()
        s.backward()
        self.assertEqual(s, torch.tensor(1.0))

        # Issue #21875: Fail faster (when we try to modify the view vs. in backward())
        a = torch.rand(10, requires_grad=True).narrow(0, 0, 10)
        with self.assertRaises(RuntimeError):
            b = a.relu_()

    def test_out_variant_raises_when_inputs_require_grad(self):
        a = torch.randn(2, 2, requires_grad=True)
        b = torch.randn(2, 2, requires_grad=True)
        x = torch.zeros_like(a)

        # out=... functions don't support automatic differentiation currently
        self.assertRaisesRegex(RuntimeError, 'out=', lambda: torch.mul(a, b, out=x))

        # the inputs can require grad if we're in no_grad() mode
        with torch.no_grad():
            torch.mul(a, b, out=x)
            self.assertEqual(x, a * b)

        a = torch.randn(2, 2)
        b = torch.randn(2, 2)
        x = torch.zeros(2, 2, requires_grad=True)
        # we should throw an exception if the output requires grad
        self.assertRaisesRegex(RuntimeError, 'out=', lambda: torch.mul(a, b, out=x))

    # TODO: see if this test can be OpInfo'd or moved to diagonal's test suite
    def test_diagonal_derivative_requires_grad(self):
        # test that the backward requires grad
        # we do this is because diagonal_backward uses inplace
        # operations and gradgradcheck does not catch whether
        # they works as expected (it will succeed even if
        # the gradient has requires_grad == False
        a = torch.randn(5, 6, requires_grad=True)
        b = torch.diagonal(a)**2
        c = b.sum()
        d, = torch.autograd.grad(c, a, retain_graph=True, create_graph=True)
        self.assertTrue(d.requires_grad)

    def test_anomaly_detect_nan(self):
        size = 10

        class MyFunc(Function):
            @staticmethod
            def forward(ctx, inp1, inp2, fail_0th):
                ctx.fail_0th = fail_0th
                return inp1.sum(0, keepdim=True)

            @staticmethod
            def backward(ctx, gO):
                gI = gO.clone().expand(size)
                gI[0] = 0
                gI[0] /= 0  # Generate a nan
                if ctx.fail_0th:
                    return gI, None, None
                else:
                    return None, gI, None

        inp = torch.rand(size, requires_grad=True)
        out = MyFunc.apply(inp, inp, True)
        out.backward()  # Should not fail

        inp = torch.rand(size, requires_grad=True)
        out = MyFunc.apply(inp, inp, True)
        with self.assertRaisesRegex(RuntimeError, "Function 'MyFuncBackward' returned nan values in its 0th output."):
            with warnings.catch_warnings(record=True) as w:
                with detect_anomaly():
                    out.backward()
            self.assertIn('No forward pass information', str(w[0].message))

        inp = torch.rand(size, requires_grad=True)
        with self.assertRaisesRegex(RuntimeError, "Function 'MyFuncBackward' returned nan values in its 1th output."):
            with warnings.catch_warnings(record=True) as w:
                with detect_anomaly():
                    out = MyFunc.apply(inp, inp, False)
                    out.backward()
            self.assertIn('MyFunc.apply', str(w[0].message))

    def test_nested_anomaly_detect_nan(self):
        size = 10

        class MyFunc(Function):
            @staticmethod
            def forward(ctx, inp1, fail_0th):
                ctx.fail_0th = fail_0th
                ctx.save_for_backward(inp1)
                return inp1.sum(0, keepdim=True)

            @staticmethod
            def backward(ctx, gO):
                inp, = ctx.saved_tensors
                fail_0th = ctx.fail_0th
                g = gO.clone().expand(size)
                gI = MyFunc2.apply(g * inp, g + inp, fail_0th)
                return gI, None

        class MyFunc2(Function):
            @staticmethod
            def forward(ctx, inp1, inp2, fail_0th):
                ctx.fail_0th = fail_0th
                return inp1 * 2.0 + inp2

            @staticmethod
            def backward(ctx, gO):
                fail_0th = ctx.fail_0th
                g1 = gO.clone()
                g2 = gO.clone()
                g1[0] = 0
                g2[0] = 0
                # generate a nan
                if fail_0th:
                    g1[0] /= 0
                else:
                    g2[0] /= 0
                return g1, g2, None

        inp = torch.rand(size, requires_grad=True)
        out = MyFunc.apply(inp, True)
        ginp, = torch.autograd.grad(out, (inp,), create_graph=True)
        gsum = ginp.sum()
        gsum.backward()  # should not fail

        inp = torch.rand(size, requires_grad=True)
        out = MyFunc.apply(inp, True)
        ginp, = torch.autograd.grad(out, (inp,), create_graph=True)
        gsum = ginp.sum()
        with warnings.catch_warnings(record=True) as w:
            with self.assertRaisesRegex(RuntimeError, "Function 'MyFunc2Backward' returned nan values in its 0th output."):
                with detect_anomaly():
                    gsum.backward()
        self.assertIn('No forward pass information', str(w[1].message))

        inp = torch.rand(size, requires_grad=True)
        with warnings.catch_warnings(record=True) as w:
            with self.assertRaisesRegex(RuntimeError, "Function 'MyFunc2Backward' returned nan values in its 1th output."):
                with detect_anomaly():
                    out = MyFunc.apply(inp, False)
                    ginp, = torch.autograd.grad(out, (inp,), create_graph=True)
                    gsum = ginp.sum()
                    gsum.backward()
        self.assertIn('MyFunc2.apply', str(w[1].message))
        self.assertIn('MyFunc.apply', str(w[2].message))

    def test_anomaly_grad_warnings(self):
        # PyTorch won't throw warnings if there is an error
        # but we'd want to at least see them in stderr

        class StdErrDiverter:
            def __enter__(self):
                self.stderr_orig = sys.stderr
                self.stderr_new = io.StringIO()
                sys.stderr = self.stderr_new
                return self

            def __exit__(self, *args):
                self.captured = self.stderr_new.getvalue()
                sys.stderr = self.stderr_orig


        # if the warnings don't throw, they will be handled as regular warnings
        with self.assertRaisesRegex(RuntimeError,
                                    "one of the variables needed for gradient computation has been "
                                    "modified by an inplace operation"):
            with warnings.catch_warnings(record=True) as w:
                with detect_anomaly():
                    a = torch.randn(5, requires_grad=True)
                    d1 = a + 1
                    d2 = d1 ** 2
                    d1 += 1
                    torch.autograd.grad(d2.sum(), a)

        self.assertEqual(len(w), 2)
        self.assertIn('Anomaly Detection has been enabled', str(w[0].message))
        self.assertIn('Error detected in PowBackward0', str(w[1].message))

        # if the warning throws, it will be printed to sys.stderr
        with self.assertRaisesRegex(RuntimeError,
                                    "one of the variables needed for gradient computation has been "
                                    "modified by an inplace operation"):
            with warnings.catch_warnings(record=True) as w:
                with detect_anomaly():
                    warnings.simplefilter("error")
                    with StdErrDiverter() as s:
                        a = torch.randn(5, requires_grad=True)
                        d1 = a + 1
                        d2 = d1 ** 2
                        d1 += 1
                        torch.autograd.grad(d2.sum(), a)

        self.assertEqual(len(w), 1)
        self.assertIn('Anomaly Detection has been enabled', str(w[0].message))
        self.assertIn('Error detected in PowBackward0', s.captured)

    def test_anomaly_assign_parent_cleanup(self):
        # Test that python objects created are properly cleaned up when assign_parent is called
        import weakref

        def get_ref():
            # we use torch.exp here but any function that will construct a new node in its
            # backward call in grad mode will work
            x = torch.randn(2, 2, requires_grad=True)
            t = x.exp()

            # ExpBackward calls mul, creating the MulBackward node when create_graph=True.
            # In anomaly mode, a PyObject referencing MulBackward's "parent" ExpBackward is added to
            # MulBackward's anomaly metadata dict, creating the following reference chain:
            #
            # grad -> MulBackward -> PyObject -> ExpBackward
            #
            with detect_anomaly():
                grad = torch.autograd.grad(t, x, torch.ones_like(t), create_graph=True)

            # We add a weak reference to a new Foo object, which we insert into ExpBackward's metadata dict
            #
            # (PyObject) -> ExpBackward -> dict -> *Foo*
            #            t ----^        WeakRef ---^
            #
            # We want to test that when grad goes out of scope at the end of this function that PyObject is destroyed
            # We can test this by seeing whether Foo is not kept alive once t is destroyed
            class Foo(object):
                pass
            my_obj = Foo()
            meta_dict = t.grad_fn.metadata
            meta_dict[0] = my_obj
            ref = weakref.ref(my_obj)
            return t, ref

        t, ref = get_ref()
        self.assertIsNotNone(ref())
        del t
        self.assertIsNone(ref())

    def test_nested_anomaly_printstack_cleanup(self):
        # Test if metadata dict PyObject is properly destroyed
        import weakref

        def get_ref():
            # This is similar to the construction in test_anomaly_assign_parent_cleanup:
            #
            # MyFuncBackward2 -> PyObject -> MyFuncBackward -> dict -> Foo
            #                               out ---^         WeakRef ---^
            #
            # We want to check that Foo is still properly destroyed even when MyFunc2Backward's
            # AnomalyMetadata calls printstack, which does some python object manipulation.
            #
            # You might be wondering why we still have to test_anomaly_assign_parent_cleanup,
            # since if PyObject is not destroyed here, wouldn't this test would detect that also?
            # The answer is that custom function's PyObject (THPFunction) actually only hold
            # a weak reference to the c++ node!
            class MyFunc(Function):
                @staticmethod
                def forward(ctx, x):
                    ctx.save_for_backward(x)
                    return x

                @staticmethod
                def backward(ctx, gO):
                    x, = ctx.saved_tensors
                    return MyFunc2.apply(x)

            class MyFunc2(Function):
                @staticmethod
                def forward(ctx, x):
                    return x

                @staticmethod
                def backward(ctx, gO):
                    return gO + float("NaN")

            inp = torch.rand(1, requires_grad=True)
            out = MyFunc.apply(inp)
            ginp, = torch.autograd.grad(out, (inp,), create_graph=True)

            with warnings.catch_warnings(record=True) as w:
                with self.assertRaisesRegex(RuntimeError, "Function 'MyFunc2Backward' returned nan values in its 0th output."):
                    with detect_anomaly():
                        ginp.backward()

            class Foo(object):
                pass
            my_obj = Foo()
            meta_dict = out.grad_fn.metadata
            meta_dict[0] = my_obj
            ref = weakref.ref(my_obj)
            return out, ref

        t, ref = get_ref()
        self.assertIsNotNone(ref())
        del t
        self.assertIsNone(ref())

    # TODO: update these tests to use the linalg module and move to test_linalg.py
    @skipIfNoLapack
    def test_eig_no_eigenvectors(self):
        A = torch.tensor([[1., 2.], [2., 4.]], dtype=torch.float32, requires_grad=True)
        w, v = torch.eig(A, eigenvectors=False)
        with self.assertRaisesRegex(RuntimeError, 'is not differentiable'):
            torch.autograd.backward([w, v], [torch.ones_like(w), torch.ones_like(v)])

    @skipIfNoLapack
    def test_eig_complex_eigenvalues(self):
        A = torch.tensor([[0., -1.], [1., 0.]], dtype=torch.float32, requires_grad=True)
        w, v = torch.eig(A, eigenvectors=True)
        with self.assertRaisesRegex(RuntimeError, 'does not support complex eigenvalues'):
            torch.autograd.backward([w, v], [torch.ones_like(w), torch.ones_like(v)])

    @skipIfNoLapack
    def test_symeig_no_eigenvectors(self):
        A = torch.tensor([[1., 2.], [2., 4.]], dtype=torch.float32, requires_grad=True)
        w, v = torch.symeig(A, eigenvectors=False)
        with self.assertRaisesRegex(RuntimeError, 'is not differentiable'):
            torch.autograd.backward([w, v], [torch.ones_like(w), torch.ones_like(v)])

    def test_no_grad_copy(self):
        # create autograd function that saves grad pointer as class static
        class MyFunc(Function):
            static_grad_ptr = None

            @staticmethod
            def forward(ctx, inp1, inp2):
                return inp1 + inp2

            @staticmethod
            def backward(ctx, grad):
                MyFunc.static_grad_ptr = grad.data_ptr()
                return grad, grad

        class NonContGradFunc(Function):
            @staticmethod
            def forward(ctx, inp1):
                ctx.size = inp1.size()
                return torch.tensor([1.])

            @staticmethod
            def backward(ctx, grad):
                return torch.ones(1).expand(ctx.size)

        a = torch.randn(5, 6, requires_grad=True)
        b = torch.randn(5, 6, requires_grad=True)
        # non-contiguous grad should be copied
        NonContGradFunc.apply(MyFunc.apply(a, b)).backward()
        self.assertFalse(a.grad.data_ptr() == MyFunc.static_grad_ptr)
        self.assertFalse(b.grad.data_ptr() == MyFunc.static_grad_ptr)
        # test case that should trigger no copy for one of a,b
        a.grad = b.grad = None
        MyFunc.apply(a, b)[1][0].backward()
        p_g = MyFunc.static_grad_ptr
        p_a = a.grad.data_ptr()
        p_b = b.grad.data_ptr()
        # check a,b uses different grad buffer
        self.assertFalse(p_a == p_b)
        # check one of them is using the computed buffer
        self.assertTrue(p_a == p_g or p_b == p_g)

    def test_no_grad_copy_sparse(self):
        # create autograd function that saves grad pointer as class static
        class MyFunc(Function):
            static_grad_ptr = None

            @staticmethod
            def forward(ctx, inp1, inp2):
                return inp1 + inp2

            @staticmethod
            def backward(ctx, grad):
                MyFunc.static_grad_ptr = grad._values().data_ptr()
                return grad, grad

        class NonContGradFunc(Function):
            static_grad_ptr = None

            @staticmethod
            def forward(ctx, inp1, inp2):
                return inp1 + inp2

            @staticmethod
            def backward(ctx, grad):
                # Create a sparse tensor with non-contigous indices and values
                # and return as grad.
                v = torch.rand(1, 3)
                i = torch.ones(1, 1, dtype=torch.long)
                nv = v.expand(8, 3)
                ni = i.expand(1, 8)
                ngrad = torch.sparse.FloatTensor(ni, nv, torch.Size([10, 3]))
                NonContGradFunc.static_grad_ptr = ngrad._values().data_ptr()
                return ngrad, ngrad

        a = torch.randn(10, 3, requires_grad=True)
        b = torch.randn(10, 3, requires_grad=True)
        input = torch.tensor([1, 2, 4, 5, 4, 3, 2, 9])
        offsets = torch.tensor([0, 4])
        import torch.nn.functional as F

        # test case that should trigger no copy for one of a,b
        emb_matrix = MyFunc.apply(a, b)
        loss = F.embedding_bag(emb_matrix, input, offsets, sparse=True).sum()
        loss.backward(retain_graph=True)
        p_g = MyFunc.static_grad_ptr
        p_a = a.grad._values().data_ptr()
        p_b = b.grad._values().data_ptr()
        # check a,b uses different grad buffer
        self.assertFalse(p_a == p_b)
        # check one of them is using the computed buffer
        self.assertTrue(p_a == p_g or p_b == p_g)

        # Run backwards multiple times to ensure accumulation works.
        for i in range(10):
            loss.backward(retain_graph=True)

        # non-contiguous indices and value, we should trigger a copy.
        a.grad = b.grad = None
        emb_matrix = NonContGradFunc.apply(a, b)
        loss = F.embedding_bag(emb_matrix, input, offsets, sparse=True).sum()
        loss.backward(retain_graph=True)
        p_g = NonContGradFunc.static_grad_ptr
        p_a = a.grad._values().data_ptr()
        p_b = b.grad._values().data_ptr()
        # check a,b uses different grad buffer
        self.assertFalse(p_a == p_b)
        # Verify we cloned both grads.
        self.assertFalse(p_a == p_g)
        self.assertFalse(p_b == p_g)

        # Run backwards multiple times to ensure accumulation works.
        for i in range(10):
            loss.backward(retain_graph=True)

    def test_gradcheck_single_input(self):
        def check(fast_mode):
            def f(inp):
                return inp.mul(5)

            gradcheck(f, torch.rand(10, dtype=torch.float64, requires_grad=True), fast_mode=fast_mode)
            gradgradcheck(f, torch.rand(10, dtype=torch.float64, requires_grad=True), fast_mode=fast_mode)
        check(fast_mode=True)
        check(fast_mode=False)

    def test_gradcheck_sparse_input(self):
        def check(fast_mode):
            def fn(sparse):
                return torch.sparse.sum(sparse)

            gradcheck(fn, torch.rand(10, dtype=torch.double).to_sparse().requires_grad_(True), check_sparse_nnz=True,
                      check_batched_grad=False, fast_mode=fast_mode)
            with self.assertRaisesRegex(RuntimeError, 'gradcheck expects all tensor inputs are dense'):
                gradcheck(fn, torch.rand(10, dtype=torch.double).to_sparse().requires_grad_(True), check_sparse_nnz=False,
                          check_batched_grad=False, fast_mode=fast_mode)
        check(fast_mode=True)
        check(fast_mode=False)

    @unittest.expectedFailure
    def test_gradcheck_sparse_csr_input(self):
        def check(fast_mode):
            def fn(sparse_csr):
                return torch.clone(sparse_csr).to_dense()

            # Fails because gradcheck can't work with sparse csr inputs yet
            gradcheck(fn, torch.rand(2, 2, dtype=torch.double).to_sparse_csr().requires_grad_(True), check_sparse_nnz=True,
                      check_batched_grad=False, fast_mode=fast_mode)

            with self.assertRaisesRegex(RuntimeError, 'gradcheck expects all tensor inputs are dense'):
                gradcheck(fn, torch.rand(2, 2, dtype=torch.double).to_sparse_csr().requires_grad_(True), check_sparse_nnz=False,
                          check_batched_grad=False, fast_mode=fast_mode)
        # check(fast_mode=True) # Segmentation fault
        check(fast_mode=False)

    def test_gradcheck_nondeterministic(self):
        class NonDetFunc(Function):
            @staticmethod
            def forward(ctx, x, jitter=0.0):
                ctx._jitter = jitter
                return x

            @staticmethod
            def backward(ctx, grad_out):
                return NonDetFunc.apply(grad_out, ctx._jitter) * (1 + torch.rand_like(grad_out) * ctx._jitter), None

        def check(fast_mode):
            inp = torch.randn(5, 5, dtype=torch.double, requires_grad=True)
            gradcheck(lambda x: NonDetFunc.apply(x, 0.0), inp, check_batched_grad=False, fast_mode=fast_mode)
            with self.assertRaisesRegex(RuntimeError, 'Backward is not reentrant'):
                gradcheck(lambda x: NonDetFunc.apply(x, 1e-6), inp, check_batched_grad=False, fast_mode=fast_mode)
            with self.assertRaisesRegex(RuntimeError, 'Backward is not reentrant'):
                gradgradcheck(lambda x: NonDetFunc.apply(x, 1e-12), inp, check_batched_grad=False, fast_mode=fast_mode)
            gradcheck(lambda x: NonDetFunc.apply(x, 0.0), inp, nondet_tol=1e-5, check_batched_grad=False,
                      fast_mode=fast_mode)
            gradcheck(lambda x: NonDetFunc.apply(x, 1e-6), inp, nondet_tol=1e-5, check_batched_grad=False,
                      fast_mode=fast_mode)
            gradgradcheck(lambda x: NonDetFunc.apply(x, 1e-12), inp, nondet_tol=1e-5, check_batched_grad=False,
                          fast_mode=fast_mode)
        check(fast_mode=True)
        check(fast_mode=False)

    def test_gradcheck_validates_inputs(self):
        def check(fast_mode):
            # when inputs are not dense, but check_sparse_nnz is false
            x = torch.rand(10, requires_grad=True).to_sparse()
            with self.assertRaisesRegex(RuntimeError, 'dense when check_sparse_nnz is set to False.'):
                gradcheck(lambda x: x.to_dense(), (x,), check_sparse_nnz=False, check_batched_grad=False,
                          fast_mode=fast_mode)
            self.assertFalse(gradcheck(lambda x: x.to_dense(), (x,), check_sparse_nnz=False,
                                       check_batched_grad=False, raise_exception=False, fast_mode=fast_mode))

            # when none of the inputs require grad (always raises even if raise_exception=False)
            x = torch.rand(10, requires_grad=False)
            with self.assertRaisesRegex(ValueError, 'at least one input tensor to require gradient'):
                gradcheck(lambda x: x, (x,), raise_exception=False, fast_mode=fast_mode)

            # (warning) when inputs are not double precision
            x = torch.ones(1, dtype=torch.float32, requires_grad=True)
            with self.assertWarnsRegex(UserWarning, "Input #0 requires gradient and is not a double precision"):
                self.assertTrue(gradcheck(lambda x: x, (x,), atol=1e-1, fast_mode=fast_mode))

            # when layout is not mkldnn(aka has strides) and input has a dimension with stride 0. (always raises
            # even if raise_exception=False)
            x = torch.ones(1, dtype=torch.float64, requires_grad=True)
            x = x.expand((2, 2))
            with self.assertRaisesRegex(RuntimeError, 'The 0th input has a dimension with stride 0'):
                gradcheck(lambda x: x, (x,), raise_exception=False, fast_mode=fast_mode)

        check(fast_mode=True)
        check(fast_mode=False)

    @unittest.skipIf(not torch._C.has_mkldnn, "MKL-DNN build is disabled")
    def test_gradcheck_validates_input_mkldnn(self):
        # when mkldnn inputs, forward mode testing is not allowed
        # Update tolerances below to make sure the gradient match even in single precision floats
        # Use the warning assert to hide the float32 warning
        x = torch.ones(1).to_mkldnn().requires_grad_()
        with self.assertWarnsRegex(UserWarning, "Input #0 requires gradient and is not a double precision"):
            with self.assertRaisesRegex(ValueError, 'MKLDNN inputs are not support for forward AD gradcheck.'):
                gradcheck(lambda x: x.to_dense(), (x,), raise_exception=False, fast_mode=False, check_forward_ad=True,
                          atol=1e-1, rtol=1e-1)

        with self.assertWarnsRegex(UserWarning, "Input #0 requires gradient and is not a double precision"):
            with self.assertRaisesRegex(ValueError, 'MKLDNN inputs are not support for forward AD gradcheck.'):
                gradcheck(lambda x: x.to_dense(), (x,), raise_exception=False, fast_mode=True, check_forward_ad=True,
                          atol=1e-1, rtol=1e-1)

    @unittest.skipIf(not torch._C.has_mkldnn, "MKL-DNN build is disabled")
    def test_gradcheck_test_outputs(self):
        def check(fast_mode):
            # when sparse outputs (always raise even if raise_exception=False)
            x = torch.rand(10, requires_grad=True).to_sparse()
            with self.assertRaisesRegex(ValueError, 'Sparse output is not supported at gradcheck yet'):
                gradcheck(lambda x: x, (x,), check_sparse_nnz=True, check_batched_grad=False, raise_exception=False,
                          fast_mode=fast_mode)

            # when mkldnn outputs (always raise even if raise_exception=False)
            root = torch.randn(4, 5, dtype=torch.float32, requires_grad=True)
            with self.assertRaisesRegex(ValueError, 'MKLDNN output is not supported at gradcheck yet'):
                gradcheck(lambda x: x.to_mkldnn(), (root,), check_batched_grad=False, raise_exception=False, fast_mode=fast_mode)
        check(fast_mode=True)
        check(fast_mode=False)

    def test_gradcheck_check_no_differentiable_outputs(self):
        def check(fast_mode):
            # When none of the outputs are differentiable, but numerical gradient is not zero
            x = torch.ones((1,), requires_grad=True)
            with self.assertRaisesRegex(RuntimeError, 'Numerical gradient for function expected to be zero'):
                gradcheck(lambda x: torch.tensor([x]), x)
            self.assertFalse(gradcheck(lambda x: torch.tensor([x]), x, raise_exception=False, fast_mode=fast_mode))

            # succeed when no outputs at all
            self.assertTrue(gradcheck(lambda x: (), (x,), fast_mode=fast_mode))
        check(fast_mode=True)
        check(fast_mode=False)

    def test_gradcheck_check_batched_grad(self):
        def check(fast_mode):
            x = torch.rand(10, dtype=torch.double, requires_grad=True).to_sparse()
            # runtime error while compute batched grad (print big error)
            with self.assertRaisesRegex(RuntimeError, 'gradcheck or gradgradcheck failed while testing batched gradient'):
                gradcheck(lambda x: x.to_dense(), (x,), check_sparse_nnz=True, check_batched_grad=True, fast_mode=fast_mode)
            self.assertFalse(gradcheck(lambda x: x.to_dense(), (x,), check_sparse_nnz=True, check_batched_grad=True,
                                       raise_exception=False, fast_mode=fast_mode))
        check(fast_mode=True)
        check(fast_mode=False)

    def test_gradcheck_backward_mul_by_grad_output(self):
        # when grad_input is sparse and has incorrect sparse_dim/dense_dim
        def check(fast_mode):
            def fn(x):
                def hook(grad):
                    if grad is not None:
                        return grad.to_dense().to_sparse(1)
                    return grad
                y = x.clone()
                y.register_hook(hook)
                return y.to_dense()
            x = torch.ones((2, 2), dtype=torch.double, requires_grad=True).to_sparse()
            with self.assertRaisesRegex(RuntimeError, 'grad is sparse tensor, but has incorrect sparse_dim'):
                gradcheck(fn, (x,), atol=1e-1, check_sparse_nnz=True, check_batched_grad=False, fast_mode=fast_mode)
            self.assertFalse(gradcheck(fn, (x,), atol=1e-1, check_sparse_nnz=True, check_batched_grad=False,
                                       raise_exception=False, fast_mode=fast_mode))

            # when backward not multiplied by grad_output (non-sparse case)
            def fn2(x):
                y = x.clone()
                y.register_hook(lambda x: x + 1e-2)
                return y
            x = torch.ones(1, dtype=torch.double, requires_grad=True)
            with self.assertRaisesRegex(RuntimeError, 'backward not multiplied by grad_output'):
                gradcheck(fn2, (x,), atol=1e-1, fast_mode=fast_mode)
            self.assertFalse(gradcheck(fn2, (x,), atol=1e-1, raise_exception=False, fast_mode=fast_mode))

            # when backward not multiplied by grad_output (sparse case)
            def fn3(x):
                y = x.clone().to_dense()
                y.register_hook(lambda x: x + 1e-2)
                return y
            x = torch.ones(1, dtype=torch.double, requires_grad=True).to_sparse()
            with self.assertRaisesRegex(RuntimeError, 'backward not multiplied by grad_output'):
                gradcheck(fn3, (x,), atol=1e-1, check_sparse_nnz=True, check_batched_grad=False, fast_mode=fast_mode)
            self.assertFalse(gradcheck(fn3, (x,), atol=1e-1, check_sparse_nnz=True, check_batched_grad=False,
                                       raise_exception=False, fast_mode=fast_mode))

            # when layout of grad_input is not the same as input
            class Test(Function):
                @staticmethod
                def forward(ctx, x):
                    return x

                @staticmethod
                def backward(ctx, x):
                    return x.to_sparse()
            x = torch.ones(1, dtype=torch.double, requires_grad=True)
            with self.assertRaisesRegex(RuntimeError, 'grad is incorrect layout'):
                gradcheck(Test.apply, (x,), check_batched_grad=False, fast_mode=fast_mode)
            self.assertFalse(gradcheck(Test.apply, (x,), check_batched_grad=False, raise_exception=False, fast_mode=fast_mode))
        check(fast_mode=True)
        check(fast_mode=False)

    def test_gradcheck_undefined_grad(self):
        def check(fast_mode):
            # when encounter runtime error while running backward
            def fn(x):
                def hook(x):
                    if x is None:
                        raise RuntimeError("x is undefined")
                y = x.clone()
                y.register_hook(hook)
                return y
            x = torch.ones(1, dtype=torch.double, requires_grad=True)
            with self.assertWarnsRegex(UserWarning, "Backwards compatibility: New undefined gradient support checking feature"):
                with self.assertRaisesRegex(RuntimeError, 'Expected backward function to handle undefined output grads'):
                    gradcheck(fn, (x,), fast_mode=fast_mode)
                self.assertFalse(gradcheck(fn, (x,), raise_exception=False, fast_mode=fast_mode))
        check(fast_mode=True)
        check(fast_mode=False)

    def test_gradcheck_jacobian_mismatch(self):
        def check(fast_mode):
            def fn(x):  # R -> R, C -> C
                y = x.clone()
                y.register_hook(lambda x: x + 1e-2)
                return y
            x = torch.ones(2, 2, requires_grad=True)
            with self.assertRaisesRegex(RuntimeError, 'Jacobian mismatch for output 0 with respect to input 0'):
                gradcheck(fn, (x,), fast_mode=fast_mode)
            self.assertFalse(gradcheck(fn, (x,), raise_exception=False, fast_mode=fast_mode))

            x_c = torch.ones(2, 2, requires_grad=True, dtype=torch.complex128)
            with self.assertRaisesRegex(RuntimeError, 'While considering the imaginary part of complex outputs only'):
                gradcheck(fn, (x_c,), fast_mode=False)
            self.assertFalse(gradcheck(fn, (x_c,), raise_exception=False, fast_mode=False))

            def fn2(x):  # R -> C
                y = torch.complex(x, x)
                y.register_hook(lambda x: x + 1e-2)
                return y
            x = torch.ones(2, 2, requires_grad=True)
            with self.assertRaisesRegex(RuntimeError, 'While considering the imaginary part of complex outputs only'):
                gradcheck(fn2, (x,), fast_mode=False)
            self.assertFalse(gradcheck(fn2, (x,), raise_exception=False, fast_mode=False))

            def fn3(x):  # C -> R
                y = torch.real(x)
                y.register_hook(lambda x: x + 1e-2)
                return y
            with self.assertRaisesRegex(RuntimeError, 'Jacobian mismatch for output 0 with respect to input 0'):
                gradcheck(fn3, (x_c,), fast_mode=False)
            self.assertFalse(gradcheck(fn3, (x_c,), raise_exception=False, fast_mode=False))
        check(fast_mode=True)
        check(fast_mode=False)

    def test_gradcheck_dense_and_sparse_inputs(self):
        def check(fast_mode):
            def fn(x, y):
                return x * y.coalesce().to_dense()
            a = torch.rand(2, 2, dtype=torch.double, requires_grad=True)
            b = torch.rand(2, 2, dtype=torch.double,).to_sparse().requires_grad_(True)
            self.assertTrue(gradcheck(fn, (a, b), check_sparse_nnz=True, check_batched_grad=False, fast_mode=fast_mode))
        check(fast_mode=True)
        check(fast_mode=False)

    @unittest.skipIf(not torch._C.has_mkldnn, "MKL-DNN build is disabled")
    def test_gradcheck_multiple_mkldnn_inputs(self):
        def check(fast_mode):
            def fn(x, y):
                return x + y.to_dense()
            a = torch.rand(10, requires_grad=True)
            b = torch.rand(10, dtype=torch.float32).to_mkldnn().requires_grad_(True)
            self.assertTrue(gradcheck(fn, (a, b), atol=1e-1, check_batched_grad=False, fast_mode=fast_mode))

            def fn2(x, y):
                return x.to_dense() + y.to_dense()
            c = torch.rand(10, dtype=torch.float32).to_mkldnn().requires_grad_(True)
            self.assertTrue(gradcheck(fn, (a, c), atol=1e-1, check_batched_grad=False, fast_mode=fast_mode))
        check(fast_mode=True)
        check(fast_mode=False)

    def test_gradcheck_output_shape_or_dtype_depend_on_values(self):
        def check(fast_mode):
            def fn(x):
                if torch.all(x >= 1):
                    return torch.cat([x, x])
                else:
                    return x
            a = torch.ones(1, dtype=torch.double, requires_grad=True)
            with self.assertRaisesRegex(AssertionError, 'return outputs with the same shape when inputs are perturbed'):
                self.assertTrue(gradcheck(fn, (a,), fast_mode=fast_mode))

            def fn2(x):
                if torch.all(x >= 1):
                    return x.to(torch.float32)
                else:
                    return x
            with self.assertRaisesRegex(AssertionError, 'return outputs with the same dtype when inputs are perturbed'):
                self.assertTrue(gradcheck(fn2, (a,), fast_mode=fast_mode))
        check(fast_mode=True)
        check(fast_mode=False)

    def test_gradcheck_complex_non_complex_outputs(self):
        def fn(x, y):
            z = torch.complex(x, y)
            return z, x + 1
        a = torch.ones(2, 2, requires_grad=True, dtype=torch.float64)
        b = torch.ones(2, 2, requires_grad=True, dtype=torch.float64)
        self.assertTrue(gradcheck(fn, (a, b)))

        def fn2(z):
            return z, torch.real(z)
        c = torch.ones(2, 2, requires_grad=True, dtype=torch.complex128)
        self.assertTrue(gradcheck(fn2, (c)))

    def test_gradcheck_get_numerical_jacobian(self):
        # get_numerical_jacobian is deprecated and no longer used internally by gradcheck
        from torch.autograd.gradcheck import get_numerical_jacobian

        def fn(inputs):
            # get_numerical_jacobian requires fn to take inputs as a tuple
            # and returns the jacobian wrt the first output
            x = inputs[0]
            y = inputs[1]
            return 2 * x + y, x + 2 * y
        a = torch.rand(2, 2, requires_grad=True, dtype=torch.float64)
        b = torch.rand(2, 2, requires_grad=True, dtype=torch.float64)

        with self.assertWarnsRegex(UserWarning, "get_numerical_jacobian was part of PyTorch's private API"):
            jacobian = get_numerical_jacobian(fn, (a, b), target=a, eps=1e-6)
        self.assertEqual(jacobian[0], 2 * torch.eye(4, dtype=torch.double))

        with self.assertWarnsRegex(UserWarning, "get_numerical_jacobian was part of PyTorch's private API"):
            jacobian = get_numerical_jacobian(fn, (a, b), eps=1e-6)
        self.assertEqual(jacobian[0], 2 * torch.eye(4, dtype=torch.double))
        self.assertEqual(jacobian[1], 1 * torch.eye(4, dtype=torch.double))

        with self.assertRaisesRegex(ValueError, "Expected grad_out to be 1.0"):
            jacobian = get_numerical_jacobian(fn, (a, b), eps=1e-6, grad_out=2.0)

    def test_gradcheck_get_analytical_jacobian(self):
        from torch.autograd.gradcheck import get_analytical_jacobian

        def fn(x, y):
            return 2 * x + y, x + 2 * y

        a = torch.rand(2, 2, requires_grad=True, dtype=torch.float64)
        b = torch.rand(2, 2, requires_grad=True, dtype=torch.float64)

        outputs = fn(a, b)
        with self.assertWarnsRegex(UserWarning, "get_analytical_jacobian was part of PyTorch's private API"):
            jacobians, reentrant, correct_grad_sizes, correct_grad_types = get_analytical_jacobian((a, b), outputs[0])
        self.assertEqual(jacobians[0], 2 * torch.eye(4, dtype=torch.double))
        self.assertEqual(jacobians[1], 1 * torch.eye(4, dtype=torch.double))
        self.assertTrue(reentrant)

        class NonDetFunc(Function):
            @staticmethod
            def forward(ctx, x, jitter=0.0):
                ctx._jitter = jitter
                return x

            @staticmethod
            def backward(ctx, grad_out):
                return NonDetFunc.apply(grad_out, ctx._jitter) * (1 + torch.rand_like(grad_out) * ctx._jitter), None

        outputs = NonDetFunc.apply(a, 1e-6)
        with self.assertWarnsRegex(UserWarning, "get_analytical_jacobian was part of PyTorch's private API"):
            jacobians, reentrant, correct_grad_sizes, correct_grad_types = get_analytical_jacobian((a,), outputs)
        self.assertFalse(reentrant)

        with self.assertRaisesRegex(ValueError, "Expected grad_out to be 1.0"):
            jacobians, _, _, _ = get_analytical_jacobian((a,), outputs, grad_out=2.0)

    def test_gradcheck_custom_error(self):
        from torch.autograd.gradcheck import GradcheckError

        def check(fast_mode):
            def fn(x):
                y = x.clone()
                y.register_hook(lambda x: x + 1e-2)
                return y
            x = torch.ones(2, 2, requires_grad=True)
            with self.assertRaisesRegex(GradcheckError, 'Jacobian mismatch for output 0 with respect to input 0'):
                gradcheck(fn, (x,), fast_mode=fast_mode)
            with self.assertRaisesRegex(RuntimeError, 'Jacobian mismatch for output 0 with respect to input 0'):
                gradcheck(fn, (x,), fast_mode=fast_mode)
            self.assertFalse(gradcheck(fn, (x,), raise_exception=False, fast_mode=fast_mode))

            def fn2(x):
                raise RuntimeError("Not a GradcheckError!")
            # Checks that when raise_exception=False, non-GradcheckErrors are not caught by gradcheck
            with self.assertRaisesRegex(RuntimeError, "Not a GradcheckError!"):
                gradcheck(fn2, (x,), fast_mode=fast_mode, raise_exception=False)

        check(fast_mode=True)
        check(fast_mode=False)

    def test_gradcheck_forward_ad(self):
        def fn(x, y):
            return x + y, y

        def bad_fn(x, y):
            # Hacky way to check if we're currently inside a forward ad level
            is_running_forward_ad = fwAD._current_level >= 0

            if is_running_forward_ad:
                y_p, y_d = fwAD.unpack_dual(y)
                y = fwAD.make_dual(y_p, y_d * 1.1)

            return x + y, y

        err_msg = "Jacobian computed with forward mode mismatch for output 0 with respect to input 1"

        for fast_mode in [True, False]:
            # Test for all inputs and outputs being real
            x = torch.rand(2, dtype=torch.double, requires_grad=True)
            y = torch.rand(2, dtype=torch.double, requires_grad=True)

            gradcheck(fn, (x, y), check_forward_ad=True, fast_mode=fast_mode)
            with self.assertRaisesRegex(RuntimeError, err_msg):
                gradcheck(bad_fn, (x, y), check_forward_ad=True, fast_mode=fast_mode)

            def basic_mul(x):
                return torch.view_as_real(torch.resolve_conj(x * 1j))
            gradcheck(basic_mul, x, check_forward_ad=True, fast_mode=fast_mode)

            # Test for one input and one output being complex
            x = torch.rand(2, dtype=torch.cdouble, requires_grad=True)

            gradcheck(fn, (x, y), check_forward_ad=True, fast_mode=fast_mode)
            with self.assertRaisesRegex(RuntimeError, err_msg):
                gradcheck(bad_fn, (x, y), check_forward_ad=True, fast_mode=fast_mode)

            # Test for all inputs and outputs being complex
            y = torch.rand(2, dtype=torch.cdouble, requires_grad=True)

            gradcheck(fn, (x, y), check_forward_ad=True, fast_mode=fast_mode)
            with self.assertRaisesRegex(RuntimeError, err_msg):
                gradcheck(bad_fn, (x, y), check_forward_ad=True, fast_mode=fast_mode)

    def test_gradcheck_forward_ad_runs_with_no_requires_grad(self):
        # Currently requires_grad is used as a easy way for gradcheck to know
        # which inputs of the function are meant to be differentiable
        # This test checks that when the inputs are passed to the function they should not have
        # requires_grad=True even though they may have requires_grad=True when passed
        # to gradcheck
        class UserFn(Function):
            @staticmethod
            def forward(ctx, x, y):
                if fwAD._current_level >= 0:
                    self.assertFalse(x.requires_grad)
                    self.assertFalse(y.requires_grad)
                return x.clone(), y.clone()

            @staticmethod
            def jvp(ctx, x_t, y_t):
                return x_t, y_t

        x = torch.rand(2, dtype=torch.double, requires_grad=True)
        y = torch.rand(2, dtype=torch.double, requires_grad=True)

        gradcheck(UserFn.apply, (x, y), check_forward_ad=True, check_undefined_grad=False, check_backward_ad=False,
                  check_batched_grad=False, check_batched_forward_grad=False)

        gradcheck(UserFn.apply, (x, y), check_forward_ad=True, check_undefined_grad=True, check_backward_ad=False,
                  check_batched_grad=False, check_batched_forward_grad=False)

        gradcheck(UserFn.apply, (x, y), check_forward_ad=True, check_undefined_grad=True, check_backward_ad=False,
                  check_batched_grad=False, check_batched_forward_grad=True)

        x = torch.rand(2, dtype=torch.double, requires_grad=True)
        y = torch.rand(2, dtype=torch.double, requires_grad=False)
        gradcheck(UserFn.apply, (x, y), check_forward_ad=True, check_undefined_grad=True, check_backward_ad=False,
                  check_batched_grad=False, check_batched_forward_grad=True)

    def test_gradcheck_forward_ad_respects_requires_grad(self):
        # Currently requires_grad is used as a easy way for gradcheck to know
        # which inputs of the function are meant to be differentiable
        jvp_count = [0]

        class UserFn(Function):
            @staticmethod
            def forward(ctx, x, y):
                return x.clone(), y.clone()

            @staticmethod
            def jvp(ctx, x_t, y_t):
                jvp_count[0] += 1
                return x_t, y_t

        x = torch.rand(2, dtype=torch.double, requires_grad=True)
        y = torch.rand(2, dtype=torch.double, requires_grad=True)
        gradcheck(UserFn.apply, (x, y), check_forward_ad=True, check_undefined_grad=False, check_backward_ad=False,
                  check_batched_grad=False, check_batched_forward_grad=False)
        self.assertEqual(jvp_count[0], 2)  # (2) once per input
        jvp_count = [0]

        gradcheck(UserFn.apply, (x, y), check_forward_ad=True, check_undefined_grad=True, check_backward_ad=False,
                  check_batched_grad=False, check_batched_forward_grad=False)
        self.assertEqual(jvp_count[0], 6)  # (+4): (once with normal ZT (+1), once with efficient ZT (+1)) for each input (x2)
        jvp_count = [0]

        gradcheck(UserFn.apply, (x, y), check_forward_ad=True, check_undefined_grad=True, check_backward_ad=False,
                  check_batched_grad=False, check_batched_forward_grad=True)
        self.assertEqual(jvp_count[0], 12)  # (+6): (compute batch of 2 with vmap (+1), with a loop (+2)) for each input (x2)
        jvp_count = [0]

        # Repeat the previous test except we mark one input with requires_grad=False
        # NB: _test_undefined_forward_mode is only (+1), when function has single differentiable input, not (+2)!
        #     Otherwise, other counts are halved.
        x = torch.rand(2, dtype=torch.double, requires_grad=True)
        y = torch.rand(2, dtype=torch.double, requires_grad=False)
        gradcheck(UserFn.apply, (x, y), check_forward_ad=True, check_undefined_grad=True, check_backward_ad=False,
                  check_batched_grad=False, check_batched_forward_grad=True)
        self.assertEqual(jvp_count[0], 5)  # 1 + 1 + 3

    def test_gradcheck_check_forward_or_backward_only(self):
        """Depending on settings for check_forward_ad and check_backward_ad, the
        correct codepaths should be reached (or not reached)
        """
        fwd_fail_err_msg = "FAIL FWD"
        bwd_fail_err_msg = "FAIL BWD"

        class UserFn(Function):
            @staticmethod
            def forward(ctx, foo, fwd_bad, bwd_bad):
                ctx.fwd_bad = fwd_bad
                ctx.bwd_bad = bwd_bad
                return foo * 2

            @staticmethod
            def vjp(ctx, gO):
                if ctx.bwd_bad:
                    raise RuntimeError(bwd_fail_err_msg)
                else:
                    return 2 * gO, None, None

            @staticmethod
            def jvp(ctx, gI, _1, _2):
                if ctx.fwd_bad:
                    raise RuntimeError(fwd_fail_err_msg)
                else:
                    return 2 * gI

        for fast_mode in (True, False):
            for check_forward_ad in (True, False):
                for check_backward_ad in (True, False):
                    for fwd_bad in (True, False):
                        for bwd_bad in (True, False):
                            fwd_should_fail = fwd_bad and check_forward_ad
                            bwd_should_fail = bwd_bad and check_backward_ad

                            def run():
                                gradcheck(UserFn.apply, (x, fwd_bad, bwd_bad), check_forward_ad=check_forward_ad,
                                          check_backward_ad=check_backward_ad, check_undefined_grad=check_backward_ad,
                                          check_batched_grad=check_backward_ad, fast_mode=fast_mode)

                            x = torch.rand(2, dtype=torch.double, requires_grad=True)

                            if not check_forward_ad and not check_backward_ad:
                                with self.assertRaisesRegex(AssertionError, "Expected at least one of"):
                                    run()
                                continue

                            if not fwd_should_fail and not bwd_should_fail:
                                run()
                            else:
                                # If both fail, backward AD failure "hides" forward AD failure
                                if fwd_should_fail:
                                    fail_msg = fwd_fail_err_msg
                                if bwd_should_fail:
                                    fail_msg = bwd_fail_err_msg
                                with self.assertRaisesRegex(RuntimeError, fail_msg):
                                    run()

    def test_gradcheck_forward_ad_batched_grad(self):
        x = torch.rand(2, dtype=torch.double, requires_grad=True)

        # multiple inputs and outputs with non-tensors inputs
        def fn1(a: torch.Tensor, b: int):
            return a.clone(), a + 1
        gradcheck(fn1, (x, 1), check_forward_ad=True, check_backward_ad=False, check_batched_grad=False,
                  check_undefined_grad=False, check_batched_forward_grad=True)

        # unrelated inputs: tangent for c is None
        def fn2(a: torch.Tensor, c: torch.Tensor):
            return a.clone()
        gradcheck(fn2, (x, x.clone()), check_forward_ad=True, check_backward_ad=False, check_batched_grad=False,
                  check_undefined_grad=False, check_batched_forward_grad=True)

        class Fn(Function):
            @staticmethod
            def forward(ctx, foo):
                return foo * 2

            @staticmethod
            def vjp(ctx, gO):
                return gO * 2

            @staticmethod
            def jvp(ctx, gI):
                torch.randn_like(gI)
                return gI * 2

        msg = "vmap: We do not yet support calling random operations inside of vmap"
        with self.assertRaisesRegex(RuntimeError, msg):
            gradcheck(Fn.apply, (x,), check_forward_ad=True, check_batched_forward_grad=True)

    def test_version_counter(self):
        x = torch.randn(1, 2)

        # In-place op bumps version
        x_saved_version = x._version
        x.add_(1).add_(1)
        self.assertTrue(x._version > x_saved_version)

        # Differentiable view shares version counter
        xz = x[:]
        self.assertTrue(x._version == xz._version)
        xz.add_(1)
        self.assertTrue(x._version == xz._version)

        # `x.data = y` preserves version counter of `x`
        x_saved_version = x._version
        x.data = torch.randn(2, 3)
        self.assertTrue(x._version == x_saved_version)
        x.add_(1)
        self.assertTrue(x._version > x_saved_version)
        # Make sure `x` is still using the same version counter it shares with `xz`
        self.assertTrue(x._version == xz._version)

        # In-place op on `xz` also updates version of `x`,
        # because they share the version counter
        xz.add_(1)
        self.assertTrue(x._version == xz._version)

    def test_set_data_tensorimpl_type(self):
        # Dense tensor has impl of type `TensorImpl`, while sparse tensor has impl
        # of type `SparseTensorImpl`.
        x = torch.randn(1, 2)
        x_s = torch.sparse_coo_tensor(torch.zeros([1, 1]), torch.ones([1]))
        with self.assertRaisesRegex(RuntimeError, 'incompatible tensor type'):
            x.data = x_s

    def test_set_data_preserve_pyobj(self):
        a = torch.randn(1, 2)
        b = torch.randn(1, 2)
        b_id_saved = id(b)
        b.data = a
        self.assertTrue(b_id_saved == id(b))

    def test_set_data_self_requires_grad(self):
        a = torch.tensor(1.0, requires_grad=True)
        b = torch.tensor(2.0)
        c = torch.tensor(3, dtype=torch.int64)
        a.data = b
        with self.assertRaisesRegex(RuntimeError, 'must be floating point or complex dtype'):
            a.data = c

    @unittest.skipIf(IS_WINDOWS, "Skipping because doesn't work for windows")
    def test_thread_shutdown(self):
        code = """import torch
from torch.autograd import Function
class MyFunction(Function):
    @staticmethod
    def forward(ctx, x):
        return x

    @staticmethod
    def backward(ctx, grad):
        return grad

for shape in [(1,), ()]:
    v = torch.ones(shape, requires_grad=True)
    MyFunction.apply(v).backward()
"""
        s = TestCase.runWithPytorchAPIUsageStderr(code)
        # The autograd engine creates worker threads only when GPU devices are present.
        # So make sure that we do shutdown threads when we're testing cuda and make sure
        # that there is no thread to shutdown when we're not using cuda.
        if TEST_CUDA or torch.backends.mps.is_available():
            self.assertRegex(s, "PYTORCH_API_USAGE torch.autograd.thread_shutdown")
        else:
            self.assertNotRegex(s, "PYTORCH_API_USAGE torch.autograd.thread_shutdown")

    @unittest.skipIf(IS_MACOS, "Fails with SIGBUS on macOS; https://github.com/pytorch/pytorch/issues/25941")
    def test_deep_reentrant(self):

        class DeepReentrant(Function):
            @staticmethod
            def forward(ctx, x):
                with torch.enable_grad():
                    ctx.x = Variable(x.detach(), requires_grad=True)
                    ctx.x = ctx.x - 1
                return ctx.x.detach()

            @staticmethod
            def backward(ctx, x):
                if ctx.x < 0:
                    return x
                with torch.enable_grad():
                    DeepReentrant.apply(ctx.x).sum().backward()
                return x

        # Test stack overflow escape mechanism
        v = torch.tensor(2000.0, requires_grad=True)
        # This will cause stack overflow if reentrant calls are handled
        # in the same thread recursively
        DeepReentrant.apply(v).sum().backward()

        # Test stack overflow escape mechanism multiple times
        # to ensure reusing workers in the pool works fine
        v2 = torch.tensor(200.0, requires_grad=True)
        DeepReentrant.apply(v2).sum().backward()

    def test_reentrant_priority(self):
        order = []

        class MyFunction(Function):
            @staticmethod
            def forward(ctx, x):
                return x

            @staticmethod
            def backward(ctx, x):
                order.append("MyFunction")
                return x

        class Reentrant(Function):
            @staticmethod
            def forward(ctx, x):
                with torch.enable_grad():
                    ctx.x = Variable(x.detach(), requires_grad=True)
                    ctx.x = ctx.x - 1
                return ctx.x.detach()

            @staticmethod
            def backward(ctx, x):
                order.append("Reentrant")
                if ctx.x < 0:
                    return x
                with torch.enable_grad():
                    Reentrant.apply(ctx.x).backward()
                return x

        a = MyFunction.apply(torch.tensor(6.0, requires_grad=True))
        b = Reentrant.apply(torch.tensor(9.0, requires_grad=True))
        v = a * b
        v.backward()
        # The tasks for the Reentrant and MyFunction backward() will be added
        # to the queue in the autograd engine at the same time. The backward
        # for Reentrant will be executed first, which will then add other
        # backward tasks to the queue. We want to ensure all the reentrant tasks
        # are prioritized over the MyFunction backward task regardless of their
        # sequence numbers
        self.assertEqual(len(order), 11)
        self.assertEqual(order.count("Reentrant"), 10)
        self.assertEqual(order[-1], "MyFunction")


    @slowTest
    def test_checkpointing(self):
        num_inp = 2000
        nz_inp = 10
        nz_out = 10
        nz_bottleneck = 1000

        # small proxy network for some complex reasoning we want to do per input
        module = nn.Sequential(
            nn.Linear(nz_inp, nz_bottleneck),
            nn.ReLU(),
            nn.Linear(nz_bottleneck, nz_inp)
        )

        feat_combined = []
        for r in range(num_inp):
            data_r = torch.empty(1, nz_inp)
            data_r.uniform_()
            data_r.requires_grad = True
            feat_r = checkpoint(module, data_r)
            feat_combined.append(feat_r)

        # compute mean as a proxy for some joint reasoning
        mean_combined = torch.stack(feat_combined).mean()
        mean_combined.backward()

    @unittest.skipIf(not torch.cuda.is_available(), "Test requires CUDA")
    @slowTest
    def test_checkpointing_without_reentrant_memory_savings(self):
        class MyModel(nn.Module):
            def __init__(self, n, use_checkpoint, use_reentrant):
                super().__init__()
                self.n = n
                self.use_checkpoint = use_checkpoint
                self.use_reentrant = use_reentrant
                self.layers = nn.ModuleList()
                for i in range(self.n):
                    layer = nn.Sequential(
                        nn.Linear(256, 256), nn.Linear(256, 256), nn.Linear(256, 256)
                    )
                    self.layers.append(layer)
                # pre-allocate the grad so that increased memory usage is mainly
                # due to activations.
                for layer in self.layers:
                    for lin in layer:
                        lin.weight.grad = torch.ones_like(lin.weight)
                        lin.bias.grad = torch.ones_like(lin.bias)

            def forward(self, x):
                for i in range(self.n):
                    if not self.use_checkpoint:
                        x = self.layers[i](x)
                    else:
                        x = checkpoint(self.layers[i], x, use_reentrant=self.use_reentrant)

                return x

        model_no_checkpoint = MyModel(8, use_checkpoint=False, use_reentrant=False).cuda()
        model_reentrant_checkpoint = MyModel(8, use_checkpoint=True, use_reentrant=True).cuda()
        model_no_reentrant_checkpoint = MyModel(8, use_checkpoint=True, use_reentrant=False).cuda()

        x = torch.randn(100, 256, requires_grad=True, device='cuda')

        torch.cuda.reset_peak_memory_stats()
        loss = model_no_checkpoint(x.clone()).sum()
        loss.backward()
        mem_no_checkpoint = torch.cuda.max_memory_allocated()

        torch.cuda.reset_peak_memory_stats()
        loss = model_reentrant_checkpoint(x.clone()).sum()
        loss.backward()
        mem_reentrant_checkpoint = torch.cuda.max_memory_allocated()

        torch.cuda.reset_peak_memory_stats()
        loss = model_no_reentrant_checkpoint(x.clone()).sum()
        loss.backward()
        mem_no_reentrant_checkpoint = torch.cuda.max_memory_allocated()

        self.assertTrue(mem_reentrant_checkpoint < mem_no_checkpoint)
        self.assertTrue(mem_no_reentrant_checkpoint < mem_no_checkpoint)

    def test_checkpointing_without_reentrant_custom_function_raises(self):
        """
        Accessing ctx.saved_tensors multiple times in a custom function
        backward pass with non-reentrant checkpoint currently throws due to
        saved tensors not being recomputed in between the accesses.
        """
<<<<<<< HEAD
=======
        # For verifying first access to ctx.saved_tensors succeeded.

        _first_saved_tensor_access_succeeded = False

        class MyFunc(torch.autograd.Function):
            @staticmethod
            def forward(ctx, x, y, z):
                w = x * y * z
                out = w + w
                ctx.save_for_backward(x, y, z, w, out)
                return out
>>>>>>> 70f81bc5

        class MyFunc(torch.autograd.Function):
            @staticmethod
            def backward(ctx, grad_out):
                x, y, z, w, out = ctx.saved_tensors
                nonlocal _first_saved_tensor_access_succeeded
                _first_saved_tensor_access_succeeded = True
                # Raises issue in non-reentrant checkpointing where
                # second access to saved tensors raises because they were
                # not recomputed.
                x_2, y_2, z_2, w_2, out_2 = ctx.saved_tensors

        x = torch.tensor(1., requires_grad=True)
        y = torch.tensor(2., requires_grad=True)
        z = torch.tensor(3., requires_grad=True)

        def foo(x, y, z):
            x = x * y * z
            y = y * y * z
            z = z * z
            out = MyFunc.apply(x, y, z)
            return out

        out = checkpoint(foo, x, y, z, use_reentrant=False)
        with self.assertRaisesRegex(
            RuntimeError,
            "Attempt to retrieve a tensor saved by autograd multiple times"
        ):
            out.sum().backward()

        self.assertTrue(_first_saved_tensor_access_succeeded)

    def test_access_saved_tensor_twice_without_recomputation_raises(self):
        """
        If using saved tensor hooks based checkpointing and a saved tensor
        is accessed multiple times without triggering recomputation in the
        middle, error is raised indicating so.
        """
        def foo(a):
            b = a * a
            c = a * b
            d = torch.exp(a)
            return d

        a = torch.randn(5, requires_grad=True)
        d = checkpoint(foo, a, use_reentrant=False)
        # First access
        d.grad_fn._saved_result
        # Second access raises error
        with self.assertRaisesRegex(
            RuntimeError,
            "Attempt to retrieve a tensor saved by autograd multiple times"
        ):
            d.grad_fn._saved_result

    @slowTest
    @parametrize("input_requires_grad", [True, False])
    def test_checkpointing_without_reentrant(self, input_requires_grad):
        """
        Basic test for checkpoint without reentrant autograd.
        """
        num_inp = 2000
        nz_inp = 10
        nz_out = 10
        nz_bottleneck = 1000

        # small proxy network for some complex reasoning we want to do per input
        module = nn.Sequential(
            nn.Linear(nz_inp, nz_bottleneck),
            nn.ReLU(),
            nn.Linear(nz_bottleneck, nz_inp)
        )

        # Run model with and without checkpointing and verify gradients are
        # equivalent, regardless of if inputs require grads or not.
        module_copy = deepcopy(module)

        feat_combined = []
        feat_combined_no_checkpoint = []
        for r in range(num_inp):
            data_r = torch.empty(1, nz_inp)
            data_r.uniform_()
            data_r.requires_grad = input_requires_grad
            data_r_copy = data_r.clone()
            feat_r = checkpoint(module, data_r, use_reentrant=False)
            feat_combined.append(feat_r)
            feat_r_no_checkpoint = module_copy(data_r)
            feat_combined_no_checkpoint.append(feat_r_no_checkpoint)


        # compute mean as a proxy for some joint reasoning
        mean_combined = torch.stack(feat_combined).mean()
        mean_combined.backward()
        mean_combined_no_checkpoint = torch.stack(feat_combined_no_checkpoint).mean()
        mean_combined_no_checkpoint.backward()

        for checkpoint_param, param in zip(module.parameters(), module_copy.parameters()):
            self.assertEqual(checkpoint_param.grad, param.grad)

    def test_checkpoint_valid_reset_on_error(self):
        a = torch.randn(2, 2, requires_grad=True)

        with self.assertRaisesRegex(Exception, "Checkpointing is not compatible with .grad()"):
            b = checkpoint(torch.exp, a).sum()
            torch.autograd.grad(b, (a,))

        c = checkpoint(torch.exp, a).sum()
        c.backward()

    @parametrize("use_reentrant", [True, False])
    def test_checkpointing_without_reentrant_detached_tensor(self, use_reentrant):
        class NoGradModule(torch.nn.Module):
            def __init__(self):
                super().__init__()
                self.linear = nn.Linear(2, 2, bias=False)
                self.lin2 = nn.Linear(2, 2, bias=False)

            def forward(self, x):
                with torch.no_grad():
                    return self.lin2(self.linear(x))

        module = NoGradModule()

        err_ctx = (
            self.assertRaisesRegex(
                RuntimeError,
                "none of output has requires_grad=True"
            )
            if use_reentrant
            else contextlib.suppress()
        )

        a = torch.randn(2, 2, requires_grad=True)
        for _ in range(3):
            with err_ctx:
                # out does not require grad
                out = checkpoint(module, a, use_reentrant=use_reentrant)
                # Make loss require grad, otherwise we would run into
                # "element 0 of tensors does not require grad and does not have a grad_fn"
                out += a
                out.sum().backward()

    def test_checkpointing_without_reentrant_correct_grad(self):
        """
        Verifies that correct gradients are calculated for checkpoint
        without reentrant autograd, for both backward() and autograd.grad().
        """
        a = torch.randn(2, 2, requires_grad=True)

        b = torch.exp(a).sum()
        b.backward()
        b_grad = a.grad

        a.grad = None
        c = checkpoint(torch.exp, a, use_reentrant=False).sum()
        c.backward()
        c_grad = a.grad

        a.grad = None
        d = checkpoint(torch.exp, a, use_reentrant=False).sum()
        d_grad, = torch.autograd.grad(d, (a,))

        self.assertEqual(b_grad, c_grad)
        self.assertEqual(b_grad, d_grad)

    def test_checkpointing_without_reentrant_dataparallel(self):
        """
        Verifies gradient correctness when checkpoint without reentrant autograd
        is used in conjunction with DataParallel.
        """
        class LinearModule(torch.nn.Module):
            def __init__(self):
                super().__init__()
                self.linear = nn.Linear(2, 2, bias=False)

            def forward(self, inp):
                return self.linear(inp)

        a = torch.randn(2, 2, requires_grad=True)
        if torch.cuda.is_available():
            a = a.cuda()

        model = LinearModule()
        if torch.cuda.is_available():
            model = model.cuda()

        b = deepcopy(model)(a).sum()
        b.backward()
        b_grad = a.grad

        a.grad = None

        module = torch.nn.DataParallel(deepcopy(model))
        c = checkpoint(module, a, use_reentrant=False).sum()
        c.backward()
        c_grad = a.grad

        self.assertEqual(b_grad, c_grad)

    def test_checkpointing_without_reentrant_parameter_used_in_an_out(self):
        """
        Ensures that gradient hooks are only called once per tensor.
        """
        w = torch.randn(10, 10, requires_grad=True)
        count = 0

        def hook(grad):
            nonlocal count
            count += 1

        w.register_hook(hook)
        x = torch.rand(10, 10, requires_grad=True)
        h = w * x  # Using w outside the checkpoint
        out = checkpoint(lambda x: w * x, h, use_reentrant=False)  # Using w inside the checkpoint

        out.sum().backward()
        # should only call hook once
        self.assertEqual(count, 1)

    def test_checkpointing_without_reentrant_arbitrary_input_output(self):
        """
        Ensures checkpointing without reentrant autograd works with functions
        with arbitrary input/output structures.
        """

        class MyModel(torch.nn.Module):
            def __init__(self):
                super().__init__()
                self.layer = torch.nn.Linear(5, 5, bias=False)

            def forward(self, dict_input):
                tensor = dict_input["tensor"]
                return {
                    "result": self.layer(tensor)
                }

        model_no_checkpoint = MyModel()
        model_checkpoint_without_reentrant = deepcopy(model_no_checkpoint)

        inp = {
            "tensor": torch.randn(5, 5)
        }

        out_no_checkpoint = model_no_checkpoint(inp)["result"].sum()

        out_checkpoint = checkpoint(
            model_checkpoint_without_reentrant,
            inp,
            use_reentrant=False
        )["result"].sum()

        self.assertEqual(out_checkpoint, out_no_checkpoint)

        out_no_checkpoint.backward()
        out_checkpoint.backward()

        for param, checkpoint_param in zip(model_no_checkpoint.parameters(), model_checkpoint_without_reentrant.parameters()):
            self.assertEqual(param.grad, checkpoint_param.grad)

    def test_callback_adds_callback(self):
        called = [0]

        def callback_final():
            called[0] += 1

        def callback_adds_callback():
            called[0] += 1
            Variable._execution_engine.queue_callback(callback_final)

        class MyFunc(Function):
            @staticmethod
            def forward(ctx, input):
                return input

            @staticmethod
            @once_differentiable
            def backward(ctx, grad):
                Variable._execution_engine.queue_callback(callback_adds_callback)
                return grad

        a = torch.rand((3, 3), requires_grad=True)
        b = MyFunc.apply(a)
        b.sum().backward()

        self.assertEqual(called[0], 2)

    def _test_reentrant_with_callbacks(self, install_callbacks_in_depths):
        counter = {}
        counter["inner"] = 0
        counter["outer"] = 0

        def inc_inner_counter():
            counter["inner"] += 1

        def inc_outer_counter():
            counter["outer"] += 1

        class MyFunc(Function):
            @staticmethod
            def forward(ctx, input):
                return input

            @staticmethod
            @once_differentiable
            def backward(ctx, input):
                if 1 in install_callbacks_in_depths:
                    # Add a callback to execute.
                    Variable._execution_engine.queue_callback(inc_inner_counter)

                return input

        class MyReentrantFunc(Function):
            @staticmethod
            def forward(ctx, input):
                return input

            @staticmethod
            @once_differentiable
            def backward(ctx, input):
                if 0 in install_callbacks_in_depths:
                    # Add a callback to execute.
                    Variable._execution_engine.queue_callback(inc_outer_counter)
                # Reentrant backward call.
                tmp_inp = input.detach().requires_grad_()
                with torch.enable_grad():
                    tmp_out = (MyFunc.apply(tmp_inp)).sum()
                tmp_out.backward()
                return input

        t1 = torch.rand((3, 3), requires_grad=True)
        t2 = MyReentrantFunc.apply(t1)
        t3 = t2.sum()
        torch.autograd.backward([t3])

        return counter

    def test_reentrant_with_callbacks_depth_0(self):
        # Verify callback is called only once.
        ret = self._test_reentrant_with_callbacks([0])
        self.assertEqual(1, ret["outer"])
        self.assertEqual(0, ret["inner"])

    def test_reentrant_with_callbacks_depth_1(self):
        # Verify callback is called only once.
        ret = self._test_reentrant_with_callbacks([1])
        self.assertEqual(0, ret["outer"])
        self.assertEqual(1, ret["inner"])

    def test_reentrant_with_callbacks_both_depths(self):
        # Verify callback is called twice.
        ret = self._test_reentrant_with_callbacks([0, 1])
        self.assertEqual(1, ret["outer"])
        self.assertEqual(1, ret["inner"])

    def test_reentrant_with_leaf_variable_hook(self):
        handle = None
        param = torch.rand(10, requires_grad=True)

        def add_gradient_penalty_to_grad(grad):
            handle.remove()
            old_param_grad = grad
            param.grad = None
            # Add some sort of gradient penalty by directly updating the gradients
            with torch.enable_grad():
                g = grad.detach().requires_grad_()
                new_param = param.detach().requires_grad_()
                out = ((g * 2) + new_param).sum()
                out.backward()
            res = g.grad + grad
            param.grad = old_param_grad
            return res

        handle = param.register_hook(add_gradient_penalty_to_grad)
        # Forward pass
        tmp = (param * param)
        loss = tmp.sum()
        # Compute the gradients
        loss.backward()

    def test_reentrant_with_non_leaf_variable_hook(self):
        handle = None
        param = torch.rand(10, requires_grad=True)

        def manual_increase_gradient(grad):
            handle.remove()
            # Add some sort of gradient penalty by directly updating the gradients
            with torch.enable_grad():
                g = grad.detach().requires_grad_()
                out = ((g * 2) + 5).sum()
                out.backward()
            res = g.grad + grad
            return res

        # Forward pass
        tmp = (param * param)
        handle = tmp.register_hook(manual_increase_gradient)
        loss = tmp.sum()
        # Compute the gradients
        loss.backward()
        self.assertEqual(param.grad, 6 * param)

    def test_grad_fn_attr_bindings(self):
        # Check that the getter of each type returns what we want
        # See `gen_autograd_functions.py` for how the getters are generated
        #
        # This test is only meant to check if the codegen'd bindings work
        # Please help update this test if you update the names of any the fields we check!
        #
        a = torch.ones(1, requires_grad=True)
        b = torch.ones(1, requires_grad=True)
        out = torch.stack([a, b], dim=0)
        self.assertEqual(out.grad_fn._saved_tensors, (a, b))              # TensorList -> Tuple[Tensor]
        self.assertIsInstance(out.grad_fn._saved_tensors[0], torch.Tensor)
        self.assertIsInstance(out.grad_fn._raw_saved_tensors[0], torch._C._autograd.SavedTensor)
        self.assertEqual(out.grad_fn._saved_dim, 0)                       # int64_t -> int
        self.assertIsInstance(out.grad_fn._saved_dim, int)

        out.grad_fn._raw_saved_tensors[0].register_hooks(lambda x: x, lambda x: x)

        out.sum().backward()
        with self.assertRaisesRegex(RuntimeError, "after they have already been freed"):
            out.grad_fn._saved_tensors
        with self.assertRaisesRegex(RuntimeError, "after they have already been freed"):
            out.grad_fn._raw_saved_tensors
        self.assertEqual(out.grad_fn._saved_dim, 0)

        a = torch.ones(2, 2, requires_grad=True)
        indices = torch.tensor([0, 1])
        out = a[:, indices]
        self.assertEqual(out.grad_fn._saved_indices, (None, indices))     # c10::List<c10::optional<Tensor>> -> Tuple[Tensor?]
        self.assertIsInstance(out.grad_fn._saved_indices[1], torch.Tensor)
        self.assertIsInstance(out.grad_fn._raw_saved_indices[1], torch._C._autograd.SavedTensor)
        self.assertEqual(out.grad_fn._saved_self_sizes, a.shape)          # IntArrayRef -> Tuple[int]
        self.assertIsInstance(out.grad_fn._saved_self_sizes[0], int)

        out.grad_fn._raw_saved_indices[1].register_hooks(lambda x: x, lambda x: x)
        with self.assertRaisesRegex(RuntimeError, "None is forbidden"):
            out.grad_fn._raw_saved_indices[0].register_hooks(lambda x: x, lambda x: x)

        a = torch.ones(2, 2, requires_grad=True)
        out = a * a
        out.grad_fn._raw_saved_self.register_hooks(lambda x: x, lambda x: x)
        out.sum().backward()
        with self.assertRaisesRegex(RuntimeError, "after it has been freed"):
            out.grad_fn._raw_saved_self.register_hooks(lambda x: x, lambda x: x)

        a = torch.ones(1, 1, 2, requires_grad=True)
        out = torch.nn.functional.interpolate(a, 4, mode="linear")
        self.assertEqual(out.grad_fn._saved_output_size, (4,))            # c10::optional<IntArrayRef> -> int[]?
        self.assertIsInstance(out.grad_fn._saved_output_size[0], int)
        self.assertEqual(out.grad_fn._saved_align_corners, False)         # bool -> bool
        self.assertIsInstance(out.grad_fn._saved_align_corners, bool)
        if hasattr(out.grad_fn, '_saved_scale_factors'):
            self.assertIsNone(out.grad_fn._saved_scale_factors)           # c10::optional<ArrayRef<double>> -> float[]?
        else:
            self.assertIsNone(out.grad_fn._saved_scales)                  # c10::optional<ArrayRef<double>> -> float[]?

        out = torch.nn.functional.interpolate(a, scale_factor=0.5, mode="linear")
        self.assertIsNone(out.grad_fn._saved_output_size)
        self.assertEqual(out.grad_fn._saved_scale_factors, (0.5,))
        self.assertIsInstance(out.grad_fn._saved_scale_factors[0], float)

        a = torch.ones(2, 2, requires_grad=True)
        out = torch.pdist(a, p=1)
        self.assertEqual(out.grad_fn._saved_p, 1.)                        # double -> float
        self.assertIsInstance(out.grad_fn._saved_p, float)

        a = torch.ones(1, 1, 2, requires_grad=True)
        out = torch.logit(a, 1.)
        self.assertEqual(out.grad_fn._saved_eps, 1.)                      # c10:optional<double> -> float?
        self.assertIsInstance(out.grad_fn._saved_eps, float)
        out = torch.logit(a)
        self.assertIsNone(out.grad_fn._saved_eps)

        if torch._C.has_lapack:
            a = torch.ones(1, 1, requires_grad=True)
            q, r = torch.linalg.qr(a, mode="reduced")
            self.assertEqual(q.grad_fn._saved_mode, "reduced")                # std::string -> str

        a = torch.tensor([1.], requires_grad=True)
        out = torch.div(a, 2., rounding_mode="trunc")
        self.assertEqual(out.grad_fn._saved_rounding_mode, "trunc")       # c10::optional<std::string> -> str?
        out = torch.div(a, 2., rounding_mode=None)
        self.assertIsNone(out.grad_fn._saved_rounding_mode)               # c10::optional<std::string> -> str?

        x = torch.zeros(5, requires_grad=True)
        out = torch.threshold(x, threshold=(1 + 0j), value=(1 + 0j))
        self.assertIsInstance(out.grad_fn._saved_threshold, complex)      # Scalar(complex double) -> complex
        cfloat = torch.tensor(1 + 0j, dtype=torch.complex64)
        out = torch.threshold(x, threshold=cfloat, value=(1 + 0j))
        self.assertIsInstance(out.grad_fn._saved_threshold, complex)      # Scalar(complex float) -> complex
        out = torch.threshold(x, threshold=1., value=1.)
        self.assertIsInstance(out.grad_fn._saved_threshold, float)        # Scalar(floating point) -> float
        out = torch.threshold(x, threshold=1, value=1)
        self.assertIsInstance(out.grad_fn._saved_threshold, int)          # Scalar(integral) -> int
        out = torch.threshold(x, threshold=False, value=False)
        self.assertIsInstance(out.grad_fn._saved_threshold, bool)         # Scalar(bool) -> bool

        a = torch.ones(2, 2, requires_grad=True)
        out = a.as_strided((3,), (1,), 1)
        self.assertEqual(out.grad_fn._saved_storage_offset, 1)            # c10:optional<int64_t> -> int?
        self.assertIsInstance(out.grad_fn._saved_storage_offset, int)
        out = a.as_strided((3,), (1,))
        self.assertIsNone(out.grad_fn._saved_storage_offset)

        a = torch.ones(2, requires_grad=True)
        out = torch.tanh(a)
        self.assertEqual(out, out.grad_fn._saved_result)                  # saved variable when output

        a = torch.randn(3, 5, requires_grad=True)
        b = torch.tensor([1, 0, 4])
        loss = nn.NLLLoss()
        out = loss(a, b)
        self.assertIsNone(out.grad_fn._saved_weight)
        loss = nn.NLLLoss(weight=torch.ones((5,)))
        out = loss(a, b)
        self.assertEqual(out.grad_fn._saved_weight, torch.ones((5,)))     # c10:optional<Tensor> -> Tensor?

        out.sum().backward()
        with self.assertRaisesRegex(RuntimeError, "after they have already been freed"):
            out.grad_fn._saved_weight

    def test_cant_create_saved_tensors(self):
        with self.assertRaisesRegex(RuntimeError, "Trying to create a SavedTensor object from Python is forbidden"):
            torch.autograd.SavedTensor()

    def test_custom_function_saved_tensors(self):
        def getFn(save=True):
            class MyFn(Function):
                @staticmethod
                def forward(ctx, x):
                    if save:
                        ctx.save_for_backward(x, None)
                    return x

                @staticmethod
                def backward(ctx, g):
                    return g

            return MyFn

        a = torch.randn(5, requires_grad=True)

        y = getFn(True).apply(a)

        self.assertEqual((a, None), y.grad_fn.saved_tensors)
        saved = y.grad_fn._raw_saved_tensors
        self.assertIsInstance(saved[0], torch._C._autograd.SavedTensor)
        # We can't tell the underlying tensor is None without unpacking it
        self.assertIsInstance(saved[1], torch._C._autograd.SavedTensor)

        # We catch that error when the user calls register_hooks on it
        with self.assertRaisesRegex(RuntimeError, "None is forbidden"):
            saved[1].register_hooks(lambda x: x, lambda x: x)

        with self.assertRaisesRegex(TypeError, "incompatible function arguments"):
            saved[0].register_hooks(lambda x: x)
        with self.assertRaisesRegex(TypeError, "incompatible function arguments"):
            saved[0].register_hooks(1, 1)
        saved[0].register_hooks(lambda x: x, lambda x: x)
        with self.assertRaisesRegex(RuntimeError, "already been set"):
            saved[0].register_hooks(lambda x: x, lambda x: x)
        y.sum().backward()

        # Using a reference to the SavedTensor object after the
        # saved variables have been released can lead to undefined behavior
        del saved
        with self.assertRaisesRegex(RuntimeError, "after they have already been freed"):
            y.grad_fn._raw_saved_tensors
        with self.assertRaisesRegex(RuntimeError, "after they have already been freed"):
            y.grad_fn.saved_tensors

        y = getFn(False).apply(a)
        self.assertEqual(y.grad_fn.saved_tensors, ())
        self.assertEqual(y.grad_fn._raw_saved_tensors, ())

    def test_autograd_views_codegen(self):
        # This is not necessarily the absolute correct behavior, but this is the current
        # one. This test is here to make sure that any change to this behavior is detected
        # and not silent. The TODOs below mark the places with unexpected behavior.
        # Note that any change in these test will be BC-breaking and should be done carefully.

        # This test checks the behavior of two codegen functions (view_as and unbind)
        # with respect to view tracking and inplace operation on the output.

        def run_test(grad_mode, requires_grad, is_view, should_raise_tuple):
            def maybe_check_raise(fn, should_raise):
                self.assertTrue(should_raise is None or isinstance(should_raise, str))
                if should_raise is not None:
                    with self.assertRaisesRegex(RuntimeError, should_raise):
                        fn()
                else:
                    fn()

            inp = torch.rand(2, requires_grad=requires_grad).clone()
            with torch.set_grad_enabled(grad_mode):
                out = inp.view_as(inp)
            # Are they differentiable views?
            self.assertTrue(out._is_view() == is_view)
            # Are inplace allowed?
            maybe_check_raise(lambda: out.add_(1), should_raise_tuple[0])

            inp = torch.rand(2, requires_grad=requires_grad).clone()
            with torch.set_grad_enabled(grad_mode):
                out = inp.unbind()
            # Are they differentiable views?
            self.assertTrue(out[0]._is_view() == is_view)
            self.assertTrue(out[1]._is_view() == is_view)
            # Are inplace allowed?
            maybe_check_raise(lambda: out[0].add_(1), should_raise_tuple[1])
            maybe_check_raise(lambda: out[1].add_(1), should_raise_tuple[2])

        # should_raise contains None if it should not raise
        # should_raise contains a string of the error if it should raise
        # The 3 elements are for view_as, first output of unbind and second output of unbind
        run_test(grad_mode=True, requires_grad=False, is_view=True,
                 should_raise_tuple=(None, None, None))
        inp_change_err = "Output {} of UnbindBackward0 is a view and is being modified inplace."
        run_test(grad_mode=True, requires_grad=True, is_view=True,
                 should_raise_tuple=(None, inp_change_err.format("0"), inp_change_err.format("1")))
        leaf_grad_err = "A view was created in no_grad mode and is being modified inplace"
        run_test(grad_mode=False, requires_grad=True, is_view=True,
                 should_raise_tuple=(leaf_grad_err, leaf_grad_err, leaf_grad_err))
        run_test(grad_mode=False, requires_grad=False, is_view=True,
                 should_raise_tuple=(None, None, None))

    def test_inplace_not_requires_grad(self):
        class MyFn(torch.autograd.Function):
            @staticmethod
            def forward(ctx, inp):
                return inp.view_as(inp)

            @staticmethod
            def backward(ctx, grad):
                return grad

        # Original Tensor does not require grad
        a = torch.rand(1, 2)

        # Tensor being written does require grad
        b = torch.rand(1, requires_grad=True)

        # Take an invalid view on 'a' that should raise an error (warns during deprecation)
        view_a = MyFn.apply(a)

        with self.assertRaisesRegex(RuntimeError, "This view was created inside a custom Function"):
            view_a += b

        # Extra test for copy_ that is a manual implementation and could be easily
        # forgotten when the codegen is updated (warns during deprecation)
        a = torch.rand(1, 2)
        b = torch.rand(1, requires_grad=True)
        view_a = MyFn.apply(a)

        with self.assertRaisesRegex(RuntimeError, "This view was created inside a custom Function"):
            view_a.copy_(b)

        # Functions that should throw must properly throw
        a = torch.rand(1, 2)
        b = torch.rand(1, requires_grad=True)
        view_a = a.unbind()[0]
        with self.assertRaisesRegex(RuntimeError, "This view is the output of a function that returns "
                                                  "multiple views."):
            view_a.copy_(b)

        # Sanity check that views that should work still work
        a = torch.rand(1, 2)
        b = torch.rand(1, requires_grad=True)
        a.select(1, 0).copy_(b)

    def _do_test_autograd_simple_views_python(self, dtype):
        # This is not necessarily the absolute correct behavior, but this is the current
        # one. This test is here to make sure that any change to this behavior is detected
        # and not silent. The TODOs below mark the places with unexpected behavior.
        # Note that any change in these test will be BC-breaking and should be done carefully.

        # This checks the autograd.Function behavior when we return one or multiple outputs
        # while one of these is an input, a view of an input or of a temporary tensor.

        # This indicator is used to track how many times the backward function was called
        bw_called = [0]
        # This indicator is used to check if the argument `ga` contains non-zero values
        ga_nz = [False]

        class IdOneOutput(Function):
            @staticmethod
            def forward(ctx, a, b, make_view):
                if make_view:
                    a = a.narrow(0, 0, 2)
                else:
                    a = a.clone()
                return a

            @staticmethod
            def backward(ctx, ga):
                bw_called[0] += 1
                return ga, None, None

        class IdTwoOutput(Function):
            @staticmethod
            def forward(ctx, a, b, make_view):
                if make_view:
                    a = a.narrow(0, 0, 2)
                else:
                    a = a.clone()
                return a, a + b

            @staticmethod
            def backward(ctx, ga, gab):
                bw_called[0] += 1
                if ga.eq(0).all():
                    ga_nz[0] = False
                else:
                    ga_nz[0] = True
                return ga + gab, gab, None

        class ViewOfTemp(Function):
            @staticmethod
            def forward(ctx, a, make_view):
                ctx.save_for_backward(a)
                if make_view:
                    a = a.narrow(0, 0, 2)
                else:
                    a = a.clone()
                b = a.clone()
                return b.select(0, 0)

            @staticmethod
            def backward(ctx, grad):
                bw_called[0] += 1
                a, = ctx.saved_tensors
                res = torch.zeros_like(a)
                res.select(0, 0).copy_(grad)
                return res, None

        fn_id_to_inplace_on_view_err_msg = {
            "one_output": ("Output 0 of IdOneOutputBackward is a view and is being "
                           "modified inplace. This view was created inside a custom Function"),
            "two_output": ("Output 0 of IdTwoOutputBackward is a view and is being modified inplace."
                           " This view is the output of a function that returns multiple views."),
            "view_of_temp": ("Output 0 of ViewOfTempBackward is a view and is being "
                             "modified inplace. This view was created inside a custom Function")
        }

        for fn_id in ["one_output", "two_output", "view_of_temp"]:
            for inplace in [True, False]:
                for make_view in [True, False]:
                    # Used for special casing the tests below
                    output_is_a_view = (make_view or fn_id == "view_of_temp")

                    def fn(a, b):
                        # never modify a, b inplace for gracheck
                        a = a.clone()
                        b = b.clone()
                        if fn_id == "two_output":
                            tmp1, tmp2 = IdTwoOutput.apply(a, b, make_view)
                            if inplace:
                                tmp1 += 3
                                tmp2 += 3
                            else:
                                tmp1 = tmp1 + 3
                                tmp2 = tmp2 + 3
                            tmp = tmp1 * tmp2
                        else:
                            if fn_id == "one_output":
                                tmp = IdOneOutput.apply(a, b, make_view)
                            else:
                                tmp = ViewOfTemp.apply(a + b, make_view)
                            if inplace:
                                tmp += 3
                            else:
                                tmp = tmp + 3

                        return tmp.sum()

                    a = torch.ones(2, dtype=dtype, requires_grad=True)
                    b = torch.ones(2, dtype=dtype, requires_grad=True)

                    err_msg = fn_id_to_inplace_on_view_err_msg[fn_id]

                    if not inplace or not output_is_a_view:
                        gradcheck(fn, (a, b), check_batched_grad=False)

                    # Was the custom backward called properly
                    bw_called[0] = 0
                    ga_nz[0] = True  # For the case where the backward is called

                    if inplace and output_is_a_view:
                        with self.assertRaisesRegex(RuntimeError, err_msg):
                            fn(a, b)
                    else:
                        fn(a, b).backward()

                    expected_called = 1
                    expected_ga_nz = True

                    if output_is_a_view and inplace:
                        expected_called = 0

                    self.assertTrue(bw_called[0] == expected_called)
                    self.assertTrue(ga_nz[0] == expected_ga_nz)

    def test_autograd_simple_views_python(self):
        self._do_test_autograd_simple_views_python(torch.double)
        self._do_test_autograd_simple_views_python(torch.cdouble)

    def test_autograd_inplace_views_creation_meta(self):
        # Tests creation_meta properly handled for inplace views

        class Func(torch.autograd.Function):
            @staticmethod
            def forward(ctx, x):
                return x.view_as(x)

            @staticmethod
            def backward(ctx, x):
                return x
        view_custom = Func.apply

        def run_test(fn, fn_type, grad_mode_view, grad_mode_iview, requires_grad, error1, error2):
            # This test checks the behavior of inplace-view functions when
            # the views are created in grad mode or not
            base = torch.rand(2, 3, requires_grad=requires_grad).clone()
            # 1. Create a view with `grad_mode=grad_mode_view`
            with torch.set_grad_enabled(grad_mode_view):
                if fn_type == "multi_view":
                    inp = base.unbind()[0]
                elif fn_type == "custom" :
                    inp = view_custom(base)
                else:
                    inp = base.view_as(base)

            # 2. Perform inplace view with `grad_mode=grad_mode_iview`
            with torch.set_grad_enabled(grad_mode_iview):
                if error1 is not None:
                    with self.assertRaisesRegex(RuntimeError, error1):
                        fn(inp)
                    return
                else:
                    # If error is None, check that runs without error
                    fn(inp)
            # 3. Do inplace on the (new) view
            if error2 is not None:
                with self.assertRaisesRegex(RuntimeError, error2):
                    inp.add_(1)
            else:
                # If error is None, check that runs without error
                inp.add_(1)

        no_grad_err = "A view was created in no_grad mode"
        multi_view_err = "function that returns multiple views"
        custom_err = "view was created inside a custom Function"

        def run_tests(fn):
            for fn_type in ("normal", "multi_view", "custom"):
                for grad_mode_view in (True, False):
                    for grad_mode_iview in (True, False):
                        for requires_grad in (True, False):
                            error1 = None  # expected error when we do inplace_view on original view
                            error2 = None  # expected error when we do inplace on the resulting view

                            if requires_grad:
                                if not grad_mode_view and grad_mode_iview:
                                    error1 = no_grad_err
                                if not grad_mode_view and not grad_mode_iview:
                                    error2 = no_grad_err

                                if fn_type == "multi_view":
                                    if grad_mode_view and grad_mode_iview:
                                        error1 = multi_view_err
                                    if grad_mode_view and not grad_mode_iview:
                                        error2 = multi_view_err

                                if fn_type == "custom":
                                    if grad_mode_view and grad_mode_iview:
                                        error1 = custom_err
                                    if grad_mode_view and not grad_mode_iview:
                                        error2 = custom_err

                            run_test(fn, fn_type, grad_mode_view, grad_mode_iview, requires_grad, error1, error2)

        # This list was created by logging gen_inplace_or_view_type.py
        #   detach_ is excluded for this test because it cannot be applied to
        #   views and thus does not return a view
        run_tests(lambda v: v.as_strided_((1, 0), (2, 2)))
        run_tests(lambda v: v.transpose_(0, 0))
        run_tests(lambda v: v.t_())
        run_tests(lambda v: v.squeeze_(0))
        run_tests(lambda v: v.unsqueeze_(0))
        run_tests(lambda v: v.swapdims_(0, 0))
        run_tests(lambda v: v.swapaxes_(0, 0))

    # TODO This is not the correct behavior -
    # See https://github.com/pytorch/pytorch/issues/49825#issuecomment-794466627
    def test_autograd_inplace_views_cross_dtype(self):
        # This test is here to make sure that any change to this behavior is detected
        # and not silent. The TODOs below mark the places with unexpected behavior.
        a_orig = torch.rand(3, 3, requires_grad=True, dtype=torch.complex64)
        a = a_orig.clone()
        b = torch.view_as_real(a)
        b = b.transpose(0, 1)
        b += 1
        b.backward(torch.arange(0, 18, dtype=torch.float).view(3, 3, 2))
        non_inplace_grad = a_orig.grad

        a_orig = torch.rand(3, 3, requires_grad=True, dtype=torch.complex64)
        a = a_orig.clone()
        b = torch.view_as_real(a)
        b.transpose_(0, 1)
        b += 1
        b.backward(torch.arange(0, 18, dtype=torch.float).view(3, 3, 2))
        inplace_grad = a_orig.grad

        # TODO: this is a bug!
        # once this is fixed, it should have the transpose removed:
        # self.assertEqual(non_inplace_grad, inplace_grad)
        self.assertEqual(non_inplace_grad.T, inplace_grad)

    def test_autograd_multiple_views_python(self):
        # This is not necessarily the absolute correct behavior, but this is the current
        # one. This test is here to make sure that any change to this behavior is detected
        # and not silent. The TODOs below mark the places with unexpected behavior.
        # Note that any change in these test will be BC-breaking and should be done carefully.

        # This checks that multiples views in the forward are properly traced and how they
        # behave with respect to inplace operations.

        # This indicator is used to track how many times the backward function was called
        bw_called = [0]

        class ComplexView(Function):
            @staticmethod
            def forward(ctx, a, idx):
                res = a.narrow(0, idx, 1)
                res = a.select(0, idx)
                ctx.save_for_backward(a)
                ctx.idx = idx
                return res

            @staticmethod
            def backward(ctx, grad):
                bw_called[0] += 1
                a, = ctx.saved_tensors
                res = torch.zeros_like(a)
                res.select(0, ctx.idx).copy_(grad)
                return res, None

        a = torch.ones(2, requires_grad=True)
        idx = 1

        bw_called[0] = 0
        out = ComplexView.apply(a.clone(), idx)
        out.sum().backward()
        self.assertTrue(bw_called[0] == 1)

        out = ComplexView.apply(a.clone(), idx)
        with self.assertRaisesRegex(RuntimeError,
                                    "Output 0 of ComplexViewBackward is a view and is being modified inplace"):
            out += 1

    def test_autograd_python_custom_function_inplace(self):
        # This is not necessarily the absolute correct behavior, but this is the current
        # one. This test is here to make sure that any change to this behavior is detected
        # and not silent. The TODOs below mark the places with unexpected behavior.
        # Note that any change in these test will be BC-breaking and should be done carefully.

        # This test checks custom autograd.Function that perform inplace operations

        bw_called = [0]

        # I) Single output
        class MyAdder(Function):
            @staticmethod
            def forward(ctx, a, b):
                a.add_(b)
                ctx.mark_dirty(a)
                return a

            @staticmethod
            def backward(ctx, grad):
                bw_called[0] += 1
                return grad, grad


        a = torch.ones(2, requires_grad=True)
        b = torch.ones(2, requires_grad=True)

        # No extra inplace
        c = MyAdder.apply(a.clone(), b)
        c.sum().backward()
        self.assertTrue(bw_called[0] == 1)

        # With extra inplace on the output
        bw_called[0] = 0
        c = MyAdder.apply(a.clone(), b)
        c += 2
        c.sum().backward()
        self.assertTrue(bw_called[0] == 1)

        # The input is a view
        bw_called[0] = 0
        c = MyAdder.apply(a.clone().view_as(a), b)
        c.sum().backward()
        self.assertTrue(bw_called[0] == 1)

        # Should not give non-inputs to mark_dirty
        class MyAdderBad(Function):
            @staticmethod
            def forward(ctx, a, b):
                c = 3 * a
                c.add_(b)
                ctx.mark_dirty(c)
                return c

            @staticmethod
            def backward(ctx, grad):
                bw_called[0] += 1
                grad = 3 * grad
                return grad, grad

        a = torch.ones(2, requires_grad=True)
        b = torch.ones(2, requires_grad=True)

        with warnings.catch_warnings(record=True) as w:
            MyAdderBad.apply(a.clone(), b)
        self.assertEqual(len(w), 1)

        # II) Multiple outputs
        class MyBadAdder(Function):
            @staticmethod
            def forward(ctx, a, b):
                a.add_(b)
                ctx.mark_dirty(a)
                return a, a + b

            @staticmethod
            def backward(ctx, ga, gab):
                bw_called[0] += 1
                return ga + gab, ga + gab

        # No extra inplace
        bw_called[0] = 0
        c, d = MyBadAdder.apply(a.clone(), b)
        (c * d).sum().backward()
        self.assertTrue(bw_called[0] == 1)

        # With extra inplace on the output
        bw_called[0] = 0
        c, d = MyBadAdder.apply(a.clone(), b)
        c += 2
        (c * d).sum().backward()
        self.assertTrue(bw_called[0] == 1)

        # The input is a view
        inplace_on_view_err = "your Function modifies inplace an input that is a view of another Tensor"
        with self.assertRaisesRegex(RuntimeError, inplace_on_view_err):
            c, d = MyBadAdder.apply(a.clone().view_as(a), b)

        # III) Inplace + other op
        class MyOutPlaceAdder(Function):
            @staticmethod
            def forward(ctx, a, b):
                a.add_(b)
                ctx.mark_dirty(a)
                return a.clone(), a + b

            @staticmethod
            def backward(ctx, ga, gab):
                bw_called[0] += 1
                return ga + gab, ga + 2 * gab

        # We don't reuse the input
        def fn(a, b):
            orig_a = a.clone().view_as(a)
            c, d = MyOutPlaceAdder.apply(orig_a, b)
            return (c * d).sum()

        bad_mark_dirty_err = "Some elements marked as dirty during the forward method were not returned as output."
        with self.assertRaisesRegex(RuntimeError, bad_mark_dirty_err):
            fn(a, b)

    def test_named_tensor_for_complex_views(self):
        names = ["batch", "height", "width", "complex"]
        z = torch.ones((5, 12, 14, 2), requires_grad=True)
        z_named = z.refine_names(*names)
        z_complex = torch.view_as_complex(z_named.rename(None)).refine_names(*names[:-1])
        z_complex.sum().backward()
        self.assertEqual(z.grad, torch.view_as_real(torch.ones_like(z_complex).rename(None)))

    def test_custom_function_return_view_in_nograd(self):
        class Alias(Function):
            @staticmethod
            def forward(ctx, x):
                return x[:]

            @staticmethod
            def backward(ctx, gx):
                return gx

        inp = torch.rand(2, requires_grad=True)

        with torch.no_grad():
            output = Alias.apply(inp)

        with torch.no_grad():
            expected_output = inp[:]

        # Calling the custom function should operate as if we called an equivalent op
        self.assertEqual(output.requires_grad, expected_output.requires_grad)

        # Check that in-place modification on view throws
        leaf_grad_err = "A view was created in no_grad mode and is being modified inplace"
        with self.assertRaisesRegex(RuntimeError, leaf_grad_err):
            output.zero_()

    def test_grad_mode_restored_reentrant(self):
        class MyFunction(Function):
            @staticmethod
            def forward(ctx, inp):
                return inp.clone()

            @staticmethod
            def backward(ctx, go):
                original = torch._C.is_grad_enabled()
                with torch.enable_grad():
                    self.assertTrue(torch._C.is_grad_enabled())
                    foo = torch.rand(go.size(), requires_grad=True)
                    grad, = torch.autograd.grad(
                        foo ** 3, foo, grad_outputs=go
                    )
                    self.assertTrue(torch._C.is_grad_enabled())
                self.assertTrue(torch._C.is_grad_enabled() == original)
                return grad

        inp = torch.rand(3, requires_grad=True)

        # Case where original==False
        MyFunction.apply(inp).sum().backward()
        # Case where original==True
        MyFunction.apply(inp).sum().backward(create_graph=True)

    def test_power_function(self):
        a = torch.tensor([0., 0., 0.])
        b = torch.tensor([-1., 0., 1.], requires_grad=True)
        c = torch.sum(a**b)
        c.backward()
        self.assertEqual(b.grad, torch.tensor([-inf, 0., 0.]))

        s = 0
        b = torch.tensor([-1., 0., 1.], requires_grad=True)
        c = torch.sum(s**b)
        c.backward()
        self.assertEqual(b.grad, torch.tensor([-inf, 0., 0.]))

    def test_custom_function_error(self):
        class BadFw(Function):
            @staticmethod
            def backward(ctx, foo):
                return foo

        class BadBw(Function):
            @staticmethod
            def forward(ctx, foo):
                return foo.clone()

        class BadBw2(Function):
            @staticmethod
            def forward(ctx, foo):
                return foo.clone()

            @staticmethod
            def backward(ctx, foo):
                return foo

            @staticmethod
            def vjp(ctx, foo):
                return foo

        class BadJvp(Function):
            @staticmethod
            def forward(ctx, foo):
                return foo.clone()

        inp = torch.rand(1, requires_grad=True)
        with self.assertRaisesRegex(NotImplementedError, "must implement the forward"):
            BadFw.apply(inp)

        with self.assertRaisesRegex(RuntimeError, "must implement either the backward"):
            BadBw.apply(inp).sum().backward()

        with self.assertRaisesRegex(RuntimeError, "Implementing both 'backward' and 'vjp'"):
            BadBw2.apply(inp).sum().backward()

        with self.assertRaisesRegex(RuntimeError, "must implement the jvp function"):
            with fwAD.dual_level():
                d = fwAD.make_dual(inp, torch.rand_like(inp))
                res = BadJvp.apply(d)

    def test_custom_function_forward_mode_view_checks(self):
        flag_to_error = {
            "ok": None,
            "not_a_view": "jvp is not returning a view",
            "not_a_view_of_inp": "jvp is not returning a view of the given",
            "not_a_view_of_inp_base": "jvp is not returning a view of the same base",
        }

        class ViewFn(Function):
            @staticmethod
            def forward(ctx, foo, flag):
                ctx.flag = flag
                ctx.size = foo.size()
                return foo.narrow(0, 0, 2)

            @staticmethod
            def vjp(ctx, gO):
                gI = gO.new_zeros(ctx.size)
                gI.narrow(0, 0, 2).copy_(gO)
                return gI, None

            @staticmethod
            def jvp(ctx, gI, _):
                res = gI.narrow(0, 0, 2)
                if ctx.flag != "ok":
                    # Break the view in the gradients!
                    res = res.clone()
                if ctx.flag in ["not_a_view_of_inp", "not_a_view_of_inp_base"]:
                    # Result should be a view, just of the wrong thing
                    res = res.view_as(res)
                return res

        inp = torch.rand(4, 4, dtype=torch.double, requires_grad=True)

        for flag, msg in flag_to_error.items():
            def test_fn(inp):
                if flag == "not_a_view_of_inp_base":
                    inp = inp.view_as(inp)
                return ViewFn.apply(inp, flag)

            if msg is None:
                gradcheck(test_fn, inp, check_forward_ad=True)
            else:
                with self.assertRaisesRegex(RuntimeError, msg):
                    gradcheck(test_fn, inp, check_forward_ad=True)

    def test_custom_function_forward_mode_inplace_checks(self):
        class InplaceFn(Function):
            @staticmethod
            def forward(ctx, foo, flag):
                ctx.mark_dirty(foo)
                ctx.flag = flag
                foo.mul_(2)
                return foo

            @staticmethod
            def vjp(ctx, gO):
                return 2 * gO, None

            @staticmethod
            def jvp(ctx, gI, _):
                if ctx.flag:
                    # Don't do the change inplace
                    return 2 * gI
                else:
                    gI.mul_(2)
                    return gI

        inp = torch.rand(4, 4, dtype=torch.double, requires_grad=True)

        def test_fn(inp, flag):
            inp = inp.clone()
            return InplaceFn.apply(inp, flag)

        gradcheck(test_fn, (inp, False), check_forward_ad=True)

        with self.assertRaisesRegex(RuntimeError, "inplace custom Function is not modifying the forward mode gradients inplace"):
            gradcheck(test_fn, (inp, True), check_forward_ad=True)

    def test_custom_function_forward_mode_wrong_formula(self):
        class UserFn(Function):
            @staticmethod
            def forward(ctx, foo, should_fail):
                ctx.should_fail = should_fail
                return foo * 2

            @staticmethod
            def vjp(ctx, gO):
                return 2 * gO, None

            @staticmethod
            def jvp(ctx, gI, _):
                if ctx.should_fail:
                    # Wrong gradient formula
                    return 3 * gI
                else:
                    return 2 * gI

        inp = torch.rand(10, dtype=torch.double, requires_grad=True)
        gradcheck(UserFn.apply, (inp, False), check_forward_ad=True)

        with self.assertRaisesRegex(RuntimeError, "Jacobian computed with forward mode mismatch for output 0"):
            gradcheck(UserFn.apply, (inp, True), check_forward_ad=True)

    def test_custom_function_forward_mode_non_tensor_before_tensor_args(self):
        class MyFn(torch.autograd.Function):
            @staticmethod
            def forward(ctx, nt, x, nt2, y):
                return x * 2 + y * 3

            @staticmethod
            def jvp(ctx, nt, x_t, nt2, y_t):
                self.assertIsNone(nt)
                self.assertIsNone(nt2)
                return x_t * 2 + y_t * 3

        x = torch.tensor(1., dtype=torch.double)
        t = torch.tensor(1., dtype=torch.double)
        y = torch.tensor(1., dtype=torch.double)

        with fwAD.dual_level():
            dual_x = fwAD.make_dual(x, t)
            MyFn.apply(1, dual_x, 1, y)

        gradcheck(MyFn.apply, (1, x.requires_grad_(True), 1, y.requires_grad_(True)), check_forward_ad=True,
                  check_backward_ad=False, check_batched_grad=False)

    def test_custom_function_forward_mode_forward_is_no_op(self):
        error_regex = "A custom Function's forward is returning a view \\(or an input as-is\\)"

        return_lambdas = {
            # If we return an input as-is in forward, that is treated
            # as if self.view_as(self) is performed. If jvp returns x.view_as(x),
            # this is OK.
            "view_as": lambda x: x.view_as(x),
            # Expect this to raise an error
            "self": lambda x: x,
            # Expect this to raise the same error
            "mul_by_2": lambda x: x * 2,
        }

        for k, fn in return_lambdas.items():
            class MyFn(torch.autograd.Function):
                @staticmethod
                def forward(ctx, x, y):
                    return x + y, x

                @staticmethod
                def vjp(ctx, gO1, gO2):
                    return gO1 + gO2, gO1

                @staticmethod
                def jvp(ctx, x_t, y_t):
                    return x_t + y_t, fn(x_t)

            a = torch.tensor(1., dtype=torch.double, requires_grad=True)
            t = torch.tensor(1., dtype=torch.double)
            b = torch.tensor(1., dtype=torch.double, requires_grad=True)

            c = torch.tensor(1., dtype=torch.double)
            t2 = torch.tensor(1., dtype=torch.double)
            d = torch.tensor(1., dtype=torch.double)

            with fwAD.dual_level():
                a_dual = fwAD.make_dual(a, t)
                c_dual = fwAD.make_dual(c, t2)

                if k == "view_as":
                    _, out2 = MyFn.apply(a_dual, b)
                    self.assertTrue(fwAD.unpack_dual(out2).tangent._base is t)

                    _, out2 = MyFn.apply(c_dual, d)
                    self.assertTrue(fwAD.unpack_dual(out2).tangent._base is t2)
                else:
                    with self.assertRaisesRegex(RuntimeError, error_regex):
                        MyFn.apply(a_dual, b)

                    with self.assertRaisesRegex(RuntimeError, error_regex):
                        MyFn.apply(c_dual, d)

            if k == "view_as":
                gradcheck(MyFn.apply, (a, c), check_forward_ad=True)
            else:
                with self.assertRaisesRegex(RuntimeError, error_regex):
                    gradcheck(MyFn.apply, (a, c), check_forward_ad=True)

    def test_custom_function_save_for_forward(self):
        class Func(torch.autograd.Function):
            @staticmethod
            def forward(ctx, x: torch.Tensor, y: torch.Tensor, z: int):
                ctx.save_for_backward(x, y)
                ctx.save_for_forward(x, y)
                ctx.z = z
                ctx.prod = x * y
                return z * ctx.prod

            @staticmethod
            def jvp(ctx, x_t, y_t, _):
                x_p, y_p = ctx.saved_tensors
                z = ctx.z
                return z * (y_p * x_t + x_p * y_t)

            @staticmethod
            def vjp(ctx, grad_out):
                x, y = ctx.saved_tensors
                z = ctx.z
                return z * grad_out * y, z * grad_out * x, None

        a = torch.tensor(1., requires_grad=True, dtype=torch.double)
        t = torch.tensor(1., dtype=torch.double)
        b = torch.tensor(2., requires_grad=True, dtype=torch.double)
        c = 4

        with fwAD.dual_level():
            a_dual = fwAD.make_dual(a, t)
            out = Func.apply(a_dual, b, c)
            out.backward()

        gradcheck(Func.apply, (a, b, c), check_forward_ad=True)

        # When saved for backward, but not saved for forward
        class Func(torch.autograd.Function):
            @staticmethod
            def forward(ctx, x: torch.Tensor):
                ctx.save_for_backward(x)
                return x.clone()

            @staticmethod
            def jvp(ctx, x_t):
                self.assertEqual(len(ctx.saved_tensors), 0)
                return x_t

            @staticmethod
            def vjp(ctx, grad_out):
                x, = ctx.saved_tensors
                self.assertEqual(len(ctx.saved_tensors), 1)
                return grad_out

        with fwAD.dual_level():
            a_dual = fwAD.make_dual(a, t)
            out = Func.apply(a_dual)
            out.backward()

        gradcheck(Func.apply, (a,), check_forward_ad=True)

    def test_custom_function_local_inplace(self):
        class MyFn(torch.autograd.Function):
            @staticmethod
            def forward(ctx, inp, inplace):
                view = inp.clone()[:3]
                if inplace:
                    view += 2
                return view

            @staticmethod
            def backward(ctx, grad):
                return grad, None

        base = torch.rand(10, requires_grad=True)

        foo = MyFn.apply(base, False)
        self.assertEqual(foo.grad_fn.__class__.__name__, "MyFnBackward")

        foo = MyFn.apply(base, True)
        self.assertEqual(foo.grad_fn.__class__.__name__, "MyFnBackward")

    def test_integer_outputs(self):
        inp = torch.rand(4, requires_grad=True)

        out = inp.argmax()
        self.assertFalse(out.dtype.is_floating_point)
        self.assertFalse(out.requires_grad)

        out = inp.argmin()
        self.assertFalse(out.dtype.is_floating_point)
        self.assertFalse(out.requires_grad)

        out = inp.argsort()
        self.assertFalse(out.dtype.is_floating_point)
        self.assertFalse(out.requires_grad)

        val = torch.rand((), requires_grad=True)

        out = torch.searchsorted(inp, val)
        self.assertFalse(out.dtype.is_floating_point)
        self.assertFalse(out.requires_grad)

        bins = torch.linspace(0, 1.0, steps=100, requires_grad=True)
        vals = torch.rand(5, 5, requires_grad=True)
        out = torch.bucketize(vals, bins)
        self.assertFalse(out.dtype.is_floating_point)
        self.assertFalse(out.requires_grad)

        val = torch.empty(5).requires_grad_()
        out = val.count_nonzero()
        self.assertFalse(out.requires_grad)

        def assert_only_first_requires_grad(res):
            if not isinstance(res, tuple):
                res = (res,)
            self.assertTrue(res[0].requires_grad)
            for out in res[1:]:
                if out is not None:
                    self.assertFalse(out.requires_grad)

        for sort in [True, False]:
            for return_inverse in [True, False]:
                for return_counts in [True, False]:
                    res = torch.unique(inp, sorted=sort, return_inverse=return_inverse,
                                       return_counts=return_counts)
                    assert_only_first_requires_grad(res)

                    res = torch.unique(inp, sorted=sort, return_inverse=return_inverse,
                                       return_counts=return_counts, dim=0)
                    assert_only_first_requires_grad(res)

                    res = torch.unique_consecutive(inp, return_inverse=return_inverse,
                                                   return_counts=return_counts)
                    assert_only_first_requires_grad(res)

                    res = torch.unique_consecutive(inp, return_inverse=return_inverse,
                                                   return_counts=return_counts, dim=0)
                    assert_only_first_requires_grad(res)

                    # Here we test the internal functions to make sure all of them are
                    # covered on top of the public API
                    res = torch._unique(inp, sorted=sort, return_inverse=return_inverse)
                    assert_only_first_requires_grad(res)

                    # This looks public but is actually manually deleted from the
                    # torch namespace in torch/functional.py
                    res = torch._VF.unique_dim(inp, dim=0, sorted=sort, return_inverse=return_inverse,
                                               return_counts=return_counts)
                    assert_only_first_requires_grad(res)

                    # We don't test `unique_dim_consecutive` here.
                    # It looks public but the python binding is actually manually disabled in
                    # tools/autograd/gen_python_functions.py

                    res = torch._unique2(inp, sorted=sort, return_inverse=return_inverse,
                                         return_counts=return_counts)
                    assert_only_first_requires_grad(res)

    def test_custom_function_cycle(self):
        class MyFn(Function):
            @staticmethod
            def forward(ctx, x, metadata):
                x = x.clone()
                ctx.meta = metadata
                ctx.save_for_backward(x)
                return x

            @staticmethod
            def backward(ctx, gO):
                x, = ctx.saved_tensors
                self.assertEqual(x, 3.14)
                self.assertEqual(ctx.meta["foo"], 3.14)
                return gO * x, None

        def get_refs(with_backward):
            a = torch.tensor(3.14, requires_grad=True)

            metadata = {}
            out = MyFn.apply(a, metadata)

            metadata["foo"] = out

            if with_backward:
                out.sum().backward()
                self.assertEqual(a.grad, a)

            return torch._C._WeakTensorRef(out)

        with disable_gc():
            ref = get_refs(False)
            self.assertFalse(ref.expired())
        gc.collect()
        self.assertTrue(ref.expired())

        # The backward clears the saved_variables but not the __dict__
        with disable_gc():
            ref = get_refs(True)
            self.assertFalse(ref.expired())
        gc.collect()
        self.assertTrue(ref.expired())

    def test_input_buffer_accum(self):
        leaf = torch.rand(2, 2, requires_grad=True)

        # An op that returns sparse gradients
        ind = torch.tensor([[0, 0]], dtype=torch.long)
        out2 = leaf.gather(0, ind, sparse_grad=True)

        # An op that returns the gradients as-is
        out1 = leaf.clone()

        grad_out1_original = torch.rand_like(out1)
        grad_out1 = grad_out1_original.clone()
        grad_out2 = torch.rand_like(out2)

        torch.autograd.backward((out1, out2), (grad_out1, grad_out2))

        # Given gradients should not be modified inplace
        self.assertEqual(grad_out1, grad_out1_original)

    def test_no_unnecessary_unwrapping(self):
        a = torch.randn(5, requires_grad=True)
        a_orig = a.detach().clone()
        b = a * a
        c = a * b
        d = torch.exp(a)

        # a is leaf
        self.assertIs(b.grad_fn._saved_self, a)
        self.assertIs(b.grad_fn._saved_other, a)
        self.assertIs(c.grad_fn._saved_self, a)

        # b is not an output
        self.assertIs(c.grad_fn._saved_other, b)

        # d is an output
        self.assertEqual(d.grad_fn._saved_result, d)
        self.assertIsNot(d.grad_fn._saved_result, d)

        c.sum().backward()

        with self.assertRaisesRegex(RuntimeError, "after they have already been freed"):
            c.grad_fn._saved_self

        # a is left untouched
        self.assertEqual(a, a_orig)

    def test_saved_variable_version_counter(self):
        a = torch.rand(2, requires_grad=True)

        b = torch.exp(a)

        b_unpacked = b.grad_fn._saved_result
        self.assertEqual(b, b_unpacked)
        self.assertEqual(b._version, b_unpacked._version)

        with torch.no_grad():
            b += 1

        self.assertEqual(b, b_unpacked)
        self.assertEqual(b._version, b_unpacked._version)

    def test_saved_variable_packing_unpacking_saved_original_with_hooks(self):
        # Tests that packing/unpacking a SavedVariable works correctly with user-defined hooks
        # The saved_original / did_not_save_original distinction corresponds to the `save_original`
        # attribute of `SavedVariable`.

        def test(get_input, is_leaf):
            a = get_input()
            grad_fn = a.grad_fn
            y = a * a
            y.grad_fn._raw_saved_self.register_hooks(lambda x: 2 * x, lambda x: x / 2)
            self.assertEqual(a, y.grad_fn._saved_self)
            if not is_leaf:
                self.assertIs(grad_fn, y.grad_fn._saved_self.grad_fn)
                y.sum().backward()
            else:
                y.sum().backward()
                self.assertEqual(2 * a, a.grad)

            a = get_input()
            grad_fn = a.grad_fn
            y = a * a
            y.grad_fn._raw_saved_self.register_hooks(lambda x: 2 * x, lambda x: x)
            self.assertEqual(2 * a, y.grad_fn._saved_self)
            if not is_leaf:
                self.assertIs(grad_fn, y.grad_fn._saved_self.grad_fn)
                y.sum().backward()
            else:
                y.sum().backward()
                self.assertEqual(3 * a, a.grad)

            # double backward
            a = get_input()
            grad_fn = a.grad_fn
            y = a ** 3
            y.grad_fn._raw_saved_self.register_hooks(lambda x: x, lambda x: x)
            s = torch.sum(y)
            g, = torch.autograd.grad(s, (a, ), create_graph=True)
            if not is_leaf:
                self.assertIs(grad_fn, y.grad_fn._saved_self.grad_fn)
                g.sum().backward()
            else:
                g.sum().backward()
                self.assertEqual(6 * a, a.grad)

            a = get_input()
            y = a * a
            y.grad_fn._raw_saved_self.register_hooks(lambda x: x, lambda x: 1)
            with self.assertRaisesRegex(TypeError, "Output of saved tensor unpack_hook expected to be a Tensor"):
                print(y.grad_fn._saved_self)

            a = get_input()
            y = a * a
            with self.assertRaisesRegex(TypeError, "missing 1 required positional argument"):
                y.grad_fn._raw_saved_self.register_hooks(lambda x, b: x, lambda x: x)

            a = get_input()
            y = a * a
            with self.assertRaisesRegex(TypeError, "missing 1 required positional argument"):
                y.grad_fn._raw_saved_self.register_hooks(lambda x, b: (x, b), lambda x: x)

            def inplace_double(x):
                x *= 2
                return x

            a = get_input()
            t = a * a

            with self.assertRaisesRegex(RuntimeError, "A saved tensor pack hook is modifying its input in place."):
                t.grad_fn._raw_saved_self.register_hooks(inplace_double, lambda x: x / 2)

        # leaf
        test(lambda: torch.randn(5, requires_grad=True), True)

        # not leaf, not output
        test(lambda: (1 + torch.randn(5, requires_grad=True)), False)

    def test_saved_variable_packing_unpacking_did_not_save_original_with_hooks(self):
        # Tests that packing/unpacking a SavedVariable works correctly with user-defined hooks
        # The saved_original / did_not_save_original distinction corresponds to the `save_original`
        # attribute of `SavedVariable`.

        a = torch.randn(5, requires_grad=True)
        y = torch.exp(a)
        y.grad_fn._raw_saved_result.register_hooks(lambda x: x, lambda x: x)
        self.assertEqual(y, y.grad_fn._saved_result)
        self.assertIs(y.grad_fn, y.grad_fn._saved_result.grad_fn)
        y.sum().backward()
        self.assertEqual(a.grad, y)

    def test_saved_variable_packing_unpacking_saved_original_with_default_hooks(self):
        # Tests that default hooks are properly registered, used and reset
        # The saved_original / did_not_save_original distinction corresponds to the `save_original`
        # attribute of `SavedVariable`.
        # See also:
        #  - test_saved_variable_packing_unpacking_saved_original_with_hooks

        def pack(x):
            warnings.warn("pack")
            return x

        with torch.autograd.graph.saved_tensors_hooks(pack, lambda x: x):
            a = torch.ones(5, requires_grad=True)

            warnings.simplefilter('always')
            with warnings.catch_warnings(record=True) as w:
                y = a * a
                # should raise two warnings from a being saved twice
                self.assertEqual(len(w), 2)

        with torch.autograd.graph.saved_tensors_hooks(lambda x: x, lambda x: x):
            a = torch.randn(5, requires_grad=True)
            y = a * a
            self.assertEqual(a, y.grad_fn._saved_self)
            self.assertEqual(a, y.grad_fn._saved_other)
            y.sum().backward()
            self.assertEqual(2 * a, a.grad)

        with torch.autograd.graph.saved_tensors_hooks(lambda x: 2 * x, lambda x: x / 2):
            a = torch.randn(5, requires_grad=True)
            y = a * a
            self.assertEqual(a, y.grad_fn._saved_self)
            self.assertEqual(a, y.grad_fn._saved_other)
            y.sum().backward()
            self.assertEqual(2 * a, a.grad)

        with torch.autograd.graph.saved_tensors_hooks(lambda x: 2 * x, lambda x: x):
            a = torch.randn(5, requires_grad=True)
            y = a * a
            self.assertEqual(2 * a, y.grad_fn._saved_self)
            self.assertEqual(2 * a, y.grad_fn._saved_other)
            y.sum().backward()
            self.assertEqual(4 * a, a.grad)

        # Exited hooks correctly
        a = torch.randn(5, requires_grad=True)
        y = a * a
        self.assertEqual(a, y.grad_fn._saved_self)
        self.assertEqual(a, y.grad_fn._saved_other)
        y.sum().backward()
        self.assertEqual(2 * a, a.grad)

    def test_saved_variable_packing_unpacking_did_not_save_original_with_default_hooks(self):
        # See also test_saved_variable_packing_unpacking_did_not_save_original_with_hooks

        with torch.autograd.graph.saved_tensors_hooks(lambda x: x, lambda x: x):
            a = torch.randn(5, requires_grad=True)
            y = torch.exp(a)
            self.assertEqual(y, y.grad_fn._saved_result)
            y.sum().backward()
            self.assertEqual(a.grad, y)

    def test_setting_default_saved_variable_hooks_twice_should_not_fail(self):
        with torch.autograd.graph.saved_tensors_hooks(lambda x: x, lambda x: x):
            with torch.autograd.graph.saved_tensors_hooks(lambda x: x, lambda x: x):
                pass

    def test_setting_default_saved_variable_hooks_twice_should_use_inner(self):
        with torch.autograd.graph.saved_tensors_hooks(lambda x: 3 * x, lambda x: 3 * x):
            b = torch.randn(5, requires_grad=True)
            with torch.autograd.graph.saved_tensors_hooks(lambda x: 5 * x, lambda x: 5 * x):
                a = torch.randn(5, requires_grad=True)
                y = a * a
            z = b * b
        y.sum().backward()
        z.sum().backward()
        self.assertEqual(2 * 5 * 5 * a, a.grad)
        self.assertEqual(2 * 3 * 3 * b, b.grad)

    def test_save_on_cpu_and_checkpoint(self):
        a = torch.randn(2, 2, requires_grad=True)

        b = a.pow(2).pow(2).pow(2).pow(2)
        b.sum().backward()
        b_grad = a.grad.clone()
        a.grad.zero_()

        with torch.autograd.graph.save_on_cpu():
            h = a.pow(2)
            h = checkpoint(lambda x: x.pow(2).pow(2), h, use_reentrant=False)
            c = h.pow(2)
        c.sum().backward()
        c_grad = a.grad.clone()
        a.grad.zero_()

        def f(a):
            h = a.pow(2)
            with torch.autograd.graph.save_on_cpu():
                h = h.pow(2).pow(2)
            return h.pow(2)

        d = checkpoint(f, a, use_reentrant=False)
        d.sum().backward()
        d_grad = a.grad.clone()

        self.assertEqual(b_grad, c_grad)
        self.assertEqual(b_grad, d_grad)

    def test_pack_hook_with_inplace_modification_should_fail(self):
        a = torch.randn(5, requires_grad=True)

        def inc(x):
            x += 1
            return x
        with torch.autograd.graph.saved_tensors_hooks(inc, lambda x: x):
            with self.assertRaisesRegex(RuntimeError, "A saved tensor pack hook is modifying its input in place."):
                y = torch.exp(a)

        y = torch.exp(a)
        with self.assertRaisesRegex(RuntimeError, "A saved tensor pack hook is modifying its input in place."):
            y.grad_fn._raw_saved_result.register_hooks(inc, lambda x: x)

    def test_saving_variable_to_disk(self):
        with tempfile.TemporaryDirectory() as tmp_dir:
            def pack(x):
                name = os.path.join(tmp_dir, str(uuid.uuid4()))
                torch.save(x, name)
                return name

            def unpack(name):
                return torch.load(name)

            with torch.autograd.graph.saved_tensors_hooks(pack, unpack):
                a = torch.ones(5, requires_grad=True)
                y = a * a
                self.assertEqual(a, y.grad_fn._saved_self)

                y.sum().backward()
                self.assertEqual(2 * a, a.grad)

    def test_default_saved_variable_hooks_double_backward(self):
        with torch.autograd.graph.saved_tensors_hooks(lambda x: x, lambda x: x):
            a = torch.randn(5, requires_grad=True)
            y = a ** 3
            s = torch.sum(y)
            g, = torch.autograd.grad(s, (a, ), create_graph=True)
            g.sum().backward()
            self.assertEqual(6 * a, a.grad)


        with torch.autograd.graph.saved_tensors_hooks(lambda x: 2 * x, lambda x: x):
            a = torch.randn(5, requires_grad=True)
            y = a ** 3
            s = torch.sum(y)
        g, = torch.autograd.grad(s, (a, ), create_graph=True)
        g.sum().backward()
        # factor 2 because only a is saved once
        self.assertEqual(6 * 2 * a, a.grad)


        a = torch.randn(5, requires_grad=True)
        y = a ** 3
        s = torch.sum(y)
        with torch.autograd.graph.saved_tensors_hooks(lambda x: 2 * x, lambda x: x):
            g, = torch.autograd.grad(s, (a, ), create_graph=True)
            g.sum().backward()
            # factor 4 because pow_backward is grad * (exp * self.pow(exp - 1))
            # so grad is saved and self (i.e. a) is saved
            self.assertEqual(6 * 4 * a, a.grad)


        with torch.autograd.graph.saved_tensors_hooks(lambda x: 2 * x, lambda x: x):
            a = torch.randn(5, requires_grad=True)
            y = a ** 3
            s = torch.sum(y)
            g, = torch.autograd.grad(s, (a, ), create_graph=True)
            g.sum().backward()
            # combining the two above blocks: 2 * 4 = 8
            # note that in that sense, a is saved twice
            self.assertEqual(6 * 8 * a, a.grad)

    def test_graph_save_on_cpu(self):
        def test(get_input, cuda, pin_memory):
            with torch.autograd.graph.save_on_cpu(pin_memory):
                a = get_input()
                if cuda:
                    a.cuda()
                y = a * a
                self.assertEqual(a, y.grad_fn._saved_self)
                self.assertEqual(a, y.grad_fn._saved_other)
                self.assertEqual(a.dtype, y.grad_fn._saved_self.dtype)
                self.assertEqual(a.layout, y.grad_fn._saved_self.layout)
                if y.is_sparse:
                    y = y.to_dense()
                y.sum().backward()

                actual = 2 * a
                expected = a.grad
                if a.is_sparse:
                    actual = actual.coalesce()
                    expected = expected.coalesce()

                self.assertEqual(actual, expected)

        for cuda in [False] + ([True] if torch.cuda.is_available() else []):
            for pin_memory in [True, False]:
                # FloatTensor
                test(lambda: torch.randn(5, requires_grad=True), cuda, pin_memory)
                # DoubleTensor
                test(lambda: torch.randn(5, requires_grad=True, dtype=torch.double), cuda, pin_memory)
                # Sparse tensor
                x = torch.sparse_coo_tensor(torch.tensor([[1, 1]]).long(), torch.tensor([1., 1.]), requires_grad=True)
                test(lambda: x, cuda, pin_memory)

    @unittest.skipIf(not TEST_CUDA, "test requires CUDA")
    def test_graph_save_on_cpu_cuda(self):
        def f(x):
            a = x + 1
            return a * a

        # with grad
        a = torch.ones(1, requires_grad=True, device="cuda")
        y = f(a)
        memory_with_grad = torch.cuda.memory_allocated()

        del a
        del y

        # without grad
        a = torch.ones(1, requires_grad=True, device="cuda")
        with torch.no_grad():
            y = f(a)
        memory_without_grad = torch.cuda.memory_allocated()

        self.assertGreater(memory_with_grad, memory_without_grad)

        del a
        del y

        # with hooks
        with torch.autograd.graph.save_on_cpu():
            a = torch.ones(1, requires_grad=True, device="cuda")
            y = f(a)
            memory_with_hooks = torch.cuda.memory_allocated()
            self.assertEqual(memory_with_hooks, memory_without_grad)

    def test_pynode_destruction_deadlock(self):
        script = """
import torch

class Foo(torch.autograd.Function):
    @staticmethod
    def forward(ctx, x):
        return x.clone()

    @staticmethod
    def forward(ctx, gO):
        return gO.clone()

def get_out():
    inp = torch.rand(2, requires_grad=True)

    # The python function is first so that it runs
    # last in the backward pass
    right = Foo.apply(inp)

    # An op that creates new memory
    left1 = inp.clone()
    # An op that saves its input
    left2 = left1 ** 2

    # Inplace modify so that the backward for
    # left2 always raises an error
    left1 += 1

    # An op that takes both side as input.
    # After running, both side's last op will be in
    # the ready queue
    # And the op for left will run first as it was
    # executed last during the forward
    out = left2 + right

    return out

# Nothing should be global variables here as, from what
# I can see, python leaks all the global objects
get_out().sum().backward()

# This used to deadlock when the PyNode is being destroyed after
# the error is raised.
"""
        try:
            subprocess.check_output(
                [sys.executable, '-c', script],
                stderr=subprocess.STDOUT,
                # On Windows, opening the subprocess with the default CWD makes `import torch`
                # fail, so just set CWD to this script's directory
                cwd=os.path.dirname(os.path.realpath(__file__)),
                # It is ok to have an extra long timeout here as a timeout means the test failed
                timeout=20)
        except subprocess.TimeoutExpired as e:
            self.fail(msg="Example code timed out! See the code sample in the test for details.")
        except subprocess.CalledProcessError as e:
            err_msg = "RuntimeError: one of the variables needed for gradient computation"
            self.assertTrue(err_msg in e.output.decode("utf-8"))

def index_perm_variable(shape, max_indices):
    if not isinstance(shape, tuple):
        shape = (shape,)

    index = torch.randperm(max_indices).narrow(0, 0, reduce(mul, shape)).view(shape)
    return index

def bernoulli_scalar():
    return torch.tensor(0, dtype=torch.uint8).bernoulli_()


class TestAutogradForwardModeBatchedGrad(TestCase):
    def test_out_of_place_basic(self):
        a = torch.rand(4, 4, dtype=torch.double, requires_grad=True)
        b = torch.rand(4, 4, dtype=torch.double, requires_grad=True)
        self.assertTrue(gradcheck(torch.sin, a, check_forward_ad=True, check_batched_grad=True,
                                  check_batched_forward_grad=True))
        self.assertTrue(gradcheck(torch.add, (a, b), check_forward_ad=True, check_batched_grad=True,
                                  check_batched_forward_grad=True))

    def test_out_of_place_not_same_layout(self):
        input = torch.zeros([2, 2]).transpose(0, 1)
        tangent = torch.zeros([2, 2, 2])

        def jvp(tangent):
            with fwAD.dual_level():
                x = fwAD.make_dual(input, tangent)
                return fwAD.unpack_dual(x)[1]
        x_tangent = torch._vmap_internals._vmap(jvp, 0, 0)(tangent)

        self.assertIsNot(x_tangent, tangent)

    def test_inplace_on_view_same_layout(self):
        input = torch.zeros([2, 2])
        tangent = torch.zeros([2, 2, 2])
        base = torch.zeros([2, 2])
        view = base.view_as(base)

        def jvp(tangent):
            with fwAD.dual_level():
                x = fwAD.make_dual(input, tangent)
                view.copy_(x)
                return fwAD.unpack_dual(x)[1], fwAD.unpack_dual(view)[1], fwAD.unpack_dual(view._base)[1]
        x_tangent, view_tangent, base_tangent = torch._vmap_internals._vmap(jvp, 0, 0)(tangent)

        self.assertFalse(view_tangent._is_view())  # Optimization to share the same tensor!
        self.assertIs(view_tangent, base_tangent)
        self.assertIs(x_tangent, tangent)
        self.assertIs(view_tangent, tangent)

    def test_inplace_on_view_not_same_layout(self):
        input = torch.zeros([2, 2])
        tangent = torch.zeros([2, 2, 2])
        view = torch.zeros([2, 2]).transpose(0, 1)

        def jvp(tangent):
            with fwAD.dual_level():
                x = fwAD.make_dual(input, tangent)
                view.copy_(x)
                return fwAD.unpack_dual(x)[1], fwAD.unpack_dual(view)[1], fwAD.unpack_dual(view._base)[1]
        x_tangent, view_tangent, base_tangent = torch._vmap_internals._vmap(jvp, 0, 0)(tangent)

        self.assertIs(view_tangent._base, base_tangent)
        self.assertIs(x_tangent, tangent)
        self.assertIsNot(view_tangent, tangent)

    def test_metadata_check_for_storage_numel_skipped(self):
        # See: test_metadata_check_checks_storage_numel for the reverse of this test
        primal = torch.randn(5)[:4].detach()
        self.assertEqual(len(primal.storage()), 5)
        tangent = torch.randn(10, 4)

        def jvp(tangent):
            with fwAD.dual_level():
                dual = fwAD.make_dual(primal, tangent)
                _, unpacked_tangent = fwAD.unpack_dual(dual)

                # No copy is made
                self.assertIs(tangent, unpacked_tangent)

                # as_strided raises
                with self.assertRaisesRegex(RuntimeError, "can access memory outside of `tensor`"):
                    dual.as_strided((5,), (1,), 0)
            return unpacked_tangent

        torch._vmap_internals._vmap(jvp, 0, 0)(tangent)


class TestAutogradForwardMode(TestCase):
    def tearDown(self):
        # Ensure that a failing test won't make others fail
        while fwAD._current_level >= 0:
            fwAD.exit_dual_level()

        super().tearDown()

    def test_forward_level_cleanup(self):
        def get_tensor_and_weak_ref():
            # Create a new Tensor and weak reference
            t = torch.rand(2, requires_grad=True)
            return t, torch._C._WeakTensorRef(t)

        # Sanity check that the helper function works as expected
        t, t_ref = get_tensor_and_weak_ref()
        self.assertFalse(t_ref.expired())

        del t
        self.assertTrue(t_ref.expired())

        # Main test code
        foo = torch.rand(2)

        with fwAD.dual_level():
            tangent, tangent_ref = get_tensor_and_weak_ref()
            self.assertFalse(tangent_ref.expired())

            dual = fwAD.make_dual(foo, tangent)
            self.assertFalse(tangent_ref.expired())

            # Make sure that the tangent we provided has been re-used as is
            self.assertTrue(fwAD.unpack_dual(dual)[1] is tangent)

            # Make sure that dual is keeping the tangent alive
            del tangent
            self.assertFalse(tangent_ref.expired())

            # Make sure that the dual level does not keep the c++
            # version of the tangent alive
            del dual
            self.assertTrue(tangent_ref.expired())

    def test_size_check(self):
        foo = torch.rand(2)
        tangent = torch.rand(3)

        with fwAD.dual_level():
            with self.assertRaisesRegex(RuntimeError, "Trying to set a forward gradient that has a different size"):
                dual = fwAD.make_dual(foo, tangent)

            dual = fwAD.make_dual(foo, tangent[1:])

    def test_metadata_check_checks_storage_numel(self):
        primal = torch.randn(5)[:4].detach()
        self.assertEqual(len(primal.storage()), 5)
        tangent = torch.randn(4)

        with fwAD.dual_level():
            dual = fwAD.make_dual(primal, tangent)
            _, unpacked_tangent = fwAD.unpack_dual(dual)

            # # Verify that mutating unpacked tangent does not affect the original tangent
            tangent_clone = tangent.clone()
            unpacked_tangent *= 2
            self.assertTrue(torch.allclose(tangent_clone, tangent))

            # as_strided runs without error
            dual.as_strided((5,), (1,), 0)

    def test_metadata_check_checks_ignores_size_zero(self):
        a = torch.ones(0).as_strided((0, 1,), (1, 1,), 0)
        b = torch.ones(0).as_strided((0, 1,), (1, 0,), 0)

        with fwAD.dual_level():
            dual = fwAD.make_dual(a, b)
            torch.diagonal(dual, offset=0)

        input = torch.rand([0, 1], dtype=torch.complex128, requires_grad=True)
        func = partial(torch.diagonal, offset=0)
        torch.autograd.gradcheck(func, (input,), check_forward_ad=True)

    def test_metadata_check_when_primal_has_conj_bit(self):
        # Make sure the _has_same_storage_numel is a fallthrough, so that
        # conj bit does not materialize. If it materializes it would
        # cause the layout check to fail for views that do not index the
        # the entire storage.
        a = torch.randn(2, 2, dtype=torch.cdouble).conj()
        b = torch.rand_like(a)

        self.assertTrue(torch.is_conj(a))
        self.assertEqual(len(a.storage()), len(b.storage()))

        with fwAD.dual_level():
            dual = fwAD.make_dual(a, b)
            dual[1:]

    def test_metadata_check_when_primal_has_neg_bit(self):
        # Make sure the _has_same_storage_numel is a fallthrough, so that
        # conj bit does not materialize. If it materializes it would
        # cause the layout check to fail for views that do not index the
        # the entire storage.
        a = torch.randn(2, 2, dtype=torch.cdouble).conj().imag
        b = torch.randn(2, 2, dtype=torch.cdouble).imag

        self.assertTrue(torch.is_neg(a))
        self.assertEqual(len(a.storage()), len(b.storage()))

        with fwAD.dual_level():
            dual = fwAD.make_dual(a, b)
            dual[1:]

    # The following test functions want to ensure all the following behaviors:
    #   - Ensure that default level system in the python binding works
    #   - Ensure that only level 0 exists and nesting is properly disabled
    #   - Ensure that printing works fine
    #   - Ensure that basic packing/unpacking works
    #   - Ensure that advanced packing/unpacking works
    #     - For memory / version counter share
    #     - For backward AD (regular ops)
    #   - Ensure that view + inplace for both modes work fine
    #   - Ensure we do proper cleanup on exit of a level

    def test_default_level(self):
        foo = torch.rand(2)
        bar = torch.rand(2)

        with fwAD.dual_level():
            baz = fwAD.make_dual(foo, bar)
            baz_primal, baz_tangent = fwAD.unpack_dual(baz)
        self.assertEqual(baz_primal, foo)
        # We don't actually need to enforce that these two are the exact same python
        # object, feel free to relax in the future
        self.assertIs(baz_tangent, bar)

        baz_primal, baz_tangent = fwAD.unpack_dual(baz)
        self.assertEqual(baz_primal, foo)
        self.assertEqual(baz_tangent, None)

    def test_nested_level(self):
        with fwAD.dual_level() as level:
            # For now only level 0 exists
            self.assertEqual(level, 0)

        with fwAD.dual_level():
            with self.assertRaisesRegex(RuntimeError, "Nested forward mode AD is not supported at the moment"):
                nest_level = fwAD.enter_dual_level()

    def test_set_fw_grad_having_own_fw_grad_at_same_level(self):
        foo = torch.rand(2)
        bar = torch.rand(2)
        baz = torch.rand(2)

        with fwAD.dual_level():
            dual = fwAD.make_dual(foo, bar)
            with self.assertRaisesRegex(RuntimeError, "has a forward gradient at the same level"):
                fwAD.make_dual(baz, dual)

    def test_make_dual_inference_tensor_in_inference_mode(self):
        with torch.inference_mode():
            foo = torch.rand(2)
            bar = torch.rand(2)
            foo_copy = foo.clone()

            with fwAD.dual_level():
                dual = fwAD.make_dual(foo, bar)
                self.assertFalse(dual._is_view())

                dual += 1
                self.assertFalse(torch.allclose(foo, foo_copy))

    def test_make_dual_torch_dispatch(self):
        counter = [0]

        class MySubclass(torch.Tensor):
            def __new__(cls, data=None):
                return torch.Tensor._make_subclass(cls, data)

            __torch_function__ = torch._C._disabled_torch_function_impl

            @classmethod
            def __torch_dispatch__(cls, func, types, args=(), kwargs=None):
                if func.overloadpacket == torch.ops.aten.alias:
                    counter[0] += 1

                    # Make sure we can re-enable autograd here
                    with torch.overrides.enable_reentrant_dispatch():
                        foo = torch.rand(1, requires_grad=True)
                        self.assertIsNotNone(foo.exp().grad_fn)

                with no_dispatch():
                    return func(*args, **kwargs)

        a = torch.tensor(1.)
        s = MySubclass(a)

        with fwAD.dual_level():
            # Only the primal has "alias" called on it
            fwAD.make_dual(s, torch.rand_like(s))
            self.assertEqual(counter[0], 1)
            fwAD.make_dual(torch.rand_like(s), s)
            self.assertEqual(counter[0], 1)

    def test_make_dual_forbid_integral_dtype(self):
        primal_f = torch.ones(2, 2, dtype=torch.float)
        primal_l = torch.ones(2, 2, dtype=torch.long)

        tangent_f = torch.ones(2, 2, dtype=torch.float)
        tangent_l = torch.ones(2, 2, dtype=torch.long)

        with fwAD.dual_level():
            # Float Primal and Long Tangent
            with self.assertRaisesRegex(ValueError, "Expected tangent to be floating point or complex"):
                fwAD.make_dual(primal_f, tangent_l)

            # Long Primal and Long Tangent
            with self.assertRaisesRegex(ValueError, "Expected primal to be floating point or complex"):
                fwAD.make_dual(primal_l, tangent_l)

            # Long Primal and Float Tangent
            with self.assertRaisesRegex(ValueError, "Expected primal to be floating point or complex"):
                fwAD.make_dual(primal_l, tangent_f)

    def test_print(self):
        with fwAD.dual_level() as level:
            a = torch.rand(3)
            self.assertFalse("tangent=" in str(a))

            b = fwAD.make_dual(a, torch.rand(3))
            self.assertFalse("tangent=" in str(a))
            self.assertTrue("tangent=" in str(b))

            b_primal, b_tangent = fwAD.unpack_dual(b)
            self.assertFalse("tangent=" in str(b_primal))
            self.assertFalse("tangent=" in str(b_tangent))

    def test_basic_packing_unpacking(self):
        foo = torch.rand(2)
        bar = torch.rand(2)

        with fwAD.dual_level():
            baz = fwAD.make_dual(foo, bar)
            baz_primal, baz_tangent = fwAD.unpack_dual(baz)
            self.assertEqual(baz_primal, foo)
            self.assertIs(baz_tangent, bar)

            # Check unpacked dual is returned as a named tuple
            # NB: Every invocation of unpack_dual returns a new tensor view
            self.assertIsNot(baz_primal, fwAD.unpack_dual(baz).primal)
            self.assertEqual(baz_primal, fwAD.unpack_dual(baz).primal)
            self.assertIs(baz_tangent, fwAD.unpack_dual(baz).tangent)

            # Check that packing/unpacking did not change the input
            foo_primal, foo_tangent = fwAD.unpack_dual(foo)
            self.assertEqual(foo_primal, foo)
            self.assertIsNone(foo_tangent)

    def test_advanced_packing_unpacking(self):
        foo = torch.rand(2)
        bar = torch.ones(2)

        # Memory and version counter check
        with fwAD.dual_level():
            dual = fwAD.make_dual(foo, bar)

            # Ensure that they are sharing memory and version counter
            self.assertEqual(dual.storage().data_ptr(), foo.storage().data_ptr())

            # Ensure we properly share the version counter
            self.assertEqual(foo._version, dual._version)
            foo.add_(1)
            self.assertEqual(foo._version, dual._version)

            # Unpacking should only create aliases as well
            dual_primal, dual_tangent = fwAD.unpack_dual(dual)
            self.assertEqual(dual_primal.storage().data_ptr(), foo.storage().data_ptr())
            self.assertEqual(dual_tangent.storage().data_ptr(), bar.storage().data_ptr())
            # And the tangent is actually re-used as-is so it is still the same Tensor
            self.assertIs(dual_tangent, bar)

            # Ensure we properly share the version counter
            self.assertEqual(foo._version, dual_primal._version)
            foo.add_(1)
            self.assertEqual(foo._version, dual_primal._version)
            self.assertEqual(bar._version, dual_tangent._version)
            bar.add_(1)
            self.assertEqual(bar._version, dual_tangent._version)

        # backward mode check
        with fwAD.dual_level():
            foo.requires_grad_()
            bar.requires_grad_()

            # Check that backward gradients properly propagates through packing/unpacking
            dual = fwAD.make_dual(foo, bar)
            p, t = fwAD.unpack_dual(dual)

            gfoo, gbar = torch.autograd.grad(p.sum(), (foo, bar), retain_graph=True, allow_unused=True)
            self.assertEqual(gfoo, torch.ones_like(foo))
            self.assertIsNone(gbar)

            gfoo, gbar = torch.autograd.grad(t.sum(), (foo, bar), retain_graph=True, allow_unused=True)
            self.assertIsNone(gfoo)
            self.assertEqual(gbar, torch.ones_like(bar))

            # Check that forward gradients are impacted by detach()
            detached_dual = dual.detach()
            out = detached_dual * 2
            p, t = fwAD.unpack_dual(out)
            self.assertFalse(p.requires_grad)
            self.assertEqual(p, foo * 2)
            self.assertIsNone(t)

            # Check that forward gradients are not impacted by no_grad
            with torch.no_grad():
                out = dual * 3
            p, t = fwAD.unpack_dual(out)
            self.assertFalse(p.requires_grad)
            self.assertFalse(t.requires_grad)
            self.assertEqual(p, foo * 3)
            self.assertEqual(t, bar * 3)

            # Check that forward gradients are not impacted by inplace detach
            dual = dual.clone()
            dual.detach_()
            out = dual * 2
            p, t = fwAD.unpack_dual(out)
            self.assertFalse(p.requires_grad)
            self.assertEqual(p, foo * 2)
            self.assertIsNone(t)

    def test_view_inplace_non_differentiable_views(self):
        original_foo = torch.rand(2, dtype=torch.double)
        original_bar = torch.ones(2, dtype=torch.double)

        # Do clones to be able to compare the values updated inplace
        # with the original content of these Tensors
        foo = original_foo.clone()
        bar = original_bar.clone()

        with fwAD.dual_level():
            # Note that in this test, we use "update" to mean computing the right tangent for the dual
            # All the inplace operations here are expected to update the primal value of the Tensors but
            # not always their tangents.
            # Also all mentions of "non differentiable view" here means non forward differentiable view
            # unless specified otherwise.
            # See note [Forward Grad View/inplace] for more details on how these views work.

            # Check that inplace ops do not update non-differentiable views
            # Non differentiable view
            dual = fwAD.make_dual(foo, bar)
            dual *= 2
            # Check that non differentiable view's tangent was not updated
            self.assertIsNone(fwAD.unpack_dual(foo)[1])
            # Check that the computed result is correct
            self.assertEqual(bar, original_bar * 2)
            self.assertEqual(fwAD.unpack_dual(dual)[1], original_bar * 2)
            self.assertEqual(foo, original_foo * 2)
            self.assertEqual(fwAD.unpack_dual(dual)[0], original_foo * 2)
            # Other non differentiable view
            dual_primal, dual_tangent = fwAD.unpack_dual(dual)
            self.assertIsNone(fwAD.unpack_dual(dual_primal)[1])
            self.assertIsNone(fwAD.unpack_dual(dual_tangent)[1])
            dual_primal *= 2
            # Ensure dual's tangent did not change
            self.assertEqual(fwAD.unpack_dual(dual)[0], original_foo * 4)
            self.assertEqual(fwAD.unpack_dual(dual)[1], original_bar * 2)
            dual_tangent *= 2
            # Ensure dual's primal did not change
            self.assertEqual(fwAD.unpack_dual(dual)[0], original_foo * 4)
            self.assertEqual(fwAD.unpack_dual(dual)[1], original_bar * 4)


    def test_view_inplace_differentiable_views(self):
        original_foo = torch.rand(2)
        original_bar = torch.ones(2)

        # Do clones to be able to compare the values updated inplace
        # with the original content of these Tensors
        foo = original_foo.clone()
        bar = original_bar.clone()

        with fwAD.dual_level():
            # Check that inplace ops do update differentiable view but stop at non differentiable ones
            # A non differentiable view
            dual = fwAD.make_dual(foo, bar)
            # A differentiable view
            view = dual.narrow(0, 0, 1)
            view *= 2
            # Check that non differentiable view was not updated
            self.assertIsNone(fwAD.unpack_dual(foo)[1])
            # Check that differentiable view was updated
            self.assertEqual(fwAD.unpack_dual(dual)[1], torch.tensor([2., 1.]))
            self.assertEqual(fwAD.unpack_dual(view)[1], torch.tensor([2.]))

            # Check that we track differentiable view even for Tensors that are not dual
            baz = torch.rand(2)
            baz += dual
            self.assertEqual(fwAD.unpack_dual(baz)[1], fwAD.unpack_dual(dual)[1])
            # Updates on view should as well
            baz = torch.rand(2)
            baz[0] = dual[0]
            self.assertEqual(fwAD.unpack_dual(baz)[1][0], fwAD.unpack_dual(dual)[1][0])
            # Unused values get a gradient of 0
            self.assertEqual(fwAD.unpack_dual(baz)[1][1], 0.)

            # Check that forward non-differentiable views do prevent gradient update
            baz = torch.rand(2)
            view = baz.detach()
            view += dual
            self.assertIsNone(fwAD.unpack_dual(baz)[1])

    def test_view_inplace_always_creates_a_view(self):
        # See https://github.com/pytorch/pytorch/issues/67800
        # The codepath may depend on the op. At the time writing, when self is not a dual tensor
        # the resulting forward grad for self for...
        # - add_ has the same layout as self
        # - mul_ has the same layout as other
        # This is kind of fragile because the above depends on how the forward grad expression
        # is written. For add and mul at least, the output inherits the layout of LHS.
        # We want to handle at least these two cases.
        inplace_binary_ops = (  # Add more to this list?
            lambda x, y: x.add_(y),
            lambda x, y: x.mul_(y),
            lambda x, y: x.copy_(y),
        )

        for inplace_binary_op in inplace_binary_ops:
            base = torch.randn(2, 2)
            view = base.transpose(0, 1)

            primal = torch.randn(2, 2)
            tangent = torch.randn(2, 2)

            with fwAD.dual_level():
                dual = fwAD.make_dual(primal, tangent)
                inplace_binary_op(view, dual)

                # Verify that a view relationship is created for both the primal and tangent
                p, t = fwAD.unpack_dual(base)
                p_clone = p.clone()
                t_clone = t.clone()
                view *= 2
                p, t = fwAD.unpack_dual(base)

                self.assertTrue(torch.allclose(p_clone * 2, p))
                self.assertTrue(torch.allclose(t_clone * 2, t))

    def test_grad_cleanup(self):
        foo = torch.rand(2)
        bar = torch.rand(2)
        baz = torch.rand(2)

        with fwAD.dual_level():
            dual = fwAD.make_dual(foo, bar)
            self.assertIsNone(fwAD.unpack_dual(foo)[1])
            self.assertIs(fwAD.unpack_dual(dual)[1], bar)

        self.assertIsNone(fwAD.unpack_dual(dual)[1])

        with fwAD.dual_level():
            self.assertIsNone(fwAD.unpack_dual(foo)[1])
            new_dual = fwAD.make_dual(foo, baz)

            dual_primal, dual_tangent = fwAD.unpack_dual(dual)
            new_dual_primal, new_dual_tangent = fwAD.unpack_dual(new_dual)
            self.assertEqual(dual_primal, new_dual_primal)
            self.assertIsNone(dual_tangent)
            self.assertEqual(new_dual_tangent, baz)

    def test_detach_view_tracking(self):
        # Default detach is both forward and backward non-differentiable
        foo = torch.rand(2)
        foo_weak = torch._C._WeakTensorRef(foo)

        out = foo.detach()

        del foo
        self.assertTrue(foo_weak.expired())

    def test_out_variant(self):

        with fwAD.dual_level():
            foo = fwAD.make_dual(torch.rand(2), torch.rand(2))
            bar = torch.rand(2)

            with self.assertRaisesRegex(RuntimeError, "out= function"):
                torch.add(bar, bar, out=foo)

            with self.assertRaisesRegex(RuntimeError, "out= function"):
                torch.add(foo, bar, out=bar)

    def test_non_differentiable(self):
        with fwAD.dual_level():
            foo = fwAD.make_dual(torch.rand(2), torch.rand(2))
            bar = torch.rand(2)

            # No differentiable outputs, shouldn't error
            eq = foo == bar

            # Inplace
            foo.eq_(bar)

    def test_create_new_zeros_with_same_meta(self):
        new_zeroes_fn = torch.ops.aten._new_zeros_with_same_feature_meta

        def check(a, b):
            def assert_same_meta(t, target):
                for num_bdim in range(t.dim()):
                    result = new_zeroes_fn(t, target, self_num_batch_dims=num_bdim)

                    self.assertEqual(result.dim(), target.dim() + num_bdim)

                    # Check size/strides match for feature dims only
                    for i in range(num_bdim, result.dim()):
                        self.assertEqual(result.size()[i], target.size()[i - num_bdim])
                        self.assertEqual(result.stride()[i], target.stride()[i - num_bdim])

                    # Check that we generate strides reasonably
                    if target.is_contiguous():
                        self.assertTrue(result.is_contiguous())

                    self.assertEqual(result.storage_offset(), target.storage_offset())

                    prod_of_t_bdims = reduce(operator.mul, t.size()[:num_bdim], 1)
                    self.assertEqual(len(result.storage()), len(target.storage()) * prod_of_t_bdims)

                    # TensorOptions is same
                    self.assertEqual(result.dtype, target.dtype)

            assert_same_meta(a, b)
            assert_same_meta(b, a)

        a = torch.randn(5, dtype=torch.float)
        b = torch.randn(2, 3, 4, dtype=torch.double)
        check(a, b)

        # non-contiguous case
        a = torch.randn(2, 3, 4).transpose(0, 1).contiguous().transpose(0, 1)
        b = torch.randn(2, 3, 4)
        check(a, b)

        a = torch.randn(5).narrow(0, 1, 2)
        b = torch.randn(2)
        check(a, b)

        # tensor is not a view, but still does not index entirety of storage
        a = torch.randn(5).resize_(4)
        b = torch.randn(4)
        check(a, b)

        # Zero-numel tensors
        a = torch.randn(1, 0, 2)
        b = torch.randn(1, 2)
        check(a, b)

        # Scalar tensor
        a = torch.tensor(1.)
        b = torch.randn(1, 2)
        check(a, b)

    def test_backward_graph_destruction(self):
        def fn():
            a = torch.rand(10, requires_grad=True)

            da = fwAD.make_dual(torch.rand_like(a), a)

            # Create an object with a c++ cycle as:
            # db -> AutogradMeta -> ForwardGrad -> db's grad
            # db's grad -> AutogradMeta -> MulBackward
            # MulBackward -> SavedVariable -> db
            db = da.exp()

        with fwAD.dual_level():
            fn()
        # This test make sure that we don't deadlock on exit of this
        # context manager. If you do, there is something wrong with the
        # locking of the forward ad level most likely

# Generic device type autograd tests.
class TestAutogradDeviceType(TestCase):

    def test_min_max_median_backprops_to_all_values(self, device):
        for f in [torch.min, torch.max, torch.median, torch.nanmedian]:
            x1 = torch.tensor([1., 0., 1., 0., 1., 0.], device=device, requires_grad=True)
            x2 = torch.tensor([float('nan'), float('nan'), float('nan')], requires_grad=True)
            for x in [x1, x2]:
                y = f(x)
                y.backward()
                self.assertEqual(x.grad.sum(), 1.)
                self.assertEqual((x.grad == 1 / 3).sum(), 3)

    def test_scatter_index_reduce_amin_amax_backprops_to_all_values(self, device):
        # tests that gradients are evenly distributed when there are multiple max/min values
        # tested here instead of adding a SampleInput as the backward for this case is non-differentiable for gradgrad
        # as is the case for test_min_max_median_backprops_to_all_values above
        fns = (torch.scatter_reduce, torch.index_reduce)
        reduces = ('amin', 'amax')
        for fn, reduction in product(fns, reduces):
            input = torch.randn((2, 3), device=device, dtype=torch.float64, requires_grad=True)
            src = input.clone().detach_().requires_grad_(True)
            idx = torch.arange(2).to(dtype=torch.long, device=device)
            if fn == torch.scatter_reduce:
                idx = idx.unsqueeze(-1).expand((2, 3))

            gradcheck(fn, (input, 0, idx, src, reduction), check_batched_grad=False)

    def test_scatter_index_reduce_prod_gradgrad_error(self, device):
        # test that double backward raises an error for the case where 2 zeros in src
        # are scattered to the same position in self
        input = torch.tensor([1.], device=device, dtype=torch.float64, requires_grad=True)
        src = torch.tensor([0., 0.], device=device, dtype=torch.float64, requires_grad=True)
        idx = torch.tensor([0, 0], device=device, dtype=torch.long)

        for fn in (torch.scatter_reduce, torch.index_reduce):
            # check that this case passes on gradcheck
            gradcheck(fn, (input, 0, idx, src, 'prod'), check_batched_grad=False)
            with self.assertRaisesRegex(RuntimeError, "Double backward is unsupported for"):
                gradgradcheck(fn, (input, 0, idx, src, 'prod'))

    @skipIfMps  # the test doesn't work on MPS as double types are not supported
    def test_parameter_resize(self, device):
        asd = torch.nn.Parameter(torch.ones(16, dtype=torch.double, device=device))

        for i in range(2):
            with torch.no_grad():
                asd.set_(asd[1:])
                asd.grad = None

            m = torch.cat((asd, asd))
            m.sum().backward()

    @skipIfMps  # the test doesn't work on MPS as double types are not supported
    @dtypes(torch.double, torch.cdouble)
    def test_sparse_ctor_getter_backward(self, device, dtype):
        # See NOTE [ Sparse: autograd and API ] on the expected behavior of this test
        def _test(size, sparse_dim, nnz, device):
            v_size = [nnz] + list(size[sparse_dim:])
            i = torch.rand(sparse_dim, nnz)
            i.mul_(torch.tensor(size[:sparse_dim]).unsqueeze(1).to(i))
            i = i.to(torch.long)

            inp = torch.randn(v_size, dtype=torch.double, device=device, requires_grad=True)
            other = self.genSparseTensor(size, sparse_dim, nnz, is_uncoalesced=True, device=device,
                                         dtype=dtype)[0]

            def fn(v):
                x = torch.sparse_coo_tensor(i, v, size, dtype=dtype, device=device)
                y = (x + other).coalesce()
                yv = y.values()
                new_v = yv.tanh()
                z = torch.sparse_coo_tensor(y.indices(), new_v, y.size())
                return z.coalesce().values()

            gradcheck(fn, (inp,), check_batched_grad=False)
            # FIXME: make gradgradcheck work.
            # gradgradcheck(fn, (inp,), check_batched_grad=False)

            # assert that _values is non-differentiable
            with self.assertRaisesRegex(RuntimeError, "does not have a grad_fn"):
                other.detach().requires_grad_()._values().backward(torch.ones_like(other._values()))

        for empty_i, empty_v, empty_nnz in product([True, False], repeat=3):
            sparse_size = [] if empty_i else [2, 1]
            dense_size = [1, 0, 2] if empty_v else [1, 2]
            nnz = 0 if empty_nnz else 5
            _test(sparse_size + dense_size, len(sparse_size), nnz, device)

    @skipMeta
    @skipIfMps
    @dtypes(torch.double, torch.cdouble)
    def test_sparse_backward(self, device, dtype):
        class FixedGradientFunction(Function):
            @staticmethod
            def forward(ctx, x, grad_x):
                ctx.save_for_backward(grad_x)
                return x

            @staticmethod
            def backward(ctx, grad_x):
                saved_grad_x, = ctx.saved_tensors
                return saved_grad_x, None

        size = torch.Size([6, 3, 2])
        i1 = torch.tensor([
            [0, 3, 4],
            [0, 2, 2],
        ], dtype=torch.long)
        v1 = make_tensor([3, 2], dtype=dtype, device=device)
        sparse_grad1 = torch.sparse_coo_tensor(i1, v1, size, dtype=dtype, device=device)
        i2 = torch.tensor([
            [0, 1, 3, 4],
            [0, 1, 2, 2],
        ], dtype=torch.long)
        v2 = make_tensor([4, 2], dtype=dtype, device=device)
        sparse_grad2 = torch.sparse_coo_tensor(i2, v2, size, dtype=dtype, device=device)
        dense_grad = torch.rand(size, device=device, dtype=dtype)
        fn = FixedGradientFunction

        # sparse first
        x = torch.randn(size, dtype=dtype, device=device, requires_grad=True)
        (fn.apply(x, sparse_grad1) + fn.apply(x, dense_grad) + fn.apply(x, sparse_grad2)).sum().backward()
        self.assertEqual(x.grad, dense_grad + sparse_grad1 + sparse_grad2)
        # dense first
        x = torch.randn(size, dtype=dtype, device=device, requires_grad=True)
        (fn.apply(x, dense_grad) + fn.apply(x, sparse_grad1) + fn.apply(x, sparse_grad2)).sum().backward()
        self.assertEqual(x.grad, dense_grad + sparse_grad1 + sparse_grad2)
        # sparse only
        x = torch.randn(size, dtype=dtype, device=device, requires_grad=True)
        (fn.apply(x, sparse_grad1) + fn.apply(x, sparse_grad2)).sum().backward()
        self.assertEqual(x.grad, sparse_grad1 + sparse_grad2)

    # autograd tests via common_method_invocations don't allow input tensors to
    # be sparse (RuntimeError: gradcheck expects all tensor inputs are dense when
    # check_sparse_nnz is set to False.)
    @skipIfMps
    def test_sparse_mask_autograd(self, device):
        tensor = torch.randn(3, requires_grad=True, device=device)
        mask = torch.ones(3, device=device)
        mask[1] = 0
        mask = mask.to_sparse()
        converted = tensor.sparse_mask(mask).to_dense()
        converted.sum().backward()
        self.assertEqual(tensor.grad, mask.to_dense())

    @skipIfMps  # the test doesn't work on MPS as double types are not supported
    def test_pyscalar_conversions(self, device):
        def _test_pyscalar_conversions(t, integral_conv):
            # integral -> integral
            l = t(torch.zeros(1, 1, 1, dtype=torch.long))
            pyscalar = -12345
            l[0] = pyscalar
            self.assertEqual(integral_conv(l), pyscalar)

            # floating point -> floating point
            f = Variable(t(torch.randn(1, 1, dtype=torch.double)))
            pyscalar = -12345.1
            f[0] = pyscalar
            self.assertEqual(float(f), pyscalar)
            f[0] = nan
            self.assertTrue(math.isnan(float(f)))
            f[0] = inf
            self.assertEqual(float(f), inf)
            f[0] = -inf
            self.assertEqual(float(f), -inf)

            # integral -> floating point
            # check we can convert something that loses precision
            pyscalar = 1234567890123456789
            self.assertNotEqual(pyscalar, integral_conv(float(pyscalar)))
            l[0] = pyscalar
            self.assertEqual(float(l), float(pyscalar))

            # floating point -> integral
            f[0] = nan
            self.assertRaises(ValueError, lambda: integral_conv(f[0]))
            f[0] = inf
            self.assertRaises(OverflowError, lambda: integral_conv(f[0]))
            f[0] = -inf
            self.assertRaises(OverflowError, lambda: integral_conv(f[0]))
            f[0] = sys.float_info.max
            self.assertEqual(integral_conv(f), sys.float_info.max)

            # bool, nonzero
            def test_nonzero(tensor, value, expected):
                tensor[0] = value
                self.assertEqual(expected, bool(tensor))
                self.assertEqual(expected, True if tensor else False)

            test_nonzero(l, 0, False)
            test_nonzero(l, -2, True)
            test_nonzero(f, 0.0, False)
            test_nonzero(f, sys.float_info.min, True)
            test_nonzero(f, nan, bool(nan))
            test_nonzero(f, inf, bool(inf))
            test_nonzero(f, -inf, bool(-inf))


        _test_pyscalar_conversions(lambda x: x.to(device), lambda x: int(x))

    @dtypesIfMPS(torch.float32)
    @dtypesIfCUDA(torch.half, torch.float, torch.double, torch.int8, torch.int16, torch.int32, torch.int64)
    @dtypes(torch.float, torch.double, torch.int8, torch.int16, torch.int32, torch.int64)
    def test_set_requires_grad_only_for_floats(self, device, dtype):
        def f1():
            a = torch.ones(1, dtype=dtype, device=device)
            a.requires_grad_()

        def f2():
            a = torch.ones(1, dtype=dtype, device=device)
            a.requires_grad = True

        def f3():
            torch.ones(1, dtype=dtype, device=device, requires_grad=True)

        a = torch.ones(1, dtype=dtype, device=device)
        a.requires_grad = False  # should always work
        a.requires_grad_(False)

        for f in [f1, f2, f3]:
            if dtype.is_floating_point:
                f()
            else:
                with self.assertRaisesRegex(RuntimeError, 'floating point', msg="dt: {} device: {}".format(a.dtype, a.device)):
                    f()

    @onlyCUDA
    def test_advanced_indexing_backwards_large(self, device):
        # See https://github.com/pytorch/pytorch/issues/22843
        n = (1 << 16)
        x = torch.rand(n, 1, device=device, requires_grad=True)
        a = x[:, [0]]
        a.sum().backward()
        self.assertEqual(x.grad, torch.ones(n, 1, device=device))

    def test_advanced_indexing_backwards_memory_format(self, device):
        # See https://github.com/pytorch/pytorch/issues/36956
        shape = (2, 8, 1, 2)
        i = torch.randint(1, shape, device=device).contiguous(memory_format=torch.channels_last)
        x = torch.randn(shape, requires_grad=True, device=device)
        x[i].sum().backward()

    def _test_reentrant_parent_error_on_cpu(self, device):
        t1 = torch.rand([3, 3], requires_grad=True)
        t2 = torch.rand([3, 3], device=device, requires_grad=True)
        t3 = torch.rand([3, 3], device=device, requires_grad=True)

        # Parent graph cpu graph.
        t4 = t1 * t1
        t5 = TestAutograd.SimulateBackwardError.apply(t4)

        # Child gpu graph (much longer than parent graph).
        prev = t2 * t2
        for i in range(10):
            prev = prev * t2
        reentrant_root = prev

        class ReentrantFunc(Function):
            @staticmethod
            def forward(ctx, inp):
                return inp.clone()

            @staticmethod
            def backward(ctx, grad):
                # Reentrant backward in child will take much longer.
                reentrant_root.backward()
                return grad

        # Parent gpu graph.
        t6 = ReentrantFunc.apply(t3)
        t7 = t6 * t6

        # Parent graph will error out first, while child graph will continue executing.
        with self.assertRaisesRegex(Exception, "Simulate error"):
            torch.autograd.backward([t5.sum(), t7.sum()])

        # No grads should be accumulated since child graph will stop execution
        # after parent receives error.
        self.assertIsNone(t2.grad)
        self.assertIsNone(t1.grad)
        self.assertIsNone(t3.grad)

    @onlyCUDA
    def test_reentrant_parent_error_on_cpu(self, device):
        def _get_cuda_memory_usage():
            # we don't need CUDA synchronize because the statistics are not tracked at
            # actual freeing, but at when marking the block as free.
            num_devices = torch.cuda.device_count()
            gc.collect()
            return tuple(torch.cuda.memory_allocated(i) for i in range(num_devices))

        before = _get_cuda_memory_usage()

        # Run as separate function so that gc can clean up everything when we
        # check for memory usage.
        self._test_reentrant_parent_error_on_cpu(device)

        # Wait for autograd thread to cleanup failed tasks.
        after = _get_cuda_memory_usage()
        start = time.time()
        while before != after and time.time() - start < 30:
            time.sleep(0.1)
            after = _get_cuda_memory_usage()

        self.assertEqual(before, after)

    @skipIfMps  # the test doesn't work on MPS
    # TODO: see if these tests can be ported to OpInfos or moved to where's test suite
    def test_where_functional(self, device):
        x = torch.randn(5, 5, dtype=torch.double, device=device, requires_grad=True)
        y = torch.randn(5, 5, dtype=torch.double, device=device, requires_grad=True)
        cond = mask_not_all_zeros((5, 5)).to(device=device)

        def where(cond, x, y):
            return torch.where(cond, x, y)

        gradcheck(where, [cond, x, y], raise_exception=True)
        gradgradcheck(where, [cond, x, y], [torch.randn(5, 5, device=device)])

        x = torch.randn(5, 1, 5, dtype=torch.double, device=device, requires_grad=True)
        y = torch.randn(5, 5, 1, dtype=torch.double, device=device, requires_grad=True)
        gradcheck(where, [cond, x, y], raise_exception=True)
        gradgradcheck(where, [cond, x, y], [torch.randn(5, 5, 5, device=device)])

    @skipIfMps  # the test doesn't work on MPS
    def test_where_scalar(self, device):
        x = torch.randn(5, 5, dtype=torch.double, device=device, requires_grad=True)
        scalar = 4.
        cond = mask_not_all_zeros((5, 5)).to(device=device)

        def where_scalar_first(cond, x):
            return torch.where(cond, scalar, x)

        def where_scalar_second(cond, x):
            return torch.where(cond, x, scalar)

        gradcheck(where_scalar_first, (cond, x))
        gradgradcheck(where_scalar_first, (cond, x))

        gradcheck(where_scalar_second, (cond, x))
        gradgradcheck(where_scalar_second, (cond, x))

    @onlyCUDA
    def test_free_unneeded_tensor(self, device):
        x = torch.randn(2, 3, 10, 10, device=device, requires_grad=True)
        m = torch.randn(1, 3, 1, 1, device=device)

        z = x.sum()
        base_mem = torch.cuda.memory_allocated()
        z = ((x + 2) * m).sum()
        end_mem = torch.cuda.memory_allocated()

        # In the end the memory usage should remain equal, because neither of
        # (x + 2) and ((x + 2) * m) should be kept alive for backward, while the
        # previous allocation of z had the same size as the current one.
        self.assertEqual(base_mem, end_mem)

    @onlyCUDA
    def test_pin_memory(self, device):
        x = torch.randn(2, 2, dtype=torch.double, requires_grad=True)
        self.assertEqual(x, x.pin_memory())
        self.assertIsNot(x, x.pin_memory())
        self.assertTrue(x.pin_memory().requires_grad)
        gradcheck(lambda x: x.pin_memory(), [x])
        gradgradcheck(lambda x: x.pin_memory(), [x])

    @skipCUDAIfRocm
    @onlyCUDA
    def test_profiler_emit_nvtx(self, device):
        # This test is not intended to ensure correctness of nvtx ranges.
        # That would require something a great deal more complex (you'd have to create a
        # profile in a subprocess, open it, and parse the sql somehow).
        # This test is merely intended to catch if emit_nvtx breaks on construction.
        a = torch.tensor([1, 2, 3], dtype=torch.float32, device=device)
        with torch.cuda.profiler.profile():
            with emit_nvtx():
                a.add(1.0)

    @onlyCUDA
    def test_rnn_backward_to_input_but_not_parameters(self, device):
        # this checks whether it is possible to not require
        # weight parameters, but require inputs, see #7722
        l = torch.nn.LSTM(2, 3).to(device)
        for p in l.parameters():
            p.requires_grad = False
        s = torch.randn(1, 1, 2, requires_grad=True, device=device)
        out, _ = l(s)
        out.sum().backward()
        self.assertFalse(s.grad is None or s.grad.abs().sum().item() == 0)

    @skipIfMps  # the test doesn't work as randn is not supported with type long
    @deviceCountAtLeast(1)
    def test_grad_assignment(self, devices):
        x = torch.randn(5, 5, device=devices[0])

        # Tests that the wrong type raises
        with self.assertRaisesRegex(TypeError, "expected to be a Tensor or None"):
            x.grad = 0

        # Tests that the wrong shape raises
        with self.assertRaises(RuntimeError):
            x.grad = torch.randn(2, 2, device=devices[0])

        # Tests that the wrong dtype raises
        with self.assertRaises(RuntimeError):
            x.grad = torch.randn(5, 5, dtype=torch.long, device=devices[0])

        # Tests that self-assignment raises
        with self.assertRaises(RuntimeError):
            x.grad = x

        # Tests device -> cpu grad assignment raises
        if self.device_type != 'cpu':
            with self.assertRaises(RuntimeError):
                t_cpu = torch.rand(5, 5)
                t_cpu.grad = torch.randn(5, 5, device=devices[0])

        # Tests half type on CUDA
        if self.device_type == 'cuda':
            x = x.to(dtype=torch.half, device=devices[0])
            x.grad = torch.zeros_like(x)

        # Tests cross-device assignment raises
        if len(devices) > 1:
            x = torch.randn(5, 5, device=devices[0])
            with self.assertRaises(RuntimeError):
                x.grad = torch.randn(5, 5, device=devices[1])

    @dtypesIfMPS(torch.float32)
    @deviceCountAtLeast(1)
    @dtypes(torch.float, torch.double)
    def test_requires_grad_factory(self, devices, dtype):
        fns = [torch.ones_like, torch.randn_like]
        x = torch.randn(2, 3, dtype=dtype, device=devices[0])

        for fn in fns:
            for requires_grad in [True, False]:
                output = fn(x, dtype=dtype, device=devices[0], requires_grad=requires_grad)
                self.assertEqual(requires_grad, output.requires_grad)
                self.assertIs(dtype, output.dtype)
                self.assertEqual(devices[0], str(x.device))

    @deviceCountAtLeast(2)
    def test_unused_output_device(self, devices):
        from torch.nn.parallel._functions import Broadcast
        x = torch.randn(5, 5, dtype=torch.float, device=devices[0], requires_grad=True)
        outputs = Broadcast.apply(list(range(len(devices))), x)
        y = outputs[-1] * 2
        y.sum().backward()
        # TODO(#38095): Replace assertEqualIgnoreType. See issue #38095
        self.assertEqualIgnoreType(x.grad, torch.ones(5, 5) * 2)

    @deviceCountAtLeast(2)
    def test_backward_device(self, devices):
        # check that current device matches the variable's device
        device = [None]

        class Identity(torch.autograd.Function):
            @staticmethod
            def forward(ctx, x):
                return x.clone()

            @staticmethod
            def backward(ctx, grad_output):
                device[0] = grad_output.device
                return grad_output.clone()

        v = torch.randn(1, device=devices[1], requires_grad=True)
        Identity.apply(v).backward()
        self.assertEqual(str(device[0]), devices[1])

    @deviceCountAtLeast(2)
    def test_inputbuffer_add_multidevice(self, devices):
        input = torch.randn(1, device=devices[0], requires_grad=True)
        output = input.to(device=devices[1]) + input.to(device=devices[1])
        output.backward()

    @onlyCPU
    def test_copy_(self, device):
        # At the time of writing this test, copy_ is not generated from native_functions.yaml
        # there was a bug that bfloat16 was not recognized as floating.
        x = torch.randn(10, device=device, requires_grad=True)
        floating_dt = floating_types_and(torch.half, torch.bfloat16)
        for dt in floating_dt:
            y = torch.empty(10, device=device, dtype=dt)
            y.copy_(x)
            self.assertTrue(y.requires_grad)
            z = x.to(torch.bfloat16)
            self.assertTrue(z.requires_grad)

    def test_copy_forward_ad_broadcasting(self, device):
        # copy_ allows the src to have a different shape from self as long as src is
        # broadcastable to self. Make sure forward AD handles this case.
        primal = torch.rand(3, 3, device=device)
        tangent = torch.rand(3, 3, device=device)
        non_dual = torch.rand(1, 3, 3, device=device)

        with fwAD.dual_level():
            dual = fwAD.make_dual(primal, tangent)
            non_dual.copy_(dual)

    @onlyCUDA
    def test_simple_reentrant_cross_device(self, device):
        class ReentrantFunc(Function):
            _cpu_mode = True

            @staticmethod
            def forward(ctx, x):
                return x * (x + 2)

            @staticmethod
            def backward(ctx, grad_output):
                with torch.enable_grad():
                    if ReentrantFunc._cpu_mode:
                        new_param = torch.randn(2, 2, requires_grad=True)
                        (new_param ** 2).sum().backward()
                    else:
                        new_param = torch.randn(2, 2, device=device, requires_grad=True)
                        (new_param ** 2).sum().backward()
                return grad_output

        # Reentrant starts on GPU thread, finishs on GPU thread
        x = torch.randn(2, 2, device=device, requires_grad=True)
        out = ReentrantFunc.apply(x)
        out.sum().backward()

        # Reentrant starts on CPU thread, finishs on GPU thread
        x = torch.randn(2, 2, requires_grad=True)
        # set ReentrantFunc node to GPU to emit tasks to GPU queue
        ReentrantFunc._cpu_mode = False
        out = ReentrantFunc.apply(x)
        out.sum().backward()

        # Reentrant starts on GPU thread, finishs on CPU thread
        x = torch.randn(2, 2, device=device, requires_grad=True)
        # set ReentrantFunc node to CPU to emit tasks to CPU queue
        ReentrantFunc._cpu_mode = True
        out = ReentrantFunc.apply(x)
        out.sum().backward()

    @onlyCUDA
    def test_cross_device_reentrant_autograd(self, device):
        # Output on gpu so that this task will be associated with the gpu thread
        def fn_on_gpu(inp):
            # Artificially increase the priority of the next op to make sure it runs
            # as soon as we reach it before the ops of branch1.
            dummy = inp * 2 * 2 * 2 * 2
            return inp.to(device=device)

        def parent_on_cpu(inp):
            # Slow branch of ops on gpu so that the work queue for the gpu thread
            # won't empty too quickly. They also have smaller priorities than the
            # ones created by fn_on_gpu
            branch1 = inp.to(device=device)
            branch1 = branch1 / branch1
            branch1 = branch1 / branch1
            branch1 = branch1 / branch1
            # Perform checkpoint on cpu tensors. So the last op performed in the reentrant
            # autograd is an AccumulateGrad that runs on the cpu thread for the gpu thread.
            # So the cpu thread will notify the gpu thread with an empty NodeTask.
            branch2 = checkpoint(fn_on_gpu, inp)
            out = branch2 + branch1
            return out

        inp = torch.rand(2, requires_grad=True)
        out = parent_on_cpu(inp)
        # This will segfault if the empty NodeTask is not handled properly in the
        # gpu thread ReadyQueue
        out.sum().backward()

    def test_inplace_on_view_backprop_base(self, device):
        # modify view and back-prop through base
        root = torch.randn(2, 2, device=device, requires_grad=True)
        x = root.clone()
        v1 = x.narrow(0, 0, 1)
        v1.mul_(2)
        x.sum().backward()
        self.assertEqual(root.grad.tolist(), [[2, 2], [1, 1]])

    def test_inplace_on_view_backprop_view_of_view(self, device):
        # modify view and backprop through view-of-view
        root = torch.randn(2, 2, device=device, requires_grad=True)
        x = root.clone()
        v1 = x.narrow(0, 0, 1)
        v2 = x.narrow(0, 0, 1)
        v1.mul_(2)
        v2.sum().backward()
        self.assertEqual(root.grad.tolist(), [[2, 2], [0, 0]])

    def test_inplace_on_view_of_view(self, device):
        # modify view-of-view and backprop through base
        root = torch.randn(2, 2, device=device, requires_grad=True)
        x = root.clone()

        v1 = x.narrow(0, 0, 1)
        v2 = v1.narrow(1, 1, 1)
        v2.mul_(2)
        x.sum().backward()
        self.assertEqual(root.grad.tolist(), [[1, 2], [1, 1]])

    @skipIfMps  # the test doesn't work on MPS as double types are not supported
    def test_inplace_on_view_then_no_grad(self, device):
        # Perform an in-place operation on a view of a non-leaf variable.
        a = torch.ones(3, 1, dtype=torch.double, device=device, requires_grad=True)
        b = a * 2
        c = b.view_as(b)
        c[0][0] = 3

        # Force a graph update with grad disabled.
        with torch.no_grad():
            c.grad_fn

        c.sum().backward()

    @skipIfMps  # the test doesn't work on MPS as double types are not supported
    def test_inplace_on_view_gradcheck(self, device):
        # gradcheck modifications to views
        a = torch.randn(4, 4, dtype=torch.double, device=device, requires_grad=True)
        b = torch.randn(2, 2, dtype=torch.double, device=device, requires_grad=True)

        def func(root, b):
            x = root.clone()
            x.narrow(1, 2, 2).narrow(0, 1, 2).mul_(b)
            x.narrow(1, 0, 2).narrow(0, 1, 2).mul_(b)
            return x

        gradcheck(func, [a, b], raise_exception=True)
        go = torch.randn(a.size(), dtype=torch.double, device=device, requires_grad=True)
        gradgradcheck(func, (a, b), (go,))

    def test_inplace_on_view_multiple_outputs(self, device):
        root = torch.arange(9., dtype=torch.double).reshape(3, 3).requires_grad_()
        x = root.clone()
        v1 = x.unbind()
        with self.assertRaises(RuntimeError):
            v1[0].mul_(2)

    @skipIfMps  # the test doesn't work on MPS as double types are not supported
    def test_inplace_on_view_of_multiple_output_view(self, device):
        a = torch.rand(10, dtype=torch.double, device=device, requires_grad=True).clone()
        b = a.unbind(0)
        c = b[0].view_as(b[0])
        with self.assertRaises(RuntimeError):
            c.mul_(2)

    @skipIfMps  # MPS backend doesn't support double types
    def test_inplace_multiple_output_view_of_view(self, device):
        a = torch.rand(10, dtype=torch.double, device=device, requires_grad=True).clone()
        b = a.view_as(a)
        c = b.unbind(0)
        with self.assertRaises(RuntimeError):
            c[0].mul_(2)

    @skipIfMps  # MPS backend doesn't support double types
    def test_inplace_on_view_makes_base_require_grad(self, device):
        # in-place modification to view makes base require grad
        a = torch.randn(4, 4, dtype=torch.double, device=device, requires_grad=False)
        b = torch.randn(4, 2, dtype=torch.double, device=device, requires_grad=True)

        def func(root, b):
            x = root.clone()
            self.assertFalse(x.requires_grad)
            x.narrow(1, 2, 2).mul_(b)
            self.assertTrue(x.requires_grad)
            return x

        gradcheck(func, [a, b], raise_exception=True)
        go = torch.randn(a.size(), dtype=torch.double, device=device, requires_grad=True)
        gradgradcheck(func, (a, b), (go,))

    def test_inplace_on_view_backprop_view(self, device):
        # modify view and backprop through view
        a = torch.tensor([2., 5.], device=device, requires_grad=False)
        b = torch.tensor([3.], device=device, requires_grad=True)
        res = a.narrow(0, 1, 1).mul_(b)
        res.sum().backward()
        self.assertEqual(b.grad.tolist(), [5])
        self.assertIsNone(a.grad)

    @skipIfMps  # the test doesn't work on MPS as double types are not supported
    def test_inplace_on_view_modify_base(self, device):
        # Test that an in-place operation on a base that forced it to require
        # grad also forces any previous views to require grad and backprop
        # correctly
        r = torch.ones(1, dtype=torch.double, device=device, requires_grad=True)

        def fn(r):
            x = torch.ones(5, dtype=torch.double, device=device)
            v = x.select(0, 1)
            self.assertFalse(v.requires_grad)
            self.assertIsNone(v.grad_fn)
            x.add_(r)  # v is now dependent on r due to the in-place op on x
            self.assertTrue(v.requires_grad)
            return v

        gradcheck(fn, [r])
        gradgradcheck(fn, [r])

    @skipIfMps  # the test doesn't work on MPS as double types are not supported
    def test_inplace_on_view_python(self, device):
        # in-place modifications of Python-autograd created view
        a = torch.randn(4, 4, dtype=torch.double, device=device, requires_grad=True)
        b = torch.randn(2, 2, dtype=torch.double, device=device, requires_grad=True)

        class PyAdd(torch.autograd.Function):
            @staticmethod
            def forward(ctx, x, y):
                ctx.mark_dirty(x)
                x.add_(y)
                return x

            @staticmethod
            def backward(ctx, grad):
                return grad, grad

        def func(root, b):
            x = root.clone()
            PyAdd.apply(x.narrow(1, 2, 2).narrow(0, 1, 2), b)
            PyAdd.apply(x.narrow(1, 0, 2).narrow(0, 1, 2), b)
            return x

        gradcheck(func, [a, b], raise_exception=True)
        go = torch.randn(a.size(), dtype=torch.double, device=device, requires_grad=True)
        gradgradcheck(func, (a, b), (go,))

    def test_inplace_on_view_non_contig(self, device):
        root = torch.ones(2, 3, 2, device=device).select(2, 1).t().requires_grad_(True)
        x = root.clone()
        v1 = x.narrow(0, 0, 1)
        v2 = v1.narrow(1, 1, 1)
        v2.mul_(2)
        x.sum().backward()
        self.assertEqual(root.grad.tolist(), [[1, 2], [1, 1], [1, 1]])

    def test_inplace_on_view_multi_output_unsafe(self, device):
        for f in [lambda t: t.unsafe_split(1),
                  lambda t: t.unsafe_split_with_sizes((1, 1, 1)),
                  lambda t: t.unsafe_chunk(3)]:
            a = torch.randn(3, 3, device=device, requires_grad=True)
            b = a + a
            s1, s2, s3 = f(b)
            s1.mul_(s2)
            s1.sum().backward()

    def test_inplace_on_view_multi_output_safe(self, device):
        for f in [lambda t: t.split(1),
                  lambda t: t.split_with_sizes((1, 1, 1)),
                  lambda t: t.chunk(3)]:
            a = torch.randn(3, 3, device=device, requires_grad=True)
            b = a + a
            s1, s2, s3 = f(b)
            error_msg = 'This view is the output of a function that returns multiple views.'
            with self.assertRaisesRegex(RuntimeError, error_msg):
                s1.mul_(s2)

    @skipIfMps  # the test doesn't work on MPS as double types are not supported
    def test_mv_grad_stride_0(self, device):
        # Reference: https://github.com/pytorch/pytorch/issues/38315
        mat = torch.randn(2, 2, dtype=torch.double, device=device)
        vec = torch.randn(1, dtype=torch.double, device=device).requires_grad_(True)

        def fn(vec):
            # Expand inside the function to make sure the input to
            # gradcheck does not have overlapping memory
            vec = vec.expand(2)
            return (mat @ vec).sum()

        gradcheck(fn, (vec))
        gradgradcheck(fn, (vec))

    @onlyCUDA
    def test_gradcheck_input_output_different_device(self, device):
        x = torch.ones((1,), dtype=torch.double, device="cuda", requires_grad=True)
        gradcheck(lambda x: x.to("cpu"), (x,))

        x = torch.ones((1,), dtype=torch.double, device="cpu", requires_grad=True)
        gradcheck(lambda x: x.to("cuda"), (x,))

    def test_strided_leaf_grad_layout(self, device):
        # (1) If leaf is non-overlapping and dense, grad's layout should match its leaf.
        for fmt_a in (torch.contiguous_format, torch.channels_last):
            for fmt_b in (torch.contiguous_format, torch.channels_last):
                a = torch.rand((2, 3, 4, 5), device=device).to(memory_format=fmt_a)
                b = torch.rand((2, 3, 4, 5), device=device).to(memory_format=fmt_b)
                a.requires_grad_()
                b.requires_grad_()
                # checks (1) for broadcasted gradients
                a.sum().backward()
                self.assertEqual(a.grad.stride(), a.stride())
                b.sum().backward()
                self.assertEqual(b.grad.stride(), b.stride())
                # checks (1) for non-broadcasted gradients
                a.grad = None
                b.grad = None
                (a * b).sum().backward()
                self.assertEqual(a.grad.stride(), a.stride())
                self.assertEqual(b.grad.stride(), b.stride())

        # (2) If leaf isn't dense, checks that grads are rowmajor contiguous.
        c = torch.empty_strided((2, 2), (4, 2), device=device).copy_(torch.rand((2, 2), device=device))
        c.requires_grad_()
        d = torch.rand((2, 2), device=device)
        # checks (2) for broadcasted gradients
        c.sum().backward()
        self.assertEqual(c.grad.stride(), (2, 1))
        # checks (2) for non-broadcasted gradients
        c.grad = None
        (c * d).sum().backward()
        self.assertEqual(c.grad.stride(), (2, 1))

    @skipIfMps
    def test_copy_r_to_c(self, device):
        out_c = torch.empty(3, 2, dtype=torch.cdouble, device=device)
        inp_r = torch.randn(3, 2, dtype=torch.double, device=device,
                            requires_grad=True)

        def do_test():
            out_c.copy_(inp_r)
            out_c.sum().backward()
            self.assertEqual(inp_r.grad, torch.ones_like(inp_r))

        self.assertNotWarn(do_test)

    def test_to_r_to_c(self, device):
        def do_test():
            inp_r = torch.randn(3, 2, dtype=torch.double, device=device,
                                requires_grad=True)
            out = inp_r.to(torch.complex128)
            out.sum().backward()
            self.assertEqual(inp_r.grad, torch.ones_like(inp_r))

        self.assertNotWarn(do_test)

    def test_non_differentiable_ops(self, device):
        # Just make sure the op doesn't raise an error
        # and resulting tensor has requires_grad=False.
        x = torch.tensor([[1, 2], [3, 4.]], requires_grad=True, device=device)
        out = torch.isin(x, torch.tensor([2, 3], device=device))
        self.assertFalse(out.requires_grad)

        x = torch.randn(3, 3, requires_grad=True)
        out = torch.signbit(x)
        self.assertFalse(out.requires_grad)

    def test_warning_in_backward(self, device):
        # Test warning during backward are always propagated as python warnings (gh-50209)
        # NOTE: For device=cuda, warning gets propagated from a worker thread
        a = torch.zeros((), device=device, requires_grad=True)
        b = torch._C._nn._test_warn_in_autograd(a)

        with self.assertWarnsRegex(UserWarning, "Warn from backward"):
            b.backward()


class TestAutogradInferenceMode(TestCase):
    def _is_inference_tensor(self, tensor):
        try:
            err_msg = "Inference tensors do not track version counter"
            with self.assertRaisesRegex(RuntimeError, err_msg):
                tensor._version
            return True
        except AssertionError as e:
            return False

    def test_inference_mode_context_manager(self):
        self.assertFalse(torch.is_inference_mode_enabled())
        with torch.inference_mode():
            self.assertTrue(torch.is_inference_mode_enabled())
            with torch.inference_mode(False):
                self.assertFalse(torch.is_inference_mode_enabled())
            self.assertTrue(torch.is_inference_mode_enabled())
        self.assertFalse(torch.is_inference_mode_enabled())

    def test_inference_mode_decorator(self):
        for mode in (True, False):
            @torch.inference_mode(mode)
            def func(x):
                self.assertEqual(torch.is_inference_mode_enabled(), mode)
                return x * x

            for requires_grad in (True, False):
                c = torch.ones(1, 2, 3, requires_grad=requires_grad)
                d = func(c)
                self.assertTrue(not mode or torch.is_inference(d))
                self.assertEqual(d.requires_grad, requires_grad and not mode)

    def test_inference_mode_tensor_creation(self):
        with torch.inference_mode():
            # new tensors created through constructors are inference tensors
            c = torch.ones(1, 2, 3)
            self.assertFalse(c.requires_grad)
            self.assertTrue(torch.is_inference(c))

            # requires_grad doesn't change inference tensor behavior in InferenceMode
            tmp = torch.ones(1, 2, 3, requires_grad=True)
            self.assertTrue(tmp.requires_grad)
            self.assertTrue(torch.is_inference(tmp))

            tmp = torch.ones(1, 2, 3).requires_grad_(False)
            self.assertFalse(tmp.requires_grad)
            self.assertTrue(torch.is_inference(tmp))

    def test_inference_mode_existing_autograd_session(self):
        s = torch.ones(1, 2, 3, requires_grad=True)
        a = s.clone()

        # `a` gets saved outside of inference mode
        out = a * a
        with torch.inference_mode():
            a.add_(2)

        self.assertFalse(torch.is_inference(a))
        # tensors created outside of inference mode aren't
        # inference tensors, so they will still have their
        # version counters tracked
        err_msg = ("one of the variables needed for gradient computation has been "
                   "modified by an inplace operation")
        with self.assertRaisesRegex(RuntimeError, err_msg):
            out.backward(torch.ones_like(out))

    def test_inference_mode_inf_tensor_in_inf_mode_functional_op(self):
        def functional_op(x):
            return x * x

        with torch.inference_mode():
            for requires_grad in (True, False):
                c = torch.ones(1, 2, 3, requires_grad=requires_grad)

                # performing a non-view operation produces a inference tensor
                # that does not require grad
                func_out = functional_op(c)
                self.assertTrue(torch.is_inference(func_out))
                self.assertFalse(func_out.requires_grad)

    def test_inference_mode_inf_tensor_in_inf_mode_inplace_op(self):
        @torch.inference_mode()
        def run_test(fn):
            for requires_grad in (True, False):
                c = torch.ones(1, 2, 3, requires_grad=requires_grad)

                # after performing inplace operation, tensor is still
                # an inference tensor
                fn(c)
                self.assertTrue(torch.is_inference(c))
                self.assertEqual(c.requires_grad, requires_grad)
        run_test(lambda x: x.add_(2))
        run_test(lambda x: x.transpose_(0, 1))

    def test_inference_mode_inf_tensor_in_inf_mode_view_op(self):
        with torch.inference_mode():
            for requires_grad in (True, False):
                c = torch.ones(1, 2, 3, requires_grad=requires_grad)

                # perform view operation produces inference tensor
                # that does not require grad
                view_out = c.view(-1)
                self.assertTrue(torch.is_inference(view_out))
                self.assertFalse(view_out.requires_grad)

    def test_inference_mode_inf_tensor_in_normal_mode_functional_op(self):
        def functional_op(x):
            return x * x

        for requires_grad in (True, False):
            with torch.inference_mode():
                c = torch.ones(1, 2, 3, requires_grad=requires_grad)

        func_out = functional_op(c)
        self.assertFalse(torch.is_inference(func_out))
        self.assertFalse(func_out.requires_grad)
        self.assertTrue(func_out.is_leaf)

    def test_inference_mode_inf_tensor_in_normal_mode_inplace_op(self):
        def run_test(fn):
            for requires_grad in (False, True):
                with torch.inference_mode():
                    c = torch.ones(1, 2, 3, requires_grad=requires_grad)

                if requires_grad:
                    # leaf variable that requires grad is being used in an inplace
                    # operation when requires_grad=True
                    pass
                else:
                    err_msg = "Inplace update to inference tensor outside InferenceMode"
                    with self.assertRaisesRegex(RuntimeError, err_msg):
                        fn(c)
        run_test(lambda x: x.add_(2))
        run_test(lambda x: x.transpose_(0, 1))

    def test_inference_mode_inf_tensor_in_normal_mode_view_op(self):
        for requires_grad in (True, False):
            with torch.inference_mode():
                c = torch.ones(1, 2, 3, requires_grad=requires_grad)

            out = c.view(-1)
            self.assertTrue(torch.is_inference(out))
            self.assertFalse(out.requires_grad)
            self.assertFalse(out._is_view())
            self.assertTrue(out.is_leaf)

    def test_normal_tensor_inplace_output_in_inference_mode(self):
        def run_test(fn):
            for requires_grad in (True, False):
                s = torch.ones(1, 2, 3, requires_grad=requires_grad)
                a = s.clone()

                with torch.inference_mode():
                    fn(a)
                    self.assertFalse(torch.is_inference(a))
                    self.assertEqual(a.requires_grad, requires_grad)

                    # inplace -> inplace
                    fn(a)
                    self.assertFalse(torch.is_inference(a))
                    self.assertEqual(a.requires_grad, requires_grad)

                    # inplace -> inplace -> view
                    view_out = a.view(-1)
                    self.assertFalse(torch.is_inference(view_out))
                    self.assertEqual(view_out.requires_grad, requires_grad)
        run_test(lambda x: x.add_(2))
        run_test(lambda x: x.transpose_(0, 1))

    def test_normal_tensor_inplace_output_in_normal_mode(self):
        def run_test(fn):
            for requires_grad in (True, False):
                s = torch.ones(1, 2, 3, requires_grad=requires_grad)
                a = s.clone()

                with torch.inference_mode():
                    fn(a)
                    self.assertFalse(torch.is_inference(a))
                    self.assertEqual(a.requires_grad, requires_grad)

                fn(a)
                self.assertFalse(torch.is_inference(a))
                self.assertEqual(a.requires_grad, requires_grad)

                # inplace -> inplace
                fn(a)
                self.assertFalse(torch.is_inference(a))
                self.assertEqual(a.requires_grad, requires_grad)

                # inplace -> inplace -> view
                view_out = a.view(-1)
                self.assertFalse(torch.is_inference(view_out))
                self.assertEqual(view_out.requires_grad, requires_grad)
            run_test(lambda x: x.add_(2))
            run_test(lambda x: x.transpose_(0, 1))

    def test_normal_tensor_view_output_in_inference_mode(self):
        for requires_grad in (True, False):
            s = torch.ones(1, 2, 3, requires_grad=requires_grad)
            a = s.clone()

            with torch.inference_mode():
                out = a.view(-1)
                self.assertFalse(torch.is_inference(out))
                self.assertEqual(out.requires_grad, requires_grad)
                self.assertTrue(out._is_view())

                # view -> view
                tmp = out.view(-1)
                self.assertFalse(torch.is_inference(tmp))
                self.assertEqual(tmp.requires_grad, requires_grad)
                self.assertTrue(tmp._is_view())
                self.assertTrue(tmp.is_leaf)

                # view -> view -> inplace
                self.assertTrue(torch.is_inference_mode_enabled())
                tmp.add_(2)
                self.assertFalse(torch.is_inference(tmp))
                self.assertEqual(tmp.requires_grad, requires_grad)
                # Accessing is_leaf in python tries to update grad_fn and raises:
                # A view was created in inference mode and its base or
                # another view of its base has been modified inplace in normal mode
                # tmp.is_leaf
                self.assertEqual(a._version, tmp._version)

    def test_normal_tensor_view_output_in_normal_mode(self):
        def functional_op(x):
            return x * x

        for requires_grad in (True, False):
            s = torch.ones(1, 2, 3, requires_grad=requires_grad)
            a = s.clone()

            with torch.inference_mode():
                out = a.view(-1)
                self.assertFalse(torch.is_inference(out))
                self.assertEqual(out.requires_grad, requires_grad)
                self.assertTrue(out._is_view())
                self.assertTrue(out.is_leaf)

            tmp = functional_op(out)
            self.assertFalse(torch.is_inference(tmp))
            self.assertEqual(tmp.requires_grad, requires_grad)

            if requires_grad:
                err_msg = "A view was created in inference mode and is being modified inplace"
                with self.assertRaisesRegex(RuntimeError, err_msg):
                    out.add_(2)
                pass
            else:
                out.add_(2)

            tmp = out.view(2, 3)
            self.assertFalse(torch.is_inference(tmp))
            self.assertEqual(tmp.requires_grad, requires_grad)

    def test_mix_inference_and_normal_tensor_functional_op(self):
        for requires_grad in (True, False):
            s = torch.ones(1, 2, 3, requires_grad=requires_grad)

            with torch.inference_mode():
                c = torch.ones(1, 2, 3, requires_grad=requires_grad)

            # add is safe since it doesn't save any variable for backward
            out = c.add(s)
            self.assertFalse(torch.is_inference(out))
            self.assertEqual(out.requires_grad, requires_grad)
            if requires_grad:
                # leaf inference tensor with requires_grad=True can still have gradient
                out.backward(torch.ones_like(out))
                self.assertEqual(c.grad, torch.ones_like(c))

            if requires_grad:
                err_msg = "Inference tensors cannot be saved for backward"
                with self.assertRaisesRegex(RuntimeError, err_msg):
                    c * s

                # inference tensor in TensorList input
                inputs = [s, c]
                with self.assertRaisesRegex(RuntimeError, err_msg):
                    torch.stack(inputs)


    def test_mix_inference_and_normal_tensor_inplace_op(self):
        for requires_grad in (True, False):
            s = torch.ones(1, 2, 3, requires_grad=requires_grad)
            a = s.clone()

            with torch.inference_mode():
                c = torch.ones(1, 2, 3)

            self.assertTrue(torch.is_inference(c))
            if requires_grad:
                err_msg = "Inference tensors cannot be saved for backward"
                with self.assertRaisesRegex(RuntimeError, err_msg):
                    a.mul_(c)

                # inference tensor in TensorList input
                err_msg = ("out=... arguments don't support automatic differentiation, "
                           "but one of the arguments requires grad")
                with self.assertRaisesRegex(RuntimeError, err_msg):
                    torch.mul(s, s, out=c)
            else:
                a.mul_(c)
                err_msg = "Inplace update to inference tensor outside InferenceMode is not allowed"
                with self.assertRaisesRegex(RuntimeError, err_msg):
                    torch.mul(s, s, out=c)

    def test_mix_inference_and_normal_tensor_view_op(self):
        for requires_grad in (True, False):
            s = torch.ones(1, 2, 3, requires_grad=requires_grad)

            with torch.inference_mode():
                c = torch.ones(1, 2, 3)

            # view_as is a composite op which calls view with only one
            # tensor argument. So there isn't a mixed inference and normal
            # tensor inputs for view ops
            tmp1 = c.view_as(s)
            self.assertTrue(torch.is_inference(tmp1))
            self.assertFalse(tmp1.requires_grad)

            # this is fine since its equivalent as s.view(c.sizes()) which
            # isn't a mixed input scenario
            tmp2 = s.view_as(c)
            self.assertFalse(torch.is_inference(tmp2))
            self.assertEqual(tmp2.requires_grad, requires_grad)

    def test_inference_mode_handle_direct_view_on_rebase(self):
        def run_test(fn):
            for requires_grad in (True, False):
                s = torch.ones(1, 2, 3, requires_grad=requires_grad)
                a = s.clone()

                with torch.inference_mode():
                    view_out = a.view_as(a)

                if requires_grad:
                    err_msg = "A view was created in inference mode and is being modified inplace"
                    with self.assertRaisesRegex(RuntimeError, err_msg):
                        fn(view_out)
                    pass
                else:
                    fn(view_out)
        run_test(lambda x: x.add_(2))
        run_test(lambda x: x.transpose_(0, 1))

    def test_inference_mode_handle_indirect_view_on_rebase(self):
        def run_test(fn):
            for requires_grad in (True, False):
                s = torch.ones(1, 2, 3, requires_grad=requires_grad)
                a = s.clone()

                with torch.inference_mode():
                    view_out = a.view(-1)

                fn(a)
                if requires_grad:
                    err_msg = "A view was created in inference mode and its base or another view "
                    with self.assertRaisesRegex(RuntimeError, err_msg):
                        view_out.grad_fn
                    pass
                else:
                    view_out.grad_fn
        run_test(lambda x: x.add_(2))
        run_test(lambda x: x.transpose_(0, 1))


class TestMultithreadAutograd(TestCase):
    def _run_py_multithread_fn(self, fn, args=(), num_threads=10, kwargs=None):

        class PropagatingThread(threading.Thread):
            '''Helper class to propagate exception from child
            thread to main thread on join.

            Reference: https://stackoverflow.com/a/31614591/5602957
            '''

            def run(self):
                self.exception = None
                try:
                    self.ret = super(PropagatingThread, self).run()
                except Exception as e:
                    self.exception = e

            def join(self, timeout=None):
                super(PropagatingThread, self).join(timeout)
                if self.exception:
                    raise self.exception from self.exception
                return self.ret

        threads = []
        for _ in range(num_threads):
            p = PropagatingThread(target=fn, args=args)
            p.start()
            threads.append(p)

        for p in threads:
            p.join()

    def test_multithreaded_exception_propagation(self):
        # Test whether exception in child thread
        # are propagated to main thread.
        def fn():
            self.assertTrue(False)

        with self.assertRaises(AssertionError):
            self._run_py_multithread_fn(fn)

    def test_simple_backward(self):
        # simple multithreaded backward that create threads in the beginning of training
        # and everything else is training separately, i.e. inputs, operations, etc.
        def train_fn():
            x = torch.ones(5, 5, requires_grad=True)
            y = (x + 3) * (x + 4) * 0.5
            y.sum().backward()
            self.assertEqual(x.grad, x + 3.5)

        self._run_py_multithread_fn(train_fn)

    def test_simple_backward_same_input(self):
        # simple multithreaded backward with only shared inputs (i.e. This is common
        # for things like Hogwild multithreaded training with multiple CPU threads)
        def train_fn_backward(x):
            y = (x + 3) * (x + 4) * 0.5
            y.sum().backward()

        x = torch.ones(5, 5, requires_grad=True)
        self._run_py_multithread_fn(train_fn_backward, (x,))
        # Since we are calling backward from multiple threads
        # and all threads share the same input, when we do backward
        # concurrently, different backwards will all accumulate to
        # the same .grad for each input, and the gradients should
        # be equal to num_threads * gradient
        self.assertEqual(x.grad, 10 * (x + 3.5))

        def train_fn_grad(x):
            y = (x + 3) * (x + 4) * 0.5
            grads = torch.autograd.grad(y.sum(), x)
            self.assertEqual(len(grads), 1)
            self.assertEqual(grads[0], x + 3.5)

        # since we use functional grad() api, gradients will not
        # be accumulate to the same place and should be the same
        self._run_py_multithread_fn(train_fn_grad, (x,))

    def test_multithread_saved_tensors_hooks(self):
        def pack(x):
            warnings.warn("pack")
            return x

        def registers_hooks_for_each_thread():
            with torch.autograd.graph.saved_tensors_hooks(pack, lambda x: x):
                x = torch.ones(5, 5, requires_grad=True)
                with warnings.catch_warnings(record=True) as w:
                    y = x * x
                    # should raise two warnings from x being saved twice
                    self.assertEqual(len(w), 2)
            y.sum().backward()

    def test_dataparallel_saved_tensors_hooks(self):
        def pack(x):
            warnings.warn("pack")
            return x

        _self = self

        class Model(torch.nn.Module):
            def forward(self, x):
                with warnings.catch_warnings(record=True) as w:
                    y = x * x
                    if torch.cuda.device_count() >= 2:
                        # DataParallel is calling the forward in different threads
                        # without progating TLS, so hooks should not be called here
                        _self.assertEqual(len(w), 0)
                    else:
                        # DataParallel only uses one thread
                        # so hooks should be called here
                        _self.assertGreater(len(w), 0)

        x = torch.ones(5, 5, requires_grad=True)
        model = torch.nn.DataParallel(Model())

        with torch.autograd.graph.saved_tensors_hooks(pack, lambda x: x):
            model(x)
            with warnings.catch_warnings(record=True) as w:
                y = x * x
                # hooks should be called here
                _self.assertGreater(len(w), 0)

    def test_python_thread_in_middle(self):
        # User might write a network that starts on one CPU thread, then runs its second half
        # concurrently with other threads (either via python threading or fork/join calls),
        # then calls backward()/grad() on BOTH threads, like a Y pattern from input at the
        # bottom to output at the top. This way part of the GraphTask is being shared across
        # different threads and we need to ensure user specify retain_graph=True, otherwise
        # error out with the correct error message

        # Case 1: multiple backward with python threads, retain_graph=False
        # should throw error in some threads with no retain_graph.
        success_vs_raises = [0, 0]

        def train_fn_no_retain_graph(x):
            y = x + x ** 2
            try:
                y.sum().backward()
                success_vs_raises[0] += 1
            except RuntimeError as error:
                success_vs_raises[1] += 1
                self.assertRegex(str(error), "Specify retain_graph=True")

        x_no_retain = torch.ones(5, 5, requires_grad=True)
        y_no_retain = x_no_retain + x_no_retain ** 2
        self._run_py_multithread_fn(train_fn_no_retain_graph, (y_no_retain,), num_threads=5)
        # at least one thread will be success in this case, all other threads should raise
        # with the error that throw to user to recommend them specify retain_graph=True
        self.assertTrue(success_vs_raises[0] >= 1)

        # multiple backward with python threads, no error with retain_graph=True
        def train_fn_retain_graph(x):
            y = x + x ** 2
            y.sum().backward(retain_graph=True)

        x_retain = torch.ones(5, 5, requires_grad=True)
        y_retain = x_retain + x_retain ** 2
        self._run_py_multithread_fn(train_fn_retain_graph, (y_retain,), num_threads=5)
        # result should equal to num_thread * gradients
        self.assertEqual(x_retain.grad, 5 * (4 * x_retain ** 3 + 6 * (x_retain ** 2) + 4 * x_retain + 1))

    def test_fork_join_in_middle(self):
        # multiple backward with jit threads (fork/join primitive)
        # similar to test_python_thread_in_middle, we test with retain_graph=False/True

        # Case 1: multiple grad() calls with jit threads, retain_graph=False
        # should throw error in some threads with no retain_graph.
        @torch.jit.script
        def train_fn_jit_no_retain(middle, orig_x):
            y = middle + middle ** 2
            return torch.autograd.grad([y.sum()], [orig_x])

        @torch.jit.script
        def train_fn_fork_join_calls_no_retain(x):
            y_no_retain = (x + 3) * (x + 4) * 0.5

            fut = torch.jit._fork(train_fn_jit_no_retain, y_no_retain, x)
            grad_hat = train_fn_jit_no_retain(y_no_retain, x)
            grad = torch.jit._wait(fut)
            return grad, grad_hat

        try:
            train_fn_fork_join_calls_no_retain(torch.randn(5, 5, requires_grad=True))
        except RuntimeError as error:
            self.assertRegex(str(error), "Specify retain_graph=True")

        # Case 2: no error with retain_graph=True
        @torch.jit.script
        def train_fn_jit_retain(middle, orig_x):
            y = middle + middle ** 2
            return torch.autograd.grad([y.sum()], [orig_x], retain_graph=True)

        @torch.jit.script
        def train_fn_fork_join_calls_retain(x):
            y_retain = (x + 3) * (x + 4) * 0.5
            fut1 = torch.jit._fork(train_fn_jit_retain, y_retain, x)
            fut2 = torch.jit._fork(train_fn_jit_retain, y_retain, x)
            grad = train_fn_jit_retain(y_retain, x)
            grad1 = torch.jit._wait(fut1)
            grad2 = torch.jit._wait(fut2)
            return grad, grad1, grad2

        grad, grad1, grad2 = train_fn_fork_join_calls_retain(torch.randn(5, 5, requires_grad=True))
        self.assertEqual(grad, grad1)
        self.assertEqual(grad, grad2)

    def test_preserve_backtrace(self):
        class Foo(torch.autograd.Function):
            @staticmethod
            def forward(ctx, input):
                return input

            @staticmethod
            def backward(ctx, *grad):
                raise ValueError("something")

        t = torch.rand(10, requires_grad=True)
        try:
            Foo.apply(t).sum().backward()
        except Exception:
            import traceback
            tb = sys.exc_info()[2]
            tb_str = "\n".join(traceback.format_tb(tb))
            self.assertTrue('raise ValueError("something")' in tb_str)

    # TODO(@anjali411): add an OpInfo based test for torch.cat
    # Issue: https://github.com/pytorch/pytorch/issues/51627
    def test_cat_r_to_c(self):
        inp_c = torch.rand(3, 2, dtype=torch.cdouble, requires_grad=True)
        inp_r = torch.randn(3, 2, dtype=torch.double, requires_grad=True)

        def fn(x1, x2):
            return torch.cat((x1, x2), dim=-1)

        torch.autograd.gradcheck(fn, [inp_r, inp_c], check_forward_ad=True)
        torch.autograd.gradcheck(fn, [inp_c, inp_r], check_forward_ad=True)

# Import test cases from below autograd/ here. These are found
# implicitly by the loader, so Flake8 thinks they are unused, hence
# the suppressions.

from autograd.test_complex import TestAutogradComplex  # noqa: F401
from autograd.test_functional import TestAutogradFunctional  # noqa: F401

# e.g., TestAutogradDeviceTypeCPU and TestAutogradDeviceTypeCUDA
instantiate_device_type_tests(
    TestAutogradDeviceType,
    globals(),
    except_for=None
)

instantiate_parametrized_tests(TestAutograd)

if __name__ == '__main__':
    run_tests()<|MERGE_RESOLUTION|>--- conflicted
+++ resolved
@@ -4497,8 +4497,6 @@
         backward pass with non-reentrant checkpoint currently throws due to
         saved tensors not being recomputed in between the accesses.
         """
-<<<<<<< HEAD
-=======
         # For verifying first access to ctx.saved_tensors succeeded.
 
         _first_saved_tensor_access_succeeded = False
@@ -4510,9 +4508,7 @@
                 out = w + w
                 ctx.save_for_backward(x, y, z, w, out)
                 return out
->>>>>>> 70f81bc5
-
-        class MyFunc(torch.autograd.Function):
+
             @staticmethod
             def backward(ctx, grad_out):
                 x, y, z, w, out = ctx.saved_tensors
