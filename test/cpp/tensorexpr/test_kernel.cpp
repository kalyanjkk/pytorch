--- conflicted
+++ resolved
@@ -1754,8 +1754,6 @@
   CHECK(at::allclose(y, stack[1].toTensor()));
 }
 
-<<<<<<< HEAD
-=======
 TEST_F(Kernel, ScalarOut) {
   auto ir = R"IR(
 graph(%x : int, %y : int):
@@ -1838,6 +1836,5 @@
   ASSERT_TRUE(at::equal(stack[3].toTensor(), xt * yt));
 }
 
->>>>>>> fdec9450
 } // namespace jit
 } // namespace torch