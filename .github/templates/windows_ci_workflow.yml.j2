--- conflicted
+++ resolved
@@ -1,8 +1,4 @@
 {% import 'common.yml.j2' as common %}
-{# squid_proxy is an private ELB that only available for GHA custom runners #}
-{%- set squid_proxy    = "http://internal-tf-lb-20210727220640487900000002-835786077.us-east-1.elb.amazonaws.com:3128" -%}
-{# squid_no_proxy is a list of common set of fixed domains or IPs that we don't need to proxy. See https://docs.aws.amazon.com/AmazonECS/latest/developerguide/http_proxy_config.html#windows-proxy #}
-{%- set squid_no_proxy = "localhost,127.0.0.1,amazonaws.com,s3.amazonaws.com,169.254.169.254,169.254.170.2,/var/run/docker.sock" -%}
 
 {%- macro wait_and_kill_ssh() -%}
       - name: Wait until all sessions have drained
@@ -52,32 +48,23 @@
   IS_GHA: 1
   INSTALL_WINDOWS_SDK: 1
   PYTHON_VERSION: "3.8"
+  PR_LABELS: ${{ toJson(github.event.pull_request.labels.*.name) }}
   SCCACHE_BUCKET: "ossci-compiler-cache"
   VC_PRODUCT: "BuildTools"
   VC_VERSION: ""
   VS_VERSION: "16.8.6"
   VC_YEAR: "2019"
   ALPINE_IMAGE: "308535385114.dkr.ecr.us-east-1.amazonaws.com/tool/alpine"
-<<<<<<< HEAD
-  no_proxy: !{{ squid_no_proxy }}
-=======
   no_proxy: !{{ common.squid_no_proxy }}
   AWS_DEFAULT_REGION: us-east-1
   CIRCLE_PR_NUMBER: ${{ github.event.pull_request.number }}
   CIRCLE_SHA1: ${{ github.event.pull_request.head.sha || github.sha }}
->>>>>>> e155e752
 {%- if cuda_version != "cpu" %}
   TORCH_CUDA_ARCH_LIST: "7.0"
   USE_CUDA: 1
 {%- endif %}
 
-<<<<<<< HEAD
-concurrency:
-  group: !{{ build_environment }}-${{ github.event.pull_request.number || github.sha }}
-  cancel-in-progress: true
-=======
 !{{ common.concurrency(build_environment) }}
->>>>>>> e155e752
 
 jobs:
 !{{ common.ciflow_should_run_job(ciflow_config) }}
@@ -91,8 +78,8 @@
     {%- endif %}
     env:
       JOB_BASE_NAME: !{{ build_environment }}-build
-      http_proxy: "!{{ squid_proxy }}"
-      https_proxy: "!{{ squid_proxy }}"
+      http_proxy: "!{{ common. squid_proxy }}"
+      https_proxy: "!{{ common.squid_proxy }}"
     steps:
       - name: "[FB EMPLOYEES] Enable SSH (Click me for login details)"
         uses: seemethere/add-github-ssh-key@v1
@@ -130,12 +117,7 @@
           .jenkins/pytorch/win-build.sh
       # Upload to github so that people can click and download artifacts
       - name: Upload artifacts to s3
-<<<<<<< HEAD
-        if: always()
-        uses: seemethere/upload-artifact-s3@9d7ceb0ab39c2c88d93ef7792b27425b27d59162
-=======
         uses: !{{ common.upload_artifact_s3_action }}
->>>>>>> e155e752
         with:
           retention-days: 14
           if-no-files-found: error
@@ -188,8 +170,8 @@
       SHARD_NUMBER: ${{ matrix.shard }}
       NUM_TEST_SHARDS: ${{ matrix.num_shards }}
       TEST_CONFIG: ${{ matrix.config }}
-      http_proxy: "!{{ squid_proxy }}"
-      https_proxy: "!{{ squid_proxy }}"
+      http_proxy: "!{{ common.squid_proxy }}"
+      https_proxy: "!{{ common.squid_proxy }}"
       RUN_SMOKE_TESTS_ONLY_ON_PR: !{{ only_run_smoke_tests_on_pull_request }}
       PYTORCH_IGNORE_DISABLED_ISSUES: ${{ needs.generate-test-matrix.outputs.ignore-disabled-issues }}
     needs: [build, generate-test-matrix, !{{ ciflow_config.root_job_name }}]
