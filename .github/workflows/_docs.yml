name: build docs

on:
  workflow_call:
    inputs:
      build-environment:
        required: true
        type: string
        description: Top-level label for what's being built/tested.
      docker-image:
        required: true
        type: string
        description: Docker image to run in.
      push:
        required: false
        type: boolean
        default: false
        description: If set, push the docs to the docs website.

    secrets:
      GH_PYTORCHBOT_TOKEN:
        required: false
        description: Permissions for pushing to the docs site.

jobs:
  build-docs:
    # Don't run on forked repos.
    if: github.repository_owner == 'pytorch'
    runs-on: [self-hosted, linux.2xlarge]
    strategy:
      matrix:
        docs_type: [cpp, python]
    steps:
      # [see note: pytorch repo ref]
      - name: Checkout PyTorch
        uses: pytorch/pytorch/.github/actions/checkout-pytorch@master

      - name: Setup Linux
        uses: ./.github/actions/setup-linux

      - name: Setup SSH (Click me for login details)
        uses: ./.github/actions/setup-ssh
        with:
          github-secret: ${{ secrets.GITHUB_TOKEN }}

      - name: Pull docker image
        uses: ./.github/actions/pull-docker-image
        with:
          docker-image: ${{ inputs.docker-image }}

      - name: Download build artifacts
        uses: ./.github/actions/download-build-artifacts
        with:
          name: ${{ inputs.build-environment }}

      - name: Generate netrc (only for docs-push)
        if: inputs.push
        env:
          GITHUB_PYTORCHBOT_TOKEN: ${{ secrets.GH_PYTORCHBOT_TOKEN }}
        run: |
          # set credentials for https pushing
          echo "machine github.com" > "${RUNNER_TEMP}/.netrc"
          echo "login pytorchbot" >> "${RUNNER_TEMP}/.netrc"
          echo "password ${GITHUB_PYTORCHBOT_TOKEN}" >> "${RUNNER_TEMP}/.netrc"

      - name: Build ${{ matrix.docs_type }} docs
        env:
<<<<<<< HEAD
          PR_LABELS: ${{ toJson(github.event.pull_request.labels.*.name) }}
          CUSTOM_TEST_ARTIFACT_BUILD_DIR: build/custom_test_artifacts
=======
>>>>>>> e895672b
          WITH_PUSH: ${{ github.event_name == 'schedule' || startsWith(github.event.ref, 'refs/tags/v') }}
          DOCKER_IMAGE: ${{ inputs.docker-image }}
          DOCS_TYPE: ${{ matrix.docs_type }}
          BUILD_ENVIRONMENT: ${{ inputs.build-environment }}
        run: |
          set -ex
          # Convert refs/tags/v1.12.0rc3 into 1.12
          if [[ "${GITHUB_REF}" =~ ^refs/tags/v([0-9]+\.[0-9]+)\.* ]]; then
            target="${BASH_REMATCH[1]}"
          else
            target="master"
          fi
          # detached container should get cleaned up by teardown_ec2_linux
          container_name=$(docker run \
            -e BUILD_ENVIRONMENT \
            -e CUSTOM_TEST_ARTIFACT_BUILD_DIR \
            -e MAX_JOBS="$(nproc --ignore=2)" \
            -e SHA1="$GITHUB_SHA" \
            -e DOCS_VERSION="${target}" \
            -e DOCS_TYPE \
            -e WITH_PUSH \
            --env-file="/tmp/github_env_${GITHUB_RUN_ID}" \
            --security-opt seccomp=unconfined \
            --cap-add=SYS_PTRACE \
            --tty \
            --detach \
            --user jenkins \
            -v "${RUNNER_TEMP}/.netrc":/var/lib/jenkins/.netrc \
            -v "${GITHUB_WORKSPACE}:/var/lib/jenkins/workspace" \
            -w /var/lib/jenkins/workspace \
            "${DOCKER_IMAGE}"
          )
          docker exec -t "${container_name}" bash -c "sudo chown -R jenkins . && pip install dist/*.whl && ./.circleci/scripts/${DOCS_TYPE}_doc_push_script.sh"

      - name: Chown workspace
        uses: ./.github/actions/chown-workspace
        if: always()

      - name: Upload Python Docs Preview
        uses: seemethere/upload-artifact-s3@v5
        if: ${{ github.event_name == 'pull_request' && matrix.docs_type == 'python' }}
        with:
          retention-days: 14
          s3-bucket: doc-previews
          if-no-files-found: error
          path: pytorch.github.io/docs/master/
          s3-prefix: pytorch/${{ github.event.pull_request.number }}

      - name: Upload C++ Docs Preview
        uses: seemethere/upload-artifact-s3@v5
        if: ${{ github.event_name == 'pull_request' && matrix.docs_type == 'cpp' }}
        with:
          retention-days: 14
          if-no-files-found: error
          s3-bucket: doc-previews
          path: cppdocs/
          s3-prefix: pytorch/${{ github.event.pull_request.number }}/cppdocs<|MERGE_RESOLUTION|>--- conflicted
+++ resolved
@@ -65,11 +65,6 @@
 
       - name: Build ${{ matrix.docs_type }} docs
         env:
-<<<<<<< HEAD
-          PR_LABELS: ${{ toJson(github.event.pull_request.labels.*.name) }}
-          CUSTOM_TEST_ARTIFACT_BUILD_DIR: build/custom_test_artifacts
-=======
->>>>>>> e895672b
           WITH_PUSH: ${{ github.event_name == 'schedule' || startsWith(github.event.ref, 'refs/tags/v') }}
           DOCKER_IMAGE: ${{ inputs.docker-image }}
           DOCS_TYPE: ${{ matrix.docs_type }}
@@ -85,7 +80,6 @@
           # detached container should get cleaned up by teardown_ec2_linux
           container_name=$(docker run \
             -e BUILD_ENVIRONMENT \
-            -e CUSTOM_TEST_ARTIFACT_BUILD_DIR \
             -e MAX_JOBS="$(nproc --ignore=2)" \
             -e SHA1="$GITHUB_SHA" \
             -e DOCS_VERSION="${target}" \
