--- conflicted
+++ resolved
@@ -52,13 +52,7 @@
 #
 # On the bright side, this means we don't have to more broadly apply
 # the exceptions to an entire target.
-<<<<<<< HEAD
-=======
-build --per_file_copt='^//.*\.(cpp|cc)$'@-Werror=type-limits
-build --per_file_copt='^//.*\.(cpp|cc)$'@-Werror=unused-but-set-variable
->>>>>>> a0db9c98
-build --per_file_copt='^//.*\.(cpp|cc)$'@-Werror=all
-
+#
 # Looking for CUDA flags? We have a cu_library macro that we can edit
 # directly. Look in //tools/rules:cu.bzl for details. Editing the
 # macro over this has the following advantages:
@@ -67,6 +61,7 @@
 #  * it allows for selective overrides on individual targets since the
 #    macro-level opts will come earlier than target level overrides
 
+build --per_file_copt='^//.*\.(cpp|cc)$'@-Werror=all
 # The following warnings come from -Wall. We downgrade them from error
 # to warnings here.
 #
@@ -78,8 +73,6 @@
 build --per_file_copt='^//.*\.(cpp|cc)$'@-Wno-error=unknown-pragmas
 
 build --per_file_copt='^//.*\.(cpp|cc)$'@-Werror=extra
-build --per_file_copt='^//.*\.cu$'@--compiler-options=-Werror=extra
-
 # The following warnings come from -Wextra. We downgrade them from error
 # to warnings here.
 #
@@ -87,7 +80,6 @@
 # codebase. It will be a lot of work to fix them, just disable it for
 # now.
 build --per_file_copt='^//.*\.(cpp|cc)$'@-Wno-unused-parameter
-build --per_file_copt='^//.*\.cu$'@--compiler-options=-Wno-unused-parameter
 # missing-field-parameters has both a large number of violations in
 # the codebase, but it also is used pervasively in the Python C
 # API. There are a couple of catches though:
@@ -103,7 +95,6 @@
 # up some of the clear-cut cases that could be risky, but we still
 # likely want to have this disabled for the most part.
 build --per_file_copt='^//.*\.(cpp|cc)$'@-Wno-missing-field-initializers
-build --per_file_copt='^//.*\.cu$'@--compiler-options=-Wno-missing-field-initializers
 
 build --per_file_copt='//:aten/src/ATen/RegisterCompositeExplicitAutograd\.cpp$'@-Wno-error=unused-function
 build --per_file_copt='//:aten/src/ATen/RegisterCompositeImplicitAutograd\.cpp$'@-Wno-error=unused-function
