build --cxxopt=--std=c++14
build --copt=-I.
# Bazel does not support including its cc_library targets as system
# headers. We work around this for generated code
# (e.g. c10/macros/cmake_macros.h) by making the generated directory a
# system include path.
build --copt=-isystem --copt bazel-out/k8-fastbuild/bin
build --copt=-isystem --copt bazel-out/darwin-fastbuild/bin
build --experimental_ui_max_stdouterr_bytes=2048576

# Configuration to disable tty features for environments like CI
build:no-tty --curses no
build:no-tty --progress_report_interval 10
build:no-tty --show_progress_rate_limit 10

# Build with GPU support by default.
build --define=cuda=true
# rules_cuda configuration
build --@rules_cuda//cuda:enable_cuda
build --@rules_cuda//cuda:cuda_targets=sm_52
build --@rules_cuda//cuda:compiler=nvcc
build --repo_env=CUDA_PATH=/usr/local/cuda

# Configuration to build without GPU support
build:cpu-only --define=cuda=false
# define a separate build folder for faster switching between configs
build:cpu-only --platform_suffix=-cpu-only
# See the note on the config-less build for details about why we are
# doing this. We must also do it for the "-cpu-only" platform suffix.
build --copt=-isystem --copt=bazel-out/k8-fastbuild-cpu-only/bin
# rules_cuda configuration
build:cpu-only --@rules_cuda//cuda:enable_cuda=False

# Set additional warnings to error level.
#
# Implementation notes:
#  * we use file extensions to determine if we are using the C++
#    compiler or the cuda compiler
#  * we use ^// at the start of the regex to only permit matching
#    PyTorch files. This excludes external repos.
#
# Note that because this is logically a command-line flag, it is
# considered the word on what warnings are enabled. This has the
# unfortunate consequence of preventing us from disabling an error at
# the target level because those flags will come before these flags in
# the action invocation. Instead we provide per-file exceptions after
# this.
#
# On the bright side, this means we don't have to more broadly apply
# the exceptions to an entire target.
<<<<<<< HEAD
build --per_file_copt='^//.*\.(cpp|cc)$'@-Werror=type-limits
build --per_file_copt='^//.*\.(cpp|cc)$'@-Werror=unused-but-set-variable
build --per_file_copt='^//.*\.(cpp|cc)$'@-Werror=all

=======
#
>>>>>>> a11d85a7
# Looking for CUDA flags? We have a cu_library macro that we can edit
# directly. Look in //tools/rules:cu.bzl for details. Editing the
# macro over this has the following advantages:
#  * making changes does not require discarding the Bazel analysis
#    cache
#  * it allows for selective overrides on individual targets since the
#    macro-level opts will come earlier than target level overrides
build --per_file_copt='^//.*\.(cpp|cc)$'@-Werror=type-limits
build --per_file_copt='^//.*\.(cpp|cc)$'@-Werror=unused-but-set-variable
build --per_file_copt='^//.*\.(cpp|cc)$'@-Werror=unused-function
build --per_file_copt='^//.*\.(cpp|cc)$'@-Werror=unused-variable

# The following warnings come from -Wall. We downgrade them from error
# to warnings here.
#
# sign-compare has a tremendous amount of violations in the
# codebase. It will be a lot of work to fix them, just disable it for
# now.
build --per_file_copt='^//.*\.(cpp|cc)$'@-Wno-sign-compare
# We intentionally use #pragma unroll, which is compiler specific.
build --per_file_copt='^//.*\.(cpp|cc)$'@-Wno-error=unknown-pragmas

build --per_file_copt='//:aten/src/ATen/RegisterCompositeExplicitAutograd\.cpp$'@-Wno-error=unused-function
build --per_file_copt='//:aten/src/ATen/RegisterCompositeImplicitAutograd\.cpp$'@-Wno-error=unused-function
build --per_file_copt='//:aten/src/ATen/RegisterMkldnnCPU\.cpp$'@-Wno-error=unused-function
build --per_file_copt='//:aten/src/ATen/RegisterNestedTensorCPU\.cpp$'@-Wno-error=unused-function
build --per_file_copt='//:aten/src/ATen/RegisterQuantizedCPU\.cpp$'@-Wno-error=unused-function
build --per_file_copt='//:aten/src/ATen/RegisterSparseCPU\.cpp$'@-Wno-error=unused-function
build --per_file_copt='//:aten/src/ATen/RegisterSparseCsrCPU\.cpp$'@-Wno-error=unused-function
build --per_file_copt='//:aten/src/ATen/RegisterZeroTensor\.cpp$'@-Wno-error=unused-function
build --per_file_copt='//:torch/csrc/lazy/generated/RegisterAutogradLazy\.cpp$'@-Wno-error=unused-function
build --per_file_copt='//:torch/csrc/lazy/generated/RegisterLazy\.cpp$'@-Wno-error=unused-function<|MERGE_RESOLUTION|>--- conflicted
+++ resolved
@@ -48,14 +48,7 @@
 #
 # On the bright side, this means we don't have to more broadly apply
 # the exceptions to an entire target.
-<<<<<<< HEAD
-build --per_file_copt='^//.*\.(cpp|cc)$'@-Werror=type-limits
-build --per_file_copt='^//.*\.(cpp|cc)$'@-Werror=unused-but-set-variable
-build --per_file_copt='^//.*\.(cpp|cc)$'@-Werror=all
-
-=======
 #
->>>>>>> a11d85a7
 # Looking for CUDA flags? We have a cu_library macro that we can edit
 # directly. Look in //tools/rules:cu.bzl for details. Editing the
 # macro over this has the following advantages:
@@ -65,9 +58,8 @@
 #    macro-level opts will come earlier than target level overrides
 build --per_file_copt='^//.*\.(cpp|cc)$'@-Werror=type-limits
 build --per_file_copt='^//.*\.(cpp|cc)$'@-Werror=unused-but-set-variable
-build --per_file_copt='^//.*\.(cpp|cc)$'@-Werror=unused-function
-build --per_file_copt='^//.*\.(cpp|cc)$'@-Werror=unused-variable
 
+build --per_file_copt='^//.*\.(cpp|cc)$'@-Werror=all
 # The following warnings come from -Wall. We downgrade them from error
 # to warnings here.
 #
