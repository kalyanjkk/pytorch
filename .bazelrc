build --cxxopt=--std=c++14
build --copt=-I.
# Bazel does not support including its cc_library targets as system
# headers. We work around this for generated code
# (e.g. c10/macros/cmake_macros.h) by making the generated directory a
# system include path.
build --copt=-isystem --copt bazel-out/k8-fastbuild/bin
build --copt=-isystem --copt bazel-out/darwin-fastbuild/bin
build --experimental_ui_max_stdouterr_bytes=2048576

# Configuration to disable tty features for environments like CI
build:no-tty --curses no
build:no-tty --progress_report_interval 10
build:no-tty --show_progress_rate_limit 10

# Build with GPU support by default.
build --define=cuda=true
# rules_cuda configuration
build --@rules_cuda//cuda:enable_cuda
build --@rules_cuda//cuda:cuda_targets=sm_52
build --@rules_cuda//cuda:compiler=nvcc
build --repo_env=CUDA_PATH=/usr/local/cuda

# Configuration to build without GPU support
build:cpu-only --define=cuda=false
# define a separate build folder for faster switching between configs
build:cpu-only --platform_suffix=-cpu-only
# See the note on the config-less build for details about why we are
# doing this. We must also do it for the "-cpu-only" platform suffix.
build --copt=-isystem --copt=bazel-out/k8-fastbuild-cpu-only/bin
# rules_cuda configuration
build:cpu-only --@rules_cuda//cuda:enable_cuda=False

# Disable all warnings for external repositories. We don't care about
# their warnings.
build --per_file_copt=^external/@-w

# Set additional warnings to error level.
#
# Implementation notes:
#  * we use file extensions to determine if we are using the C++
#    compiler or the cuda compiler
#  * we use ^// at the start of the regex to only permit matching
#    PyTorch files. This excludes external repos.
#
# Note that because this is logically a command-line flag, it is
# considered the word on what warnings are enabled. This has the
# unfortunate consequence of preventing us from disabling an error at
# the target level because those flags will come before these flags in
# the action invocation. Instead we provide per-file exceptions after
# this.
#
# On the bright side, this means we don't have to more broadly apply
# the exceptions to an entire target.
#
# Looking for CUDA flags? We have a cu_library macro that we can edit
# directly. Look in //tools/rules:cu.bzl for details. Editing the
# macro over this has the following advantages:
#  * making changes does not require discarding the Bazel analysis
#    cache
#  * it allows for selective overrides on individual targets since the
#    macro-level opts will come earlier than target level overrides
<<<<<<< HEAD
build --per_file_copt='^//.*\.(cpp|cc)$'@-Werror=type-limits
build --per_file_copt='^//.*\.(cpp|cc)$'@-Werror=unused-function
build --per_file_copt='^//.*\.(cpp|cc)$'@-Werror=unused-variable
=======

build --per_file_copt='^//.*\.(cpp|cc)$'@-Werror=all
# The following warnings come from -Wall. We downgrade them from error
# to warnings here.
#
# sign-compare has a tremendous amount of violations in the
# codebase. It will be a lot of work to fix them, just disable it for
# now.
build --per_file_copt='^//.*\.(cpp|cc)$'@-Wno-sign-compare
# We intentionally use #pragma unroll, which is compiler specific.
build --per_file_copt='^//.*\.(cpp|cc)$'@-Wno-error=unknown-pragmas
>>>>>>> 88e2229a

build --per_file_copt='^//.*\.(cpp|cc)$'@-Werror=extra
# The following warnings come from -Wextra. We downgrade them from error
# to warnings here.
#
# unused-parameter-compare has a tremendous amount of violations in the
# codebase. It will be a lot of work to fix them, just disable it for
# now.
build --per_file_copt='^//.*\.(cpp|cc)$'@-Wno-unused-parameter
# missing-field-parameters has both a large number of violations in
# the codebase, but it also is used pervasively in the Python C
# API. There are a couple of catches though:
# * we use multiple versions of the Python API and hence have
#   potentially multiple different versions of each relevant
#   struct. They may have different numbers of fields. It will be
#   unwieldy to support multiple versions in the same source file.
# * Python itself for many of these structs recommends only
#   initializing a subset of the fields. We should respect the API
#   usage conventions of our dependencies.
#
# Hence, we just disable this warning altogether. We may want to clean
# up some of the clear-cut cases that could be risky, but we still
# likely want to have this disabled for the most part.
build --per_file_copt='^//.*\.(cpp|cc)$'@-Wno-missing-field-initializers

build --per_file_copt='//:aten/src/ATen/RegisterCompositeExplicitAutograd\.cpp$'@-Wno-error=unused-function
build --per_file_copt='//:aten/src/ATen/RegisterCompositeImplicitAutograd\.cpp$'@-Wno-error=unused-function
build --per_file_copt='//:aten/src/ATen/RegisterMkldnnCPU\.cpp$'@-Wno-error=unused-function
build --per_file_copt='//:aten/src/ATen/RegisterNestedTensorCPU\.cpp$'@-Wno-error=unused-function
build --per_file_copt='//:aten/src/ATen/RegisterQuantizedCPU\.cpp$'@-Wno-error=unused-function
build --per_file_copt='//:aten/src/ATen/RegisterSparseCPU\.cpp$'@-Wno-error=unused-function
build --per_file_copt='//:aten/src/ATen/RegisterSparseCsrCPU\.cpp$'@-Wno-error=unused-function
build --per_file_copt='//:aten/src/ATen/RegisterZeroTensor\.cpp$'@-Wno-error=unused-function
build --per_file_copt='//:torch/csrc/lazy/generated/RegisterAutogradLazy\.cpp$'@-Wno-error=unused-function
build --per_file_copt='//:torch/csrc/lazy/generated/RegisterLazy\.cpp$'@-Wno-error=unused-function<|MERGE_RESOLUTION|>--- conflicted
+++ resolved
@@ -60,11 +60,6 @@
 #    cache
 #  * it allows for selective overrides on individual targets since the
 #    macro-level opts will come earlier than target level overrides
-<<<<<<< HEAD
-build --per_file_copt='^//.*\.(cpp|cc)$'@-Werror=type-limits
-build --per_file_copt='^//.*\.(cpp|cc)$'@-Werror=unused-function
-build --per_file_copt='^//.*\.(cpp|cc)$'@-Werror=unused-variable
-=======
 
 build --per_file_copt='^//.*\.(cpp|cc)$'@-Werror=all
 # The following warnings come from -Wall. We downgrade them from error
@@ -76,7 +71,6 @@
 build --per_file_copt='^//.*\.(cpp|cc)$'@-Wno-sign-compare
 # We intentionally use #pragma unroll, which is compiler specific.
 build --per_file_copt='^//.*\.(cpp|cc)$'@-Wno-error=unknown-pragmas
->>>>>>> 88e2229a
 
 build --per_file_copt='^//.*\.(cpp|cc)$'@-Werror=extra
 # The following warnings come from -Wextra. We downgrade them from error
